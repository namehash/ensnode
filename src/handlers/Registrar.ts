--- conflicted
+++ resolved
@@ -22,13 +22,8 @@
 
     if (domain.labelName !== name) {
       await context.db
-<<<<<<< HEAD
-        .update(domains, { id: node })
+        .update(schema.domain, { id: node })
         .set({ labelName: name, name: `${name}.${ownedName}` });
-=======
-        .update(schema.domain, { id: node })
-        .set({ labelName: name, name: `${name}${ownedName}` });
->>>>>>> bd0d2b10
     }
 
     await context.db.update(schema.registration, { id: label }).set({ labelName: name, cost });
