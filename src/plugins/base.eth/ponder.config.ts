import { type ContractConfig, createConfig, factory } from "ponder";
import { http, getAbiItem } from "viem";
import { base } from "viem/chains";

import { blockConfig, rpcEndpointUrl, rpcMaxRequestsPerSecond } from "../../lib/helpers";
import { createPluginNamespace } from "../../lib/plugin-helpers";
import { BaseRegistrar } from "./abis/BaseRegistrar";
import { EarlyAccessRegistrarController } from "./abis/EARegistrarController";
import { L2Resolver } from "./abis/L2Resolver";
import { RegistrarController } from "./abis/RegistrarController";
import { Registry } from "./abis/Registry";

export const ownedName = "base.eth" as const;

export const pluginNamespace = createPluginNamespace(ownedName);

// constrain indexing between the following start/end blocks
// https://ponder.sh/0_6/docs/contracts-and-networks#block-range
const START_BLOCK: ContractConfig["startBlock"] = undefined;
const END_BLOCK: ContractConfig["endBlock"] = undefined;

export const config = createConfig({
  networks: {
    base: {
      chainId: base.id,
      transport: http(rpcEndpointUrl(base.id)),
      maxRequestsPerSecond: rpcMaxRequestsPerSecond(base.id),
    },
  },
  contracts: {
    [pluginNamespace("Registry")]: {
      network: "base",
      abi: Registry,
      address: "0xb94704422c2a1e396835a571837aa5ae53285a95",
      ...blockConfig(START_BLOCK, 17571480, END_BLOCK),
    },
    [pluginNamespace("Resolver")]: {
      network: "base",
      abi: L2Resolver,
<<<<<<< HEAD
      // NOTE: this indexes every event ever emitted that looks like this
      filter: {
        event: [
          "AddrChanged",
          "AddressChanged",
          "NameChanged",
          "ABIChanged",
          "PubkeyChanged",
          "TextChanged",
          "ContenthashChanged",
          "InterfaceChanged",
          "VersionChanged",
          "DNSRecordChanged",
          "DNSRecordDeleted",
          "DNSZonehashChanged",
        ],
      },
      startBlock: 17571480,
=======
      address: factory({
        address: "0xb94704422c2a1e396835a571837aa5ae53285a95",
        event: getAbiItem({ abi: Registry, name: "NewResolver" }),
        parameter: "resolver",
      }),
      ...blockConfig(START_BLOCK, 17575714, END_BLOCK),
>>>>>>> a2f3ce22
    },
    [pluginNamespace("BaseRegistrar")]: {
      network: "base",
      abi: BaseRegistrar,
      address: "0x03c4738Ee98aE44591e1A4A4F3CaB6641d95DD9a",
      ...blockConfig(START_BLOCK, 17571486, END_BLOCK),
    },
    [pluginNamespace("EARegistrarController")]: {
      network: "base",
      abi: EarlyAccessRegistrarController,
      address: "0xd3e6775ed9b7dc12b205c8e608dc3767b9e5efda",
      ...blockConfig(START_BLOCK, 17575699, END_BLOCK),
    },
    [pluginNamespace("RegistrarController")]: {
      network: "base",
      abi: RegistrarController,
      address: "0x4cCb0BB02FCABA27e82a56646E81d8c5bC4119a5",
      ...blockConfig(START_BLOCK, 18619035, END_BLOCK),
    },
  },
});

export async function activate() {
  const ponderIndexingModules = await Promise.all([
    import("./handlers/Registry"),
    import("./handlers/Registrar"),
    import("./handlers/Resolver"),
  ]);

  ponderIndexingModules.map((m) => m.default());
}<|MERGE_RESOLUTION|>--- conflicted
+++ resolved
@@ -1,5 +1,5 @@
 import { type ContractConfig, createConfig, factory } from "ponder";
-import { http, getAbiItem } from "viem";
+import { http } from "viem";
 import { base } from "viem/chains";
 
 import { blockConfig, rpcEndpointUrl, rpcMaxRequestsPerSecond } from "../../lib/helpers";
@@ -37,7 +37,6 @@
     [pluginNamespace("Resolver")]: {
       network: "base",
       abi: L2Resolver,
-<<<<<<< HEAD
       // NOTE: this indexes every event ever emitted that looks like this
       filter: {
         event: [
@@ -55,15 +54,7 @@
           "DNSZonehashChanged",
         ],
       },
-      startBlock: 17571480,
-=======
-      address: factory({
-        address: "0xb94704422c2a1e396835a571837aa5ae53285a95",
-        event: getAbiItem({ abi: Registry, name: "NewResolver" }),
-        parameter: "resolver",
-      }),
-      ...blockConfig(START_BLOCK, 17575714, END_BLOCK),
->>>>>>> a2f3ce22
+      ...blockConfig(START_BLOCK, 17571480, END_BLOCK),
     },
     [pluginNamespace("BaseRegistrar")]: {
       network: "base",
