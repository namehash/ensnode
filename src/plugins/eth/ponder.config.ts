import { ContractConfig, createConfig, mergeAbis } from "ponder";
import { http } from "viem";

import { mainnet } from "viem/chains";
import { blockConfig, rpcEndpointUrl, rpcMaxRequestsPerSecond } from "../../lib/helpers";
import { createPluginNamespace } from "../../lib/plugin-helpers";
import { BaseRegistrar } from "./abis/BaseRegistrar";
import { EthRegistrarController } from "./abis/EthRegistrarController";
import { EthRegistrarControllerOld } from "./abis/EthRegistrarControllerOld";
import { LegacyPublicResolver } from "./abis/LegacyPublicResolver";
import { NameWrapper } from "./abis/NameWrapper";
import { Registry } from "./abis/Registry";
import { Resolver } from "./abis/Resolver";

const RESOLVER_ABI = mergeAbis([LegacyPublicResolver, Resolver]);

export const ownedName = "eth";

export const pluginNamespace = createPluginNamespace(ownedName);

// constrain indexing between the following start/end blocks
// https://ponder.sh/0_6/docs/contracts-and-networks#block-range
const START_BLOCK: ContractConfig["startBlock"] = undefined;
const END_BLOCK: ContractConfig["endBlock"] = 21_000_000;

const REGISTRY_OLD_ADDRESS = "0x314159265dd8dbb310642f98f50c066173c1259b";
const REGISTRY_ADDRESS = "0x00000000000C2E074eC69A0dFb2997BA6C7d2e1e";

export const config = createConfig({
  networks: {
    mainnet: {
      chainId: mainnet.id,
<<<<<<< HEAD
      transport: http(process.env[`RPC_URL_${mainnet.id}`]),
      maxRequestsPerSecond: 500,
=======
      transport: http(rpcEndpointUrl(mainnet.id)),
      maxRequestsPerSecond: rpcMaxRequestsPerSecond(mainnet.id),
>>>>>>> a2f3ce22
    },
  },
  contracts: {
    [pluginNamespace("RegistryOld")]: {
      network: "mainnet",
      abi: Registry,
      address: REGISTRY_OLD_ADDRESS,
      ...blockConfig(START_BLOCK, 3327417, END_BLOCK),
    },
    [pluginNamespace("Registry")]: {
      network: "mainnet",
      abi: Registry,
      address: REGISTRY_ADDRESS,
      ...blockConfig(START_BLOCK, 9380380, END_BLOCK),
    },
    [pluginNamespace("Resolver")]: {
      network: "mainnet",
      abi: RESOLVER_ABI,
      // NOTE: this indexes every event ever emitted that looks like this
      filter: {
        event: [
          "AddrChanged",
          "AddressChanged",
          "NameChanged",
          "ABIChanged",
          "PubkeyChanged",
          "TextChanged(bytes32 indexed node, string indexed indexedKey, string key)",
          "TextChanged(bytes32 indexed node, string indexed indexedKey, string key, string value)",
          "ContenthashChanged",
          "InterfaceChanged",
          "AuthorisationChanged",
          "VersionChanged",
          "DNSRecordChanged",
          "DNSRecordDeleted",
          "DNSZonehashChanged",
        ],
      },
      ...blockConfig(START_BLOCK, 3327417, END_BLOCK),
    },
    [pluginNamespace("BaseRegistrar")]: {
      network: "mainnet",
      abi: BaseRegistrar,
      address: "0x57f1887a8BF19b14fC0dF6Fd9B2acc9Af147eA85",
      ...blockConfig(START_BLOCK, 9380410, END_BLOCK),
    },
    [pluginNamespace("EthRegistrarControllerOld")]: {
      network: "mainnet",
      abi: EthRegistrarControllerOld,
      address: "0x283Af0B28c62C092C9727F1Ee09c02CA627EB7F5",
      ...blockConfig(START_BLOCK, 9380471, END_BLOCK),
    },
    [pluginNamespace("EthRegistrarController")]: {
      network: "mainnet",
      abi: EthRegistrarController,
      address: "0x253553366Da8546fC250F225fe3d25d0C782303b",
      ...blockConfig(START_BLOCK, 16925618, END_BLOCK),
    },
    [pluginNamespace("NameWrapper")]: {
      network: "mainnet",
      abi: NameWrapper,
      address: "0xD4416b13d2b3a9aBae7AcD5D6C2BbDBE25686401",
      ...blockConfig(START_BLOCK, 16925608, END_BLOCK),
    },
  },
});

export async function activate() {
  const ponderIndexingModules = await Promise.all([
    import("./handlers/Registry"),
    import("./handlers/EthRegistrar"),
    import("./handlers/Resolver"),
    import("./handlers/NameWrapper"),
  ]);

  ponderIndexingModules.map((m) => m.default());
}<|MERGE_RESOLUTION|>--- conflicted
+++ resolved
@@ -30,13 +30,8 @@
   networks: {
     mainnet: {
       chainId: mainnet.id,
-<<<<<<< HEAD
-      transport: http(process.env[`RPC_URL_${mainnet.id}`]),
-      maxRequestsPerSecond: 500,
-=======
       transport: http(rpcEndpointUrl(mainnet.id)),
       maxRequestsPerSecond: rpcMaxRequestsPerSecond(mainnet.id),
->>>>>>> a2f3ce22
     },
   },
   contracts: {
