import type { Hex } from "viem";

// re-export CoinType and EvmCoinType from @ensdomains/address-encoder so consumers don't need it as
// a dependency
export type { CoinType, EvmCoinType } from "@ensdomains/address-encoder";

/**
 * A PluginName is a unique id for a 'plugin': we use the notion of 'plugins' to describe bundles
 * of indexing logic.
 */
export enum PluginName {
  Subgraph = "subgraph",
  Basenames = "basenames",
  Lineanames = "lineanames",
  ThreeDNS = "threedns",
<<<<<<< HEAD
  Seaport = "seaport",
=======
  ReverseResolvers = "reverse-resolvers",
>>>>>>> 32ad3d8d
}

/**
 * A hash value that uniquely identifies a single ENS name.
 * Result of `namehash` function as specified in ENSIP-1.
 *
 * @example
 * ```
 * namehash("vitalik.eth") === "0xee6c4522aab0003e8d14cd40a6af439055fd2577951148c14b6cea9a53475835"
 * ```
 * @link https://docs.ens.domains/ensip/1#namehash-algorithm
 */
export type Node = Hex;

/**
 * A LabelHash is the result of the labelhash function (which is just keccak256) on a Label.
 *
 * @link https://docs.ens.domains/terminology#labelhash
 */
export type LabelHash = Hex;

/**
 * A Label is a single part of an ENS Name.
 *
 * @link https://docs.ens.domains/terminology#label
 */
export type Label = string;

/**
 * An EncodedLabelHash is a specially formatted unnormalized Label that should be interpreted as a
 * LabelHash literal, particularly for use within an ENS Name.
 *
 * @example [abcd]
 * @example [abcd].example.eth
 */
export type EncodedLabelHash = `[${string}]`;

/**
 * A Name represents a human-readable ENS name.
 *
 * ex: vitalik.eth
 */
export type Name = string;<|MERGE_RESOLUTION|>--- conflicted
+++ resolved
@@ -13,11 +13,8 @@
   Basenames = "basenames",
   Lineanames = "lineanames",
   ThreeDNS = "threedns",
-<<<<<<< HEAD
   Seaport = "seaport",
-=======
   ReverseResolvers = "reverse-resolvers",
->>>>>>> 32ad3d8d
 }
 
 /**
