--- conflicted
+++ resolved
@@ -1,5 +1,5 @@
 import { namehash } from "viem";
-import { CoinType, EVMCoinType, Node } from "./types";
+import { EVMCoinType, Node } from "./types";
 
 export const ROOT_NODE: Node = namehash("");
 
@@ -16,8 +16,4 @@
  *
  * @see https://docs.ens.domains/ensip/9
  */
-<<<<<<< HEAD
-export const ETH_COIN_TYPE: EVMCoinType = 60;
-=======
-export const ETH_COIN_TYPE = 60n;
->>>>>>> 9aeaccd1
+export const ETH_COIN_TYPE: EVMCoinType = 60;