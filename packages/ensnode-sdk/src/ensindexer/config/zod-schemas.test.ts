import { describe, expect, it } from "vitest";
import { type ZodSafeParseResult, prettifyError } from "zod/v4";
import { DependencyInfo, PluginName } from "./types";
import {
  makeDatabaseSchemaNameSchema,
  makeDependencyInfoSchema,
  makeENSIndexerPublicConfigSchema,
  makeFullyPinnedLabelSetSchema,
  makeIndexedChainIdsSchema,
  makePluginsListSchema,
} from "./zod-schemas";

describe("ENSIndexer: Config", () => {
  describe("Zod Schemas", () => {
    const formatParseError = <T>(zodParseError: ZodSafeParseResult<T>) =>
      prettifyError(zodParseError.error!);

    describe("Parsing", () => {
      it("can parse database schema name values", () => {
        expect(makeDatabaseSchemaNameSchema().parse("public")).toBe("public");
        expect(makeDatabaseSchemaNameSchema().parse("the_schema")).toBe("the_schema");
        expect(makeDatabaseSchemaNameSchema().parse("theSchema")).toBe("theSchema");

        expect(formatParseError(makeDatabaseSchemaNameSchema().safeParse(1))).toContain(
          "Database schema name must be a string",
        );
      });

      it("can parse a list of plugin name values", () => {
        expect(
          makePluginsListSchema().parse([
            `${PluginName.Subgraph}`,
            `${PluginName.Referrals}`,
            `${PluginName.ProtocolAcceleration}`,
          ]),
        ).toStrictEqual([
          PluginName.Subgraph,
          PluginName.Referrals,
          PluginName.ProtocolAcceleration,
        ]);

        expect(
          formatParseError(
            makePluginsListSchema().safeParse([
              `${PluginName.Subgraph}`,
              `${PluginName.Referrals}`,
              `${PluginName.Subgraph}`,
            ]),
          ),
        ).toContain("Plugins cannot contain duplicate values");

        expect(formatParseError(makePluginsListSchema().safeParse([]))).toMatch(
<<<<<<< HEAD
          /Plugins must be a list with at least one valid plugin name. Valid plugins are/,
=======
          /Plugins must be a list of strings with at least one string value/,
>>>>>>> 7ca9d1b0
        );
      });

      it("can parse indexed chain ID values", () => {
        expect(makeIndexedChainIdsSchema().parse([1, 10, 8543])).toStrictEqual(
          new Set([1, 10, 8543]),
        );

        expect(formatParseError(makeIndexedChainIdsSchema().safeParse("1,10"))).toContain(
          "Indexed Chain IDs must be an array",
        );

        expect(formatParseError(makeIndexedChainIdsSchema().safeParse([]))).toContain(
          "Indexed Chain IDs list must include at least one element",
        );
      });

      it("can parse label set configuration values", () => {
        expect(
          makeFullyPinnedLabelSetSchema().parse({
            labelSetId: "subgraph",
            labelSetVersion: 0,
          }),
        ).toStrictEqual({
          labelSetId: "subgraph",
          labelSetVersion: 0,
        });

        expect(
          formatParseError(
            makeFullyPinnedLabelSetSchema().safeParse({
              labelSetId: "",
              labelSetVersion: 0,
            }),
          ),
        ).toContain("labelSetId must be 1-50 characters long");

        expect(
          formatParseError(
            makeFullyPinnedLabelSetSchema().safeParse({
              labelSetId: "subgraph",
              labelSetVersion: -1,
            }),
          ),
        ).toContain("labelSetVersion must be a non-negative integer");
      });

      it("can parse version info values", () => {
        expect(
          makeDependencyInfoSchema().parse({
            nodejs: "v22.22.22",
            ponder: "0.11.25",
            ensRainbow: "0.32.0",
            ensRainbowSchema: 2,
          } satisfies DependencyInfo),
        ).toStrictEqual({
          nodejs: "v22.22.22",
          ponder: "0.11.25",
          ensRainbow: "0.32.0",
          ensRainbowSchema: 2,
        } satisfies DependencyInfo);

        expect(
          formatParseError(
            makeDependencyInfoSchema().safeParse({
              nodejs: "",
              ponder: "",
              ensRainbow: "",
              ensRainbowSchema: -1,
            } satisfies DependencyInfo),
          ),
        ).toStrictEqual(`✖ Value must be a non-empty string.
  → at nodejs
✖ Value must be a non-empty string.
  → at ponder
✖ Value must be a non-empty string.
  → at ensRainbow
✖ Value must be a positive integer (>0).
  → at ensRainbowSchema`);
      });

      it("can parse full ENSIndexerPublicConfig with label set", () => {
        const validConfig = {
          ensAdminUrl: "https://admin.ensnode.io",
          ensNodePublicUrl: "http://localhost:42069",
          labelSet: {
            labelSetId: "subgraph",
            labelSetVersion: 0,
          },
          indexedChainIds: [1],
          isSubgraphCompatible: true,
          namespace: "mainnet" as const,
          plugins: [PluginName.Subgraph],
          databaseSchemaName: "test_schema",
          dependencyInfo: {
            nodejs: "v22.22.22",
            ponder: "0.11.25",
            ensRainbow: "0.32.0",
            ensRainbowSchema: 2,
          } satisfies DependencyInfo,
        };

        const parsedConfig = makeENSIndexerPublicConfigSchema().parse(validConfig);

        // The schema transforms URLs and arrays, so we need to check the transformed values
        expect(parsedConfig.ensAdminUrl).toBeInstanceOf(URL);
        expect(parsedConfig.ensAdminUrl.toString()).toBe("https://admin.ensnode.io/");
        expect(parsedConfig.ensNodePublicUrl).toBeInstanceOf(URL);
        expect(parsedConfig.ensNodePublicUrl.toString()).toBe("http://localhost:42069/");
        expect(parsedConfig.indexedChainIds).toBeInstanceOf(Set);
        expect(Array.from(parsedConfig.indexedChainIds)).toEqual([1]);
        expect(parsedConfig.labelSet).toEqual(validConfig.labelSet);
        expect(parsedConfig.isSubgraphCompatible).toBe(validConfig.isSubgraphCompatible);
        expect(parsedConfig.namespace).toBe(validConfig.namespace);
        expect(parsedConfig.plugins).toEqual(validConfig.plugins);
        expect(parsedConfig.databaseSchemaName).toBe(validConfig.databaseSchemaName);
        expect(parsedConfig.dependencyInfo).toEqual(validConfig.dependencyInfo);

        // Test invalid labelSetId
        expect(
          formatParseError(
            makeENSIndexerPublicConfigSchema().safeParse({
              ...validConfig,
              labelSet: { ...validConfig.labelSet, labelSetId: "" },
            }),
          ),
        ).toContain("labelSet.labelSetId must be 1-50 characters long");

        // Test invalid labelSetVersion
        expect(
          formatParseError(
            makeENSIndexerPublicConfigSchema().safeParse({
              ...validConfig,
              labelSet: { ...validConfig.labelSet, labelSetVersion: "not-a-number" },
            }),
          ),
        ).toContain("labelSet.labelSetVersion must be an integer");
      });
    });

    describe("Useful error messages", () => {
      it("can apply custom value labels", () => {
        expect(
          formatParseError(makeDatabaseSchemaNameSchema("databaseSchema").safeParse("")),
        ).toContain("databaseSchema is required and must be a non-empty string.");
        expect(
          formatParseError(makeDatabaseSchemaNameSchema("DATABASE_SCHEMA env var").safeParse("")),
        ).toContain("DATABASE_SCHEMA env var is required and must be a non-empty string.");

        expect(
          formatParseError(
            makePluginsListSchema("PLUGINS env var").safeParse([
              `${PluginName.Subgraph}`,
              `${PluginName.Referrals}`,
              `${PluginName.Subgraph}`,
            ]),
          ),
        ).toContain("PLUGINS env var cannot contain duplicate values");
      });
    });
  });
});<|MERGE_RESOLUTION|>--- conflicted
+++ resolved
@@ -50,11 +50,7 @@
         ).toContain("Plugins cannot contain duplicate values");
 
         expect(formatParseError(makePluginsListSchema().safeParse([]))).toMatch(
-<<<<<<< HEAD
-          /Plugins must be a list with at least one valid plugin name. Valid plugins are/,
-=======
           /Plugins must be a list of strings with at least one string value/,
->>>>>>> 7ca9d1b0
         );
       });
 
