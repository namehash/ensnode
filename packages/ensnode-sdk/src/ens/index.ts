--- conflicted
+++ resolved
@@ -8,8 +8,6 @@
 export * from "./is-normalized";
 export * from "./encode-labelhash";
 export * from "./dns-encoded-name";
-<<<<<<< HEAD
 export * from "./metadata-service";
-=======
-export { getENSRootChainId } from "@ensnode/datasources";
->>>>>>> 1460d204
+
+export { getENSRootChainId } from "@ensnode/datasources";