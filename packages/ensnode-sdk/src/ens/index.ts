export { getENSRootChainId } from "@ensnode/datasources";

export * from "./coin-type";
export * from "./constants";
export * from "./dns-encoded-name";
export * from "./encode-labelhash";
export * from "./is-normalized";
export * from "./names";
export * from "./parse-reverse-name";
<<<<<<< HEAD
export * from "./is-normalized";
export * from "./encode-labelhash";
export * from "./dns-encoded-name";
export * from "./metadata-service";

export { getENSRootChainId } from "@ensnode/datasources";
=======
export * from "./reverse-name";
export * from "./subname-helpers";
export * from "./types";
>>>>>>> ad0383ff
<|MERGE_RESOLUTION|>--- conflicted
+++ resolved
@@ -5,17 +5,9 @@
 export * from "./dns-encoded-name";
 export * from "./encode-labelhash";
 export * from "./is-normalized";
+export * from "./metadata-service";
 export * from "./names";
 export * from "./parse-reverse-name";
-<<<<<<< HEAD
-export * from "./is-normalized";
-export * from "./encode-labelhash";
-export * from "./dns-encoded-name";
-export * from "./metadata-service";
-
-export { getENSRootChainId } from "@ensnode/datasources";
-=======
 export * from "./reverse-name";
 export * from "./subname-helpers";
-export * from "./types";
->>>>>>> ad0383ff
+export * from "./types";