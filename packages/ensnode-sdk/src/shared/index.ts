--- conflicted
+++ resolved
@@ -3,13 +3,7 @@
 export * from "./address";
 export * from "./cache";
 export * from "./collections";
-<<<<<<< HEAD
 export * from "./currencies";
-export * from "./types";
-export * from "./serialize";
-export * from "./serialized-types";
-=======
->>>>>>> b20b5462
 export {
   deserializeBlockNumber,
   deserializeBlockRef,
