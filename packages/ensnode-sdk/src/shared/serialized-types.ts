--- conflicted
+++ resolved
@@ -24,11 +24,10 @@
  *
  * @see https://chainagnostic.org/CAIPs/caip-10
  */
-<<<<<<< HEAD
-export type SerializedAccountId = string;
+export type AccountIdString = string;
 
 /**
- * Serialized representation of {@link AssetId}.
+ * String representation of {@link AssetId}.
  *
  * Formatted as a fully lowercase CAIP-19 AssetId.
  *
@@ -36,7 +35,4 @@
  * @example "eip155:1/erc721:0x57f1887a8bf19b14fc0df6fd9b2acc9af147ea85/0xaf2caa1c2ca1d027f1ac823b529d0a67cd144264b2789fa2ea4d63a67c7103cc"
  *          for vitalik.eth in the eth base registrar on mainnet.
  */
-export type SerializedAssetId = string;
-=======
-export type AccountIdString = string;
->>>>>>> 7afed856
+export type AssetIdString = string;