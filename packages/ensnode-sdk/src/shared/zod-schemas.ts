--- conflicted
+++ resolved
@@ -14,13 +14,8 @@
 import { ENSNamespaceIds, type InterpretedName, Node } from "../ens";
 import { asLowerCaseAddress } from "./address";
 import { type CurrencyId, CurrencyIds, Price, type PriceEth } from "./currencies";
-<<<<<<< HEAD
 import { reinterpretName } from "./interpretation/reinterpretation";
-import type { SerializedAccountId } from "./serialized-types";
-=======
-import { reinterpretName } from "./reinterpretation";
 import type { AccountIdString } from "./serialized-types";
->>>>>>> 7afed856
 import type {
   AccountId,
   BlockRef,
