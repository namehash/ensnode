import { type CoinType } from "@ensdomains/address-encoder";
import { type Address, type Hex, bytesToHex, hexToBytes, isAddress, isHex } from "viem";
/**
 * All zod schemas we define must remain internal implementation details.
 * We want the freedom to move away from zod in the future without impacting
 * any users of the ensnode-sdk package.
 *
 * The only way to share Zod schemas is to re-export them from
 * `./src/internal.ts` file.
 */
import z from "zod/v4";
import { ENSNamespaceIds } from "../ens";
import { asLowerCaseAddress } from "./address";
import type {
  BlockRef,
  ChainId,
  Datetime,
  DefaultableChainId,
  Duration,
  UnixTimestamp,
} from "./types";

import { CurrencyIds, type Price } from "./currencies";

/**
 * Zod `.check()` function input.
 */
export type ZodCheckFnInput<T> = z.core.ParsePayload<T>;

/**
 * Parses a string value as a boolean.
 */
export const makeBooleanStringSchema = (valueLabel: string = "Value") =>
  z
    .string()
    .pipe(
      z.enum(["true", "false"], {
        error: `${valueLabel} must be 'true' or 'false'.`,
      }),
    )
    .transform((val) => val === "true");

/**
 * Parses a numeric value as an integer.
 */
export const makeIntegerSchema = (valueLabel: string = "Value") =>
  z.int({
    error: `${valueLabel} must be an integer.`,
  });

/**
 * Parses a numeric value as a positive integer.
 */
export const makePositiveIntegerSchema = (valueLabel: string = "Value") =>
  makeIntegerSchema(valueLabel).positive({
    error: `${valueLabel} must be a positive integer (>0).`,
  });

/**
 * Parses a numeric value as a non-negative integer.
 */
export const makeNonNegativeIntegerSchema = (valueLabel: string = "Value") =>
  makeIntegerSchema(valueLabel).nonnegative({
    error: `${valueLabel} must be a non-negative integer (>=0).`,
  });

/**
 * Parses a numeric value as {@link Duration}
 */
export const makeDurationSchema = (valueLabel: string = "Value") =>
  z.coerce
    .number({
      error: `${valueLabel} must be a number.`,
    })
    .pipe(makeNonNegativeIntegerSchema(valueLabel));

/**
 * Parses Chain ID
 *
 * {@link ChainId}
 */
export const makeChainIdSchema = (valueLabel: string = "Chain ID") =>
  makePositiveIntegerSchema(valueLabel).transform((val) => val as ChainId);

/**
 * Parses a serialized representation of {@link ChainId}.
 */
export const makeChainIdStringSchema = (valueLabel: string = "Chain ID String") =>
  z
    .string({ error: `${valueLabel} must be a string representing a chain ID.` })
    .pipe(z.coerce.number({ error: `${valueLabel} must represent a positive integer (>0).` }))
    .pipe(makeChainIdSchema(`The numeric value represented by ${valueLabel}`));

/**
 * Parses Defaultable Chain ID
 *
 * {@link DefaultableChainId}
 */
export const makeDefaultableChainIdSchema = (valueLabel: string = "Defaultable Chain ID") =>
  makeNonNegativeIntegerSchema(valueLabel).transform((val) => val as DefaultableChainId);

/**
 * Parses a serialized representation of {@link DefaultableChainId}.
 */
export const makeDefaultableChainIdStringSchema = (
  valueLabel: string = "Defaultable Chain ID String",
) =>
  z
    .string({ error: `${valueLabel} must be a string representing a chain ID.` })
    .pipe(z.coerce.number({ error: `${valueLabel} must represent a non-negative integer (>=0).` }))
    .pipe(makeDefaultableChainIdSchema(`The numeric value represented by ${valueLabel}`));

/**
 * Parses {@link CoinType}.
 */
export const makeCoinTypeSchema = (valueLabel: string = "Coin Type") =>
  z
    .number({ error: `${valueLabel} must be a number.` })
    .int({ error: `${valueLabel} must be an integer.` })
    .nonnegative({ error: `${valueLabel} must be a non-negative integer (>=0).` })
    .transform((val) => val as CoinType);

/**
 * Parses a serialized representation of {@link CoinType}.
 */
export const makeCoinTypeStringSchema = (valueLabel: string = "Coin Type String") =>
  z
    .string({ error: `${valueLabel} must be a string representing a coin type.` })
    .pipe(z.coerce.number({ error: `${valueLabel} must represent a non-negative integer (>=0).` }))
    .pipe(makeCoinTypeSchema(`The numeric value represented by ${valueLabel}`));

/**
 * Parses a serialized representation of an EVM address into a lowercase Address.
 */
export const makeLowercaseAddressSchema = (valueLabel: string = "Value") =>
  z
    .string()
    .check((ctx) => {
      if (!isAddress(ctx.value)) {
        ctx.issues.push({
          code: "custom",
          message: `${valueLabel} must be a valid EVM address`,
          input: ctx.value,
        });
      }
    })
    .transform((val) => asLowerCaseAddress(val as Address));

/**
 * Parses an ISO 8601 string representations of {@link Datetime}
 */
export const makeDatetimeSchema = (valueLabel: string = "Datetime string") =>
  z.iso
    .datetime({ error: `${valueLabel} must be a string in ISO 8601 format.` })
    .transform((v) => new Date(v));

/**
 * Parses value as {@link UnixTimestamp}.
 */
export const makeUnixTimestampSchema = (valueLabel: string = "Timestamp") =>
  makeIntegerSchema(valueLabel);

/**
 * Parses a string representations of {@link URL}
 */
export const makeUrlSchema = (valueLabel: string = "Value") =>
  z
    .url({
      error: `${valueLabel} must be a valid URL string (e.g., http://localhost:8080 or https://example.com).`,
      abort: true,
    })
    .transform((v) => new URL(v));

/**
 * Parses a serialized representation of a comma separated list.
 */
export const makeCommaSeparatedList = (valueLabel: string = "Value") =>
  z
    .string({ error: `${valueLabel} must be a comma separated list.` })
    .transform((val) => val.split(",").filter(Boolean))
    .refine((val) => val.length > 0, {
      error: `${valueLabel} must be a comma separated list with at least one value.`,
    });

/**
 * Parses a numeric value as a block number.
 */
export const makeBlockNumberSchema = (valueLabel: string = "Block number") =>
  makeNonNegativeIntegerSchema(valueLabel);

/**
 * Parses an object value as the {@link Blockrange} object.
 */
export const makeBlockrangeSchema = (valueLabel: string = "Value") =>
  z
    .strictObject(
      {
        startBlock: makeBlockNumberSchema(`${valueLabel}.startBlock`).optional(),
        endBlock: makeBlockNumberSchema(`${valueLabel}.endBlock`).optional(),
      },
      {
        error: `${valueLabel} must be a valid Blockrange object.`,
      },
    )
    .refine(
      (v) => {
        if (v.startBlock && v.endBlock) {
          return v.startBlock <= v.endBlock;
        }

        return true;
      },
      { error: `${valueLabel}: startBlock must be before or equal to endBlock` },
    );

/**
 * Parses an object value as the {@link BlockRef} object.
 */
export const makeBlockRefSchema = (valueLabel: string = "Value") =>
  z.strictObject(
    {
      timestamp: makeUnixTimestampSchema(`${valueLabel}.timestamp`),
      number: makeBlockNumberSchema(`${valueLabel}.number`),
    },
    {
      error: `${valueLabel} must be a valid BlockRef object.`,
    },
  );

/**
 * Parses a string value as ENSNamespaceId.
 */
export const makeENSNamespaceIdSchema = (valueLabel: string = "ENSNamespaceId") =>
  z.enum(ENSNamespaceIds, {
    error() {
      return `Invalid ${valueLabel}. Supported ENS namespace IDs are: ${Object.keys(ENSNamespaceIds).join(", ")}`;
    },
<<<<<<< HEAD
  });

/**
 * Parses a numeric value as a port number.
 */
export const makePortSchema = (valueLabel: string = "Port") =>
  makePositiveIntegerSchema(valueLabel).max(65535, {
    error: `${valueLabel} must be an integer between 1 and 65535.`,
  });

/**
 * Make a schema for {@link Hex} representation of bytes array.
 */
export const makeHexStringSchema = (
  { expectedLength }: { expectedLength: number },
  valueLabel: string = "String representation of bytes",
) =>
  z
    .string()
    .check(function invariant_stringStartsWith0x(ctx) {
      if (!ctx.value.startsWith("0x")) {
        ctx.issues.push({
          code: "custom",
          input: ctx.value,
          message: `${valueLabel} type must start with '0x'.`,
        });
      }
    })
    .check(function invariant_rawReferrerIs32Bytes(ctx) {
      const bytesString = ctx.value.slice(2);
      const bytesStringLength = bytesString.length / 2;

      if (bytesStringLength !== expectedLength) {
        ctx.issues.push({
          code: "custom",
          input: ctx.value,
          message: `${valueLabel} must be represented by exactly ${expectedLength} bytes. Provided bytes count: ${bytesStringLength}.`,
        });
      }
    })
    .transform((v) => v as Hex);

/**
 * Schema for {@link Price} type.
 */
export const makePriceSchema = (valueLabel: string = "Cost") =>
  z.strictObject({
    currency: z.enum(Object.values(CurrencyIds), {
      error: `${valueLabel} currency must be a valid CurrencyId.`,
    }),

    amount: z.coerce
      .bigint({
        error: `${valueLabel} must represent a bigint.`,
      })
      .nonnegative({
        error: `${valueLabel} must not be negative.`,
      }),
=======
>>>>>>> af52f0be
  });<|MERGE_RESOLUTION|>--- conflicted
+++ resolved
@@ -235,15 +235,6 @@
     error() {
       return `Invalid ${valueLabel}. Supported ENS namespace IDs are: ${Object.keys(ENSNamespaceIds).join(", ")}`;
     },
-<<<<<<< HEAD
-  });
-
-/**
- * Parses a numeric value as a port number.
- */
-export const makePortSchema = (valueLabel: string = "Port") =>
-  makePositiveIntegerSchema(valueLabel).max(65535, {
-    error: `${valueLabel} must be an integer between 1 and 65535.`,
   });
 
 /**
@@ -294,6 +285,4 @@
       .nonnegative({
         error: `${valueLabel} must not be negative.`,
       }),
-=======
->>>>>>> af52f0be
   });