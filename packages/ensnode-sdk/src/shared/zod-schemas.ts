--- conflicted
+++ resolved
@@ -1,10 +1,5 @@
-<<<<<<< HEAD
-import { type CoinType } from "@ensdomains/address-encoder";
-import { type Address, type Hex, bytesToHex, hexToBytes, isAddress, isHex } from "viem";
-=======
 import type { CoinType } from "@ensdomains/address-encoder";
-import { type Address, isAddress } from "viem";
->>>>>>> b20b5462
+import { type Address, type Hex, isAddress } from "viem";
 /**
  * All zod schemas we define must remain internal implementation details.
  * We want the freedom to move away from zod in the future without impacting
@@ -17,6 +12,7 @@
 
 import { ENSNamespaceIds } from "../ens";
 import { asLowerCaseAddress } from "./address";
+import { CurrencyIds, type Price } from "./currencies";
 import type {
   BlockRef,
   ChainId,
@@ -25,8 +21,6 @@
   Duration,
   UnixTimestamp,
 } from "./types";
-
-import { CurrencyIds, type Price } from "./currencies";
 
 /**
  * Zod `.check()` function input.
