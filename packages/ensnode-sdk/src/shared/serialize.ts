import { AccountId as CaipAccountId, AssetId as CaipAssetId } from "caip";

import type { Price, PriceEth, SerializedPrice, SerializedPriceEth } from "./currencies";
import type {
  AccountIdString,
  ChainIdString,
  DatetimeISO8601,
<<<<<<< HEAD
  SerializedAccountId,
  SerializedAssetId,
=======
>>>>>>> 7afed856
  UrlString,
} from "./serialized-types";
import type { AccountId, AssetId, ChainId, Datetime } from "./types";

/**
 * Serializes a {@link ChainId} value into its string representation.
 */
export function serializeChainId(chainId: ChainId): ChainIdString {
  return chainId.toString();
}

/**
 * Serializes a {@link Datetime} value into its string representation.
 */
export function serializeDatetime(datetime: Datetime): DatetimeISO8601 {
  return datetime.toISOString();
}

/**
 * Serializes a {@link URL} value into its string representation.
 */
export function serializeUrl(url: URL): UrlString {
  return url.toString();
}

/**
 * Serializes a {@link Price} object.
 */
export function serializePrice(price: Price): SerializedPrice {
  return {
    currency: price.currency,
    amount: price.amount.toString(),
  };
}

/**
 * Serializes a {@link PriceEth} object.
 */
export function serializePriceEth(price: PriceEth): SerializedPriceEth {
  return serializePrice(price) as SerializedPriceEth;
}

/**
 * Format {@link AccountId} object as a string.
 *
 * Formatted as a fully lowercase CAIP-10 AccountId.
 *
 * @see https://chainagnostic.org/CAIPs/caip-10
 */
export function formatAccountId(accountId: AccountId): AccountIdString {
  return CaipAccountId.format({
    chainId: { namespace: "eip155", reference: accountId.chainId.toString() },
    address: accountId.address,
  }).toLowerCase();
}

/**
 * Serializes {@link AssetId} object.
 *
 * Formatted as a fully lowercase CAIP-19 AssetId.
 *
 * @see https://chainagnostic.org/CAIPs/caip-19
 */
export function serializeAssetId({
  assetNamespace,
  contract: { chainId, address },
  tokenId,
}: AssetId): SerializedAssetId {
  return CaipAssetId.format({
    chainId: { namespace: "eip155", reference: chainId.toString() },
    assetName: { namespace: assetNamespace, reference: address },
    tokenId: tokenId.toString(),
  }).toLowerCase();
}<|MERGE_RESOLUTION|>--- conflicted
+++ resolved
@@ -1,15 +1,12 @@
 import { AccountId as CaipAccountId, AssetId as CaipAssetId } from "caip";
 
+import { uint256ToHex32 } from "../ens";
 import type { Price, PriceEth, SerializedPrice, SerializedPriceEth } from "./currencies";
 import type {
   AccountIdString,
+  AssetIdString,
   ChainIdString,
   DatetimeISO8601,
-<<<<<<< HEAD
-  SerializedAccountId,
-  SerializedAssetId,
-=======
->>>>>>> 7afed856
   UrlString,
 } from "./serialized-types";
 import type { AccountId, AssetId, ChainId, Datetime } from "./types";
@@ -67,20 +64,20 @@
 }
 
 /**
- * Serializes {@link AssetId} object.
+ * Format {@link AssetId} object as a string.
  *
  * Formatted as a fully lowercase CAIP-19 AssetId.
  *
  * @see https://chainagnostic.org/CAIPs/caip-19
  */
-export function serializeAssetId({
+export function formatAssetId({
   assetNamespace,
   contract: { chainId, address },
   tokenId,
-}: AssetId): SerializedAssetId {
+}: AssetId): AssetIdString {
   return CaipAssetId.format({
     chainId: { namespace: "eip155", reference: chainId.toString() },
     assetName: { namespace: assetNamespace, reference: address },
-    tokenId: tokenId.toString(),
+    tokenId: uint256ToHex32(tokenId),
   }).toLowerCase();
 }