import {
  type Datasource,
  type ENSNamespaceId,
  ensTestEnvL1Chain,
  ensTestEnvL2Chain,
  getENSNamespace,
} from "@ensnode/datasources";

import { serializeChainId } from "../serialize";
import type { ChainIdString } from "../serialized-types";
import {
  alchemySupportsChain,
  buildAlchemyBaseUrl,
  buildDRPCUrl,
  buildQuickNodeURL,
  dRPCSupportsChain,
  quickNodeSupportsChain,
} from "./build-rpc-urls";
import type { ChainIdSpecificRpcEnvironmentVariable, RpcEnvironment } from "./environments";

/**
 * Constructs dynamic chain configuration from environment variables, scoped to chain IDs that appear
 * in the specified `namespace`.
 *
 * This function auto-generates RPC URLs in the following order:
 * 1. RPC_URL_*, if available in the env
 * 2. Alchemy, if ALCHEMY_API_KEY is available in the env
 * 3. QuickNode, if both, QUICKNODE_API_KEY and QUICKNODE_ENDPOINT_NAME are specified,
 *    a QuickNode RPC URL will be provided for each of the chains it supports.
 * 4. DRPC, if DRPC_API_KEY is available in the env
 *
<<<<<<< HEAD
 * It also provides a single Alchemy wss:// url if ALCHEMY_API_KEY is available in the env.
=======
 * TODO: also inject wss:// urls for alchemy, dRPC keys
>>>>>>> 81c027b0
 *
 * NOTE: This function returns raw RpcConfigEnvironment values which are not yet parsed or validated.
 *
 * @throws when only one but not both of the following environment variables are defined:
 *         {@link RpcEnvironment.QUICKNODE_API_KEY} or
 *         {@link RpcEnvironment.QUICKNODE_ENDPOINT_NAME}.
 */
export function buildRpcConfigsFromEnv(
  env: RpcEnvironment,
  namespace: ENSNamespaceId,
): Record<ChainIdString, ChainIdSpecificRpcEnvironmentVariable> {
  const alchemyApiKey = env.ALCHEMY_API_KEY;
  const quickNodeApiKey = env.QUICKNODE_API_KEY;
  const quickNodeEndpointName = env.QUICKNODE_ENDPOINT_NAME;
  const dRPCKey = env.DRPC_API_KEY;

  // Invariant: QuickNode: using API key requires using endpoint name as well.
  if (quickNodeApiKey && !quickNodeEndpointName) {
    throw new Error(
      "Use of the QUICKNODE_API_KEY environment variable requires use of the QUICKNODE_ENDPOINT_NAME environment variable as well.",
    );
  }

  // Invariant: QuickNode: using endpoint name requires using API key as well.
  if (quickNodeEndpointName && !quickNodeApiKey) {
    throw new Error(
      "Use of the QUICKNODE_ENDPOINT_NAME environment variable requires use of the QUICKNODE_API_KEY environment variable as well.",
    );
  }

  const chainsInNamespace = Object.entries(getENSNamespace(namespace)).map(
    ([, datasource]) => (datasource as Datasource).chain,
  );

  const rpcConfigs: Record<ChainIdString, ChainIdSpecificRpcEnvironmentVariable> = {};

  for (const chain of chainsInNamespace) {
    // RPC_URL_* takes precedence over convenience generation
    const specificValue = env[`RPC_URL_${chain.id}`];
    if (specificValue) {
      rpcConfigs[serializeChainId(chain.id)] = specificValue;
      continue;
    }

    // ens-test-env L1 Chain
    if (chain.id === ensTestEnvL1Chain.id) {
      rpcConfigs[serializeChainId(ensTestEnvL1Chain.id)] =
        ensTestEnvL1Chain.rpcUrls.default.http[0];
      continue;
    }

    // ens-test-env L2 Chain
    if (chain.id === ensTestEnvL2Chain.id) {
      rpcConfigs[serializeChainId(ensTestEnvL2Chain.id)] =
        ensTestEnvL2Chain.rpcUrls.default.http[0];
      continue;
    }

    const httpUrls = [
      // alchemy, if specified and available
      alchemyApiKey &&
        alchemySupportsChain(chain.id) &&
        `https://${buildAlchemyBaseUrl(chain.id, alchemyApiKey)}`,

      // QuickNode, if specified and available
      quickNodeApiKey &&
        quickNodeEndpointName &&
        quickNodeSupportsChain(chain.id) &&
        `https://${buildQuickNodeURL(chain.id, quickNodeApiKey, quickNodeEndpointName)}`,

      // dRPC, if specified and available
      dRPCKey && dRPCSupportsChain(chain.id) && buildDRPCUrl(chain.id, dRPCKey),
    ];

    const wsUrl =
      alchemyApiKey &&
      alchemySupportsChain(chain.id) && //
      `wss://${buildAlchemyBaseUrl(chain.id, alchemyApiKey)}`;

    const urls = [...httpUrls, wsUrl]
      // filter out false/undefined values from the set of urls
      .filter(Boolean);

    // add if any urls were constructed
    if (urls.length > 0) {
      rpcConfigs[serializeChainId(chain.id)] = urls.join(
        ",",
      ) as ChainIdSpecificRpcEnvironmentVariable;
    }
  }

  return rpcConfigs;
}<|MERGE_RESOLUTION|>--- conflicted
+++ resolved
@@ -29,11 +29,7 @@
  *    a QuickNode RPC URL will be provided for each of the chains it supports.
  * 4. DRPC, if DRPC_API_KEY is available in the env
  *
-<<<<<<< HEAD
  * It also provides a single Alchemy wss:// url if ALCHEMY_API_KEY is available in the env.
-=======
- * TODO: also inject wss:// urls for alchemy, dRPC keys
->>>>>>> 81c027b0
  *
  * NOTE: This function returns raw RpcConfigEnvironment values which are not yet parsed or validated.
  *
