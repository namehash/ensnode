import type { SerializedPriceUsdc } from "../shared";
import type {
<<<<<<< HEAD
  PaginatedAggregatedReferrersResponse,
  PaginatedAggregatedReferrersResponseError,
  PaginatedAggregatedReferrersResponseOk,
  ReferrerDetail,
  ReferrerDetailResponse,
  ReferrerDetailResponseError,
  ReferrerDetailResponseOk,
=======
  ReferrerLeaderboardPageResponse,
  ReferrerLeaderboardPageResponseError,
  ReferrerLeaderboardPageResponseOk,
>>>>>>> ea06a3cf
} from "./types";

/**
 * Serialized representation of {@link ReferrerLeaderboardPageResponseError}.
 *
 * Note: All fields are already serializable, so this type is identical to the source type.
 */
export type SerializedReferrerLeaderboardPageResponseError = ReferrerLeaderboardPageResponseError;

/**
 * Serialized representation of {@link ReferrerLeaderboardPageResponseOk}.
 *
 * Note: All fields are already serializable, so this type is identical to the source type.
 */
export type SerializedReferrerLeaderboardPageResponseOk = ReferrerLeaderboardPageResponseOk;

/**
 * Serialized representation of {@link ReferrerLeaderboardPageResponse}.
 */
<<<<<<< HEAD
export type SerializedPaginatedAggregatedReferrersResponse =
  | SerializedPaginatedAggregatedReferrersResponseOk
  | SerializedPaginatedAggregatedReferrersResponseError;

/**
 * Serialized representation of {@link ReferrerDetail}.
 *
 * The awardPoolShare.amount is serialized from bigint to string.
 */
export type SerializedReferrerDetail = Omit<ReferrerDetail, "awardPoolShare"> & {
  awardPoolShare: SerializedPriceUsdc;
};

/**
 * Serialized representation of {@link ReferrerDetailResponseOk}.
 */
export type SerializedReferrerDetailResponseOk = {
  responseCode: ReferrerDetailResponseOk["responseCode"];
  data: SerializedReferrerDetail;
};

/**
 * Serialized representation of {@link ReferrerDetailResponseError}.
 *
 * Note: All fields are already serializable, so this type is identical to the source type.
 */
export type SerializedReferrerDetailResponseError = ReferrerDetailResponseError;

/**
 * Serialized representation of {@link ReferrerDetailResponse}.
 */
export type SerializedReferrerDetailResponse =
  | SerializedReferrerDetailResponseOk
  | SerializedReferrerDetailResponseError;
=======
export type SerializedReferrerLeaderboardPageResponse =
  | SerializedReferrerLeaderboardPageResponseOk
  | SerializedReferrerLeaderboardPageResponseError;
>>>>>>> ea06a3cf
<|MERGE_RESOLUTION|>--- conflicted
+++ resolved
@@ -1,18 +1,10 @@
-import type { SerializedPriceUsdc } from "../shared";
 import type {
-<<<<<<< HEAD
-  PaginatedAggregatedReferrersResponse,
-  PaginatedAggregatedReferrersResponseError,
-  PaginatedAggregatedReferrersResponseOk,
-  ReferrerDetail,
   ReferrerDetailResponse,
   ReferrerDetailResponseError,
   ReferrerDetailResponseOk,
-=======
   ReferrerLeaderboardPageResponse,
   ReferrerLeaderboardPageResponseError,
   ReferrerLeaderboardPageResponseOk,
->>>>>>> ea06a3cf
 } from "./types";
 
 /**
@@ -32,27 +24,16 @@
 /**
  * Serialized representation of {@link ReferrerLeaderboardPageResponse}.
  */
-<<<<<<< HEAD
-export type SerializedPaginatedAggregatedReferrersResponse =
-  | SerializedPaginatedAggregatedReferrersResponseOk
-  | SerializedPaginatedAggregatedReferrersResponseError;
-
-/**
- * Serialized representation of {@link ReferrerDetail}.
- *
- * The awardPoolShare.amount is serialized from bigint to string.
- */
-export type SerializedReferrerDetail = Omit<ReferrerDetail, "awardPoolShare"> & {
-  awardPoolShare: SerializedPriceUsdc;
-};
+export type SerializedReferrerLeaderboardPageResponse =
+  | SerializedReferrerLeaderboardPageResponseOk
+  | SerializedReferrerLeaderboardPageResponseError;
 
 /**
  * Serialized representation of {@link ReferrerDetailResponseOk}.
+ *
+ * Note: All fields in ReferrerDetailData (AwardedReferrerMetrics + timestamp) are already serializable primitives.
  */
-export type SerializedReferrerDetailResponseOk = {
-  responseCode: ReferrerDetailResponseOk["responseCode"];
-  data: SerializedReferrerDetail;
-};
+export type SerializedReferrerDetailResponseOk = ReferrerDetailResponseOk;
 
 /**
  * Serialized representation of {@link ReferrerDetailResponseError}.
@@ -66,9 +47,4 @@
  */
 export type SerializedReferrerDetailResponse =
   | SerializedReferrerDetailResponseOk
-  | SerializedReferrerDetailResponseError;
-=======
-export type SerializedReferrerLeaderboardPageResponse =
-  | SerializedReferrerLeaderboardPageResponseOk
-  | SerializedReferrerLeaderboardPageResponseError;
->>>>>>> ea06a3cf
+  | SerializedReferrerDetailResponseError;