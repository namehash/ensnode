--- conflicted
+++ resolved
@@ -1,21 +1,12 @@
-<<<<<<< HEAD
-import { serializePrice } from "../shared";
 import type {
-  SerializedPaginatedAggregatedReferrersResponse,
-  SerializedReferrerDetail,
   SerializedReferrerDetailResponse,
+  SerializedReferrerLeaderboardPageResponse,
 } from "./serialized-types";
 import {
-  type PaginatedAggregatedReferrersResponse,
-  PaginatedAggregatedReferrersResponseCodes,
   type ReferrerDetailResponse,
   ReferrerDetailResponseCodes,
-=======
-import type { SerializedReferrerLeaderboardPageResponse } from "./serialized-types";
-import {
   type ReferrerLeaderboardPageResponse,
   ReferrerLeaderboardPageResponseCodes,
->>>>>>> ea06a3cf
 } from "./types";
 
 /**
@@ -41,22 +32,16 @@
 /**
  * Serialize a {@link ReferrerDetailResponse} object.
  *
- * Serializes the awardPoolShare.amount from bigint to string.
+ * Note: Since all fields in ReferrerDetailData (AwardedReferrerMetrics + timestamp)
+ * are already serializable primitives, this function performs an identity transformation.
+ * It exists to maintain consistency with the serialization pattern used throughout the codebase.
  */
 export function serializeReferrerDetailResponse(
   response: ReferrerDetailResponse,
 ): SerializedReferrerDetailResponse {
   switch (response.responseCode) {
     case ReferrerDetailResponseCodes.Ok:
-      return {
-        responseCode: response.responseCode,
-        data: {
-          ...response.data,
-          awardPoolShare: serializePrice(
-            response.data.awardPoolShare,
-          ) as SerializedReferrerDetail["awardPoolShare"],
-        },
-      };
+      return response;
 
     case ReferrerDetailResponseCodes.Error:
       return response;
