--- conflicted
+++ resolved
@@ -1,20 +1,14 @@
 import { prettifyError } from "zod/v4";
 
-<<<<<<< HEAD
 import type {
-  SerializedPaginatedAggregatedReferrersResponse,
   SerializedReferrerDetailResponse,
+  SerializedReferrerLeaderboardPageResponse,
 } from "./serialized-types";
-import type { PaginatedAggregatedReferrersResponse, ReferrerDetailResponse } from "./types";
+import type { ReferrerDetailResponse, ReferrerLeaderboardPageResponse } from "./types";
 import {
-  makePaginatedAggregatedReferrersResponseSchema,
   makeReferrerDetailResponseSchema,
+  makeReferrerLeaderboardPageResponseSchema,
 } from "./zod-schemas";
-=======
-import type { SerializedReferrerLeaderboardPageResponse } from "./serialized-types";
-import type { ReferrerLeaderboardPageResponse } from "./types";
-import { makeReferrerLeaderboardPageResponseSchema } from "./zod-schemas";
->>>>>>> ea06a3cf
 
 /**
  * Deserialize a {@link ReferrerLeaderboardPageResponse} object.
@@ -42,6 +36,11 @@
 
 /**
  * Deserialize a {@link ReferrerDetailResponse} object.
+ *
+ * Note: While the serialized and deserialized types are identical (all fields
+ * are primitives), this function performs critical validation using Zod schemas
+ * to enforce invariants on the data. This ensures data integrity when receiving
+ * responses from the API.
  */
 export function deserializeReferrerDetailResponse(
   maybeResponse: SerializedReferrerDetailResponse,
