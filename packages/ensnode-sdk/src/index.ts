--- conflicted
+++ resolved
@@ -1,8 +1,3 @@
-<<<<<<< HEAD
-export * from "./utils";
-export * from "./ens";
-export * from "./tracing";
-=======
 export * from "./ens";
 export * from "./ensindexer";
 export * from "./shared";
@@ -12,7 +7,6 @@
 export * from "./api";
 
 export {
-  type ClientOptions,
-  ENSNodeClient,
-} from "./client";
->>>>>>> 5fa6a771
+    type ClientOptions,
+    ENSNodeClient,
+} from "./client";