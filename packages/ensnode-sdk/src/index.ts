<<<<<<< HEAD
export * from "./utils";
export * from "./tracing";
export * from "./client";

export type {
  ClientOptions,
  ForwardResolutionSelection,
  Records,
  BaseResponse,
  ForwardResponse,
  ReverseResponse,
  ErrorResponse,
  Client,
} from "./client";
=======
export * from "./ens";
export * from "./shared";
export * from "./tracing";
>>>>>>> f3eff8ae
<|MERGE_RESOLUTION|>--- conflicted
+++ resolved
@@ -1,5 +1,5 @@
-<<<<<<< HEAD
-export * from "./utils";
+export * from "./ens";
+export * from "./shared";
 export * from "./tracing";
 export * from "./client";
 
@@ -12,9 +12,4 @@
   ReverseResponse,
   ErrorResponse,
   Client,
-} from "./client";
-=======
-export * from "./ens";
-export * from "./shared";
-export * from "./tracing";
->>>>>>> f3eff8ae
+} from "./client";