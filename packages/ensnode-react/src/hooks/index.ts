--- conflicted
+++ resolved
@@ -1,17 +1,12 @@
+// Re-export BrowserSupportedAssetUrl for convenience
+export type { BrowserSupportedAssetUrl } from "@ensnode/ensnode-sdk";
+
+export * from "./useAvatarUrl";
 export * from "./useENSNodeConfig";
 export * from "./useENSNodeSDKConfig";
 export * from "./useIndexingStatus";
+export * from "./useIndexingStatus";
 export * from "./usePrimaryName";
 export * from "./usePrimaryNames";
-<<<<<<< HEAD
-export * from "./useENSIndexerConfig";
-export * from "./useIndexingStatus";
-export * from "./useAvatarUrl";
-export * from "./useResolvedIdentity";
-
-// Re-export BrowserSupportedAssetUrl for convenience
-export type { BrowserSupportedAssetUrl } from "@ensnode/ensnode-sdk";
-=======
 export * from "./useRecords";
-export * from "./useResolvedIdentity";
->>>>>>> ad0383ff
+export * from "./useResolvedIdentity";