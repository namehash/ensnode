--- conflicted
+++ resolved
@@ -2,11 +2,8 @@
   "extends": "@ensnode/shared-configs/tsconfig.lib.json",
   "compilerOptions": {
     "jsx": "react-jsx",
-<<<<<<< HEAD
-    "rootDir": "." // necessary for 'The project root is ambiguous'
-=======
+    "rootDir": ".", // necessary for 'The project root is ambiguous'
     "types": ["react"]
->>>>>>> 909a172b
   },
   "include": ["./**/*.ts", "./**/*.tsx"],
   "exclude": ["dist", "**/__tests__/**", "**/examples/**"]
