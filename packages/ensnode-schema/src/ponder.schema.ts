/**
 * Merge the various sub-schemas into a single ponder (drizzle) schema
 */
export * from "./subgraph.schema";
export * from "./resolver-records.schema";
<<<<<<< HEAD
export * from "./seaport.schema";
=======
export * from "./resolver-relations.schema";
>>>>>>> 32ad3d8d
<|MERGE_RESOLUTION|>--- conflicted
+++ resolved
@@ -3,8 +3,5 @@
  */
 export * from "./subgraph.schema";
 export * from "./resolver-records.schema";
-<<<<<<< HEAD
 export * from "./seaport.schema";
-=======
-export * from "./resolver-relations.schema";
->>>>>>> 32ad3d8d
+export * from "./resolver-relations.schema";