{
  "name": "@ensnode/ens-deployments",
  "version": "0.0.1",
  "type": "module",
  "description": "Catalog of ENS deployments, including key contract addresses and other attributes.",
  "license": "MIT",
  "repository": {
    "type": "git",
    "url": "git+https://github.com/namehash/ensnode.git",
    "directory": "packages/ens-deployments"
  },
  "homepage": "https://github.com/namehash/ensnode/tree/main/packages/ens-deployments",
<<<<<<< HEAD
  "keywords": ["ENS", "ENSNode"],
=======
>>>>>>> c119d06d
  "scripts": {
    "lint:ci": "biome ci"
  },
  "peerDependencies": {
    "viem": "^catalog:"
  },
  "devDependencies": {
<<<<<<< HEAD
    "@ensnode/shared-configs": "workspace:",
=======
>>>>>>> c119d06d
    "@biomejs/biome": "catalog:",
    "@namehash/shared-configs": "workspace:",
    "typescript": "catalog:",
    "viem": "catalog:"
  },
  "exports": "./src/index.ts",
<<<<<<< HEAD
  "publishConfig": {
    "access": "public"
=======
  "dependencies": {
    "@ponder/utils": "^0.2.3"
>>>>>>> c119d06d
  }
}<|MERGE_RESOLUTION|>--- conflicted
+++ resolved
@@ -10,10 +10,8 @@
     "directory": "packages/ens-deployments"
   },
   "homepage": "https://github.com/namehash/ensnode/tree/main/packages/ens-deployments",
-<<<<<<< HEAD
   "keywords": ["ENS", "ENSNode"],
-=======
->>>>>>> c119d06d
+  "exports": "./src/index.ts",
   "scripts": {
     "lint:ci": "biome ci"
   },
@@ -21,22 +19,16 @@
     "viem": "^catalog:"
   },
   "devDependencies": {
-<<<<<<< HEAD
     "@ensnode/shared-configs": "workspace:",
-=======
->>>>>>> c119d06d
     "@biomejs/biome": "catalog:",
-    "@namehash/shared-configs": "workspace:",
+    "@ensnode/shared-configs": "workspace:",
     "typescript": "catalog:",
     "viem": "catalog:"
   },
-  "exports": "./src/index.ts",
-<<<<<<< HEAD
+  "dependencies": {
+    "@ponder/utils": "^0.2.3"
+  },
   "publishConfig": {
     "access": "public"
-=======
-  "dependencies": {
-    "@ponder/utils": "^0.2.3"
->>>>>>> c119d06d
   }
 }