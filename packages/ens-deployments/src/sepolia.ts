--- conflicted
+++ resolved
@@ -1,8 +1,4 @@
-<<<<<<< HEAD
 import { baseSepolia, lineaSepolia, sepolia } from "viem/chains";
-=======
-import { sepolia, baseSepolia, lineaSepolia } from "viem/chains";
->>>>>>> 32512913
 
 import { ResolverConfig } from "./lib/resolver";
 import { DatasourceName, type ENSDeployment } from "./lib/types";
@@ -16,10 +12,7 @@
 
 // ABIs for Basenames Datasource
 import { BaseRegistrar as base_BaseRegistrar } from "./abis/basenames/BaseRegistrar";
-<<<<<<< HEAD
 import { EarlyAccessRegistrarController as base_EARegistrarController } from "./abis/basenames/EARegistrarController";
-=======
->>>>>>> 32512913
 import { RegistrarController as base_RegistrarController } from "./abis/basenames/RegistrarController";
 import { Registry as base_Registry } from "./abis/basenames/Registry";
 
@@ -80,7 +73,6 @@
   },
 
   /**
-<<<<<<< HEAD
    * Basenames Datasource
    *
    * Addresses and Start Blocks from Basenames
@@ -94,7 +86,7 @@
      * This Resolver uses ENSIP-10 (Wildcard Resolution) and EIP-3668 (CCIP Read) to delegate
      * the forward resolution of data associated with subnames of 'basetest.eth' to an offchain
      * gateway server operated by Coinbase that uses the following subregistry contracts on
-     * Base as its source of truth.
+     * Base Sepolia as its source of truth.
      *
      * The owner of 'basetest.eth' in the ENS Registry on the Sepolia "ENS deployment"
      * (e.g. Coinbase) has the ability to change this configuration at any time.
@@ -145,7 +137,7 @@
      * This Resolver uses ENSIP-10 (Wildcard Resolution) and EIP-3668 (CCIP Read) to delegate
      * the forward resolution of data associated with subnames of 'linea-sepolia.eth' to an offchain
      * gateway server operated by Consensys that uses the following subregistry contracts on
-     * Linea as its source of truth.
+     * Linea Sepolia as its source of truth.
      *
      * The owner of 'linea-sepolia.eth' in the ENS Registry on the Sepolia "ENS deployment"
      * (e.g. Consensys) has the ability to change this configuration at any time.
@@ -162,7 +154,7 @@
       },
       Resolver: {
         ...ResolverConfig,
-        startBlock: 2395094, // based on startBlock of Registry on Linea
+        startBlock: 2395094, // based on startBlock of Registry on Linea Sepolia
       },
       BaseRegistrar: {
         abi: linea_BaseRegistrar,
@@ -181,101 +173,4 @@
       },
     },
   },
-=======
-     * Basenames Datasource
-     *
-     * Addresses and Start Blocks from Basenames
-     * https://github.com/base-org/basenames
-     */
-    [DatasourceName.Basenames]: {
-      /**
-       * As of 5-Jun-2025 the Resolver for 'basetest.eth' in the Sepolia "ENS deployment" is
-       * 0x084D10C07EfEecD9fFc73DEb38ecb72f9eEb65aB.
-       *
-       * This Resolver uses ENSIP-10 (Wildcard Resolution) and EIP-3668 (CCIP Read) to delegate
-       * the forward resolution of data associated with subnames of 'basetest.eth' to an offchain
-       * gateway server operated by Coinbase that uses the following subregistry contracts on
-       * Base as its source of truth.
-       *
-       * The owner of 'basetest.eth' in the ENS Registry on the Sepolia "ENS deployment"
-       * (e.g. Coinbase) has the ability to change this configuration at any time.
-       *
-       * See the reference documentation for additional context:
-       * docs/ensnode/src/content/docs/reference/mainnet-registered-subnames-of-subregistries.mdx
-       */
-      chain: baseSepolia,
-      contracts: {
-        Registry: {
-          abi: base_Registry,
-          address: "0x1493b2567056c2181630115660963E13A8E32735",
-          startBlock: 13012458,
-        },
-        Resolver: {
-          ...ResolverConfig,
-          startBlock: 13012458,
-        },
-        BaseRegistrar: {
-          abi: base_BaseRegistrar,
-          address: "0xA0c70ec36c010B55E3C434D6c6EbEEC50c705794",
-          startBlock: 13012465,
-        },
-        RegistrarController: {
-          abi: base_RegistrarController,
-          address: "0x49aE3cC2e3AA768B1e5654f5D3C6002144A59581",
-          startBlock: 13298580,
-        },
-      },
-    },
-
-    /**
-       * Lineanames Datasource
-       *
-       * Addresses and Start Blocks from Lineanames
-       * https://github.com/Consensys/linea-ens
-       */
-      [DatasourceName.Lineanames]: {
-        /**
-         * As of 5-Jun-2025 the Resolver for 'linea-sepolia.eth' in the Sepolia "ENS deployment" is
-         * 0x64884ED06241c059497aEdB2C7A44CcaE6bc7937.
-         *
-         * This Resolver uses ENSIP-10 (Wildcard Resolution) and EIP-3668 (CCIP Read) to delegate
-         * the forward resolution of data associated with subnames of 'linea-sepolia.eth' to an offchain
-         * gateway server operated by Consensys that uses the following subregistry contracts on
-         * Linea as its source of truth.
-         *
-         * The owner of 'linea-sepolia.eth' in the ENS Registry on the Sepolia "ENS deployment"
-         * (e.g. Consensys) has the ability to change this configuration at any time.
-         *
-         * See the reference documentation for additional context:
-         * docs/ensnode/src/content/docs/reference/mainnet-registered-subnames-of-subregistries.mdx
-         */
-        chain: lineaSepolia,
-        contracts: {
-          Registry: {
-            abi: linea_Registry,
-            address: "0x5B2636F0f2137B4aE722C01dd5122D7d3e9541f7",
-            startBlock: 2395094,
-          },
-          Resolver: {
-            ...ResolverConfig,
-            startBlock: 2395094, // based on startBlock of Registry on Linea
-          },
-          BaseRegistrar: {
-            abi: linea_BaseRegistrar,
-            address: "0x83475a84C0ea834F06c8e636A62631e7d2e07A44",
-            startBlock: 2395099,
-          },
-          EthRegistrarController: {
-            abi: linea_EthRegistrarController,
-            address: "0x0f81E3B3A32DFE1b8A08d3C0061d852337a09338",
-            startBlock: 2395231,
-          },
-          NameWrapper: {
-            abi: linea_NameWrapper,
-            address: "0xF127De9E039a789806fEd4C6b1C0f3aFfeA9425e",
-            startBlock: 2395202,
-          },
-        },
-      },
->>>>>>> 32512913
 } satisfies ENSDeployment;