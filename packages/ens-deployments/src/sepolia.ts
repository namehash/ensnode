--- conflicted
+++ resolved
@@ -1,14 +1,8 @@
-<<<<<<< HEAD
-import { baseSepolia, sepolia } from "viem/chains";
-=======
 import { baseSepolia, lineaSepolia, sepolia } from "viem/chains";
->>>>>>> 66d7b189
 
 import { ResolverConfig } from "./lib/resolver";
 import { DatasourceName, type ENSDeployment } from "./lib/types";
 
-// ABIs for the EFP Datasource
-import EFPListRegistry from "./abis/efp/EFPListRegistry";
 // ABIs for Root Datasource
 import { BaseRegistrar as root_BaseRegistrar } from "./abis/root/BaseRegistrar";
 import { EthRegistrarController as root_EthRegistrarController } from "./abis/root/EthRegistrarController";
@@ -27,6 +21,9 @@
 import { EthRegistrarController as linea_EthRegistrarController } from "./abis/lineanames/EthRegistrarController";
 import { NameWrapper as linea_NameWrapper } from "./abis/lineanames/NameWrapper";
 import { Registry as linea_Registry } from "./abis/lineanames/Registry";
+
+// ABIs for the EFP Datasource
+import EFPListRegistry from "./abis/efp/EFPListRegistry";
 
 /**
  * The Sepolia ENSDeployment
@@ -79,28 +76,6 @@
   },
 
   /**
-<<<<<<< HEAD
-   * NOTE:
-   *
-   *    The Sepolia ENSDeployment has no known Datasource for Basenames.
-   *
-   *    linea.eth's L1Resolver is deployed to Sepolia, but we do not index Linea Sepolia names here.
-   *    https://github.com/Consensys/linea-ens/tree/main/packages/linea-ens-resolver/deployments/sepolia
-   */
-
-  /**
-   * The Root EFP Datasource.
-   * Based on the list of EFP testnet deployments:
-   * https://docs.efp.app/production/deployments/
-   */
-  [DatasourceName.EFPRoot]: {
-    chain: baseSepolia,
-    contracts: {
-      EFPListRegistry: {
-        abi: EFPListRegistry,
-        address: "0xDdD39d838909bdFF7b067a5A42DC92Ad4823a26d",
-        startBlock: 14930823,
-=======
    * Basenames Datasource
    *
    * Addresses and Start Blocks from Basenames
@@ -198,7 +173,22 @@
         abi: linea_NameWrapper,
         address: "0xF127De9E039a789806fEd4C6b1C0f3aFfeA9425e",
         startBlock: 2395202,
->>>>>>> 66d7b189
+      },
+    },
+  },
+
+  /**
+   * The Root EFP Datasource on testnet.
+   * Based on the list of EFP testnet deployments:
+   * https://docs.efp.app/production/deployments/#testnet-deployments
+   */
+  [DatasourceName.EFPRoot]: {
+    chain: baseSepolia,
+    contracts: {
+      EFPListRegistry: {
+        abi: EFPListRegistry,
+        address: "0xDdD39d838909bdFF7b067a5A42DC92Ad4823a26d",
+        startBlock: 14930823,
       },
     },
   },
