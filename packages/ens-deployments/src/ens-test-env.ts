--- conflicted
+++ resolved
@@ -1,8 +1,4 @@
-<<<<<<< HEAD
-=======
-import { mergeAbis } from "@ponder/utils";
 import { Address } from "viem";
->>>>>>> 58724ca3
 import { anvil } from "viem/chains";
 
 import { ResolverConfig } from "./lib/resolver";
@@ -14,15 +10,11 @@
 import { EthRegistrarControllerOld as root_EthRegistrarControllerOld } from "./abis/root/EthRegistrarControllerOld";
 import { NameWrapper as root_NameWrapper } from "./abis/root/NameWrapper";
 import { Registry as root_Registry } from "./abis/root/Registry";
-<<<<<<< HEAD
-=======
-import { Resolver as root_Resolver } from "./abis/root/Resolver";
 import { getENSTestEnvDeploymentAddresses } from "./lib/ens-test-env-deployment-addresses";
 
 const deploymentAddresses = getENSTestEnvDeploymentAddresses();
 
 const EMPTY_ADDRESS = "" as Address;
->>>>>>> 58724ca3
 
 /**
  * The ens-test-env ENSDeployment
