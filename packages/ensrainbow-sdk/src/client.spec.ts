--- conflicted
+++ resolved
@@ -7,17 +7,6 @@
   isHealError,
 } from "./client";
 import { DEFAULT_ENSRAINBOW_URL, ErrorCode, StatusCode } from "./consts";
-<<<<<<< HEAD
-import type {
-  CountResponse,
-  CountSuccess,
-  HealBadRequestError,
-  HealNotFoundError,
-  HealSuccess,
-  HealthResponse
-} from "./types";
-=======
->>>>>>> fc16f8c6
 
 describe("EnsRainbowApiClient", () => {
   let client: EnsRainbowApiClient;
@@ -77,6 +66,23 @@
       error: "Invalid labelhash length 9 characters (expected 66)",
       errorCode: ErrorCode.BadRequest,
     } satisfies EnsRainbow.HealBadRequestError);
+  });
+
+  it("should return a count of healable labels", async () => {
+    const response = await client.count();
+
+    expect(response satisfies CountResponse).toBeTruthy();
+    expect(response.status).toEqual(StatusCode.Success);
+    expect(typeof response.count === "number").toBeTruthy();
+    expect(typeof response.timestamp === "string").toBeTruthy();
+  });
+
+  it("should return a positive health check", async () => {
+    const response = await client.health();
+
+    expect(response).toEqual({
+      status: "ok"
+    } satisfies HealthResponse);
   });
 });
 
@@ -160,21 +166,4 @@
 
     expect(isCacheableHealResponse(response)).toBe(false);
   });
-
-  it("should return a count of healable labels", async () => {
-    const response = await client.count();
-
-    expect(response satisfies CountResponse).toBeTruthy();
-    expect(response.status).toEqual(StatusCode.Success);
-    expect(typeof response.count === "number").toBeTruthy();
-    expect(typeof response.timestamp === "string").toBeTruthy();
-  });
-
-  it("should return a positive health check", async () => {
-    const response = await client.health();
-
-    expect(response).toEqual({
-      status: "ok"
-    } satisfies HealthResponse);
-  });
 });