import { beforeEach, describe, expect, it } from "vitest";
<<<<<<< HEAD
import { EnsRainbow, EnsRainbowApiClient, EnsRainbowApiClientOptions } from "./client";
=======
import {
  type EnsRainbow,
  EnsRainbowApiClient,
  EnsRainbowApiClientOptions,
  isCacheableHealResponse,
  isHealError,
} from "./client";
>>>>>>> edfcc8e0
import { DEFAULT_ENSRAINBOW_URL, ErrorCode, StatusCode } from "./consts";

describe("EnsRainbowApiClient", () => {
  let client: EnsRainbowApiClient;

  beforeEach(() => {
    client = new EnsRainbowApiClient();
  });

  it("should apply default options when no options provided", () => {
    expect(client.getOptions()).toEqual({
      endpointUrl: new URL(DEFAULT_ENSRAINBOW_URL),
      cacheCapacity: EnsRainbowApiClient.DEFAULT_CACHE_CAPACITY,
    } satisfies EnsRainbowApiClientOptions);
  });

  it("should apply custom options when provided", () => {
    const customEndpointUrl = new URL("http://custom-endpoint.com");
    client = new EnsRainbowApiClient({
      endpointUrl: customEndpointUrl,
      cacheCapacity: 0,
    });

    expect(client.getOptions()).toEqual({
      endpointUrl: customEndpointUrl,
      cacheCapacity: 0,
    } satisfies EnsRainbowApiClientOptions);
  });

  it("should heal a known labelhash", async () => {
    const response = await client.heal(
      "0xaf2caa1c2ca1d027f1ac823b529d0a67cd144264b2789fa2ea4d63a67c7103cc",
    );

    expect(response).toEqual({
      status: StatusCode.Success,
      label: "vitalik",
    } satisfies EnsRainbow.HealSuccess);
  });

  it("should return a not found error for an unknown labelhash", async () => {
    const response = await client.heal(
      "0xf64dc17ae2e2b9b16dbcb8cb05f35a2e6080a5ff1dc53ac0bc48f0e79111f264",
    );

    expect(response).toEqual({
      status: StatusCode.Error,
      error: "Label not found",
      errorCode: ErrorCode.NotFound,
<<<<<<< HEAD
    } satisfies EnsRainbow.HealError);
=======
    } satisfies EnsRainbow.HealNotFoundError);
>>>>>>> edfcc8e0
  });

  it("should return a bad request error for an invalid labelhash", async () => {
    const response = await client.heal("0xinvalid");

    expect(response).toEqual({
      status: StatusCode.Error,
      error: "Invalid labelhash length 9 characters (expected 66)",
      errorCode: ErrorCode.BadRequest,
<<<<<<< HEAD
    } satisfies EnsRainbow.HealError);
=======
    } satisfies EnsRainbow.HealBadRequestError);
  });

  it("should return a count of healable labels", async () => {
    const response = await client.count();

    expect(response satisfies EnsRainbow.CountResponse).toBeTruthy();
    expect(response.status).toEqual(StatusCode.Success);
    expect(typeof response.count === "number").toBeTruthy();
    expect(typeof response.timestamp === "string").toBeTruthy();
  });

  it("should return a positive health check", async () => {
    const response = await client.health();

    expect(response).toEqual({
      status: "ok",
    } satisfies EnsRainbow.HealthResponse);
  });
});

describe("HealResponse error detection", () => {
  it("should not consider HealSuccess responses to be errors", async () => {
    const response: EnsRainbow.HealSuccess = {
      status: StatusCode.Success,
      label: "vitalik",
    };

    expect(isHealError(response)).toBe(false);
  });

  it("should consider HealNotFoundError responses to be errors", async () => {
    const response: EnsRainbow.HealNotFoundError = {
      status: StatusCode.Error,
      error: "Not found",
      errorCode: ErrorCode.NotFound,
    };

    expect(isHealError(response)).toBe(true);
  });

  it("should consider HealBadRequestError responses to be errors", async () => {
    const response: EnsRainbow.HealBadRequestError = {
      status: StatusCode.Error,
      error: "Bad request",
      errorCode: ErrorCode.BadRequest,
    };

    expect(isHealError(response)).toBe(true);
  });

  it("should consider HealServerError responses to be errors", async () => {
    const response: EnsRainbow.HealServerError = {
      status: StatusCode.Error,
      error: "Server error",
      errorCode: ErrorCode.ServerError,
    };

    expect(isHealError(response)).toBe(true);
  });
});

describe("HealResponse cacheability", () => {
  it("should consider HealSuccess responses cacheable", async () => {
    const response: EnsRainbow.HealSuccess = {
      status: StatusCode.Success,
      label: "vitalik",
    };

    expect(isCacheableHealResponse(response)).toBe(true);
  });

  it("should consider HealNotFoundError responses cacheable", async () => {
    const response: EnsRainbow.HealNotFoundError = {
      status: StatusCode.Error,
      error: "Not found",
      errorCode: ErrorCode.NotFound,
    };

    expect(isCacheableHealResponse(response)).toBe(true);
  });

  it("should consider HealBadRequestError responses cacheable", async () => {
    const response: EnsRainbow.HealBadRequestError = {
      status: StatusCode.Error,
      error: "Bad request",
      errorCode: ErrorCode.BadRequest,
    };

    expect(isCacheableHealResponse(response)).toBe(true);
  });

  it("should consider HealServerError responses not cacheable", async () => {
    const response: EnsRainbow.HealServerError = {
      status: StatusCode.Error,
      error: "Server error",
      errorCode: ErrorCode.ServerError,
    };

    expect(isCacheableHealResponse(response)).toBe(false);
>>>>>>> edfcc8e0
  });
});<|MERGE_RESOLUTION|>--- conflicted
+++ resolved
@@ -1,7 +1,4 @@
 import { beforeEach, describe, expect, it } from "vitest";
-<<<<<<< HEAD
-import { EnsRainbow, EnsRainbowApiClient, EnsRainbowApiClientOptions } from "./client";
-=======
 import {
   type EnsRainbow,
   EnsRainbowApiClient,
@@ -9,7 +6,6 @@
   isCacheableHealResponse,
   isHealError,
 } from "./client";
->>>>>>> edfcc8e0
 import { DEFAULT_ENSRAINBOW_URL, ErrorCode, StatusCode } from "./consts";
 
 describe("EnsRainbowApiClient", () => {
@@ -59,11 +55,7 @@
       status: StatusCode.Error,
       error: "Label not found",
       errorCode: ErrorCode.NotFound,
-<<<<<<< HEAD
-    } satisfies EnsRainbow.HealError);
-=======
     } satisfies EnsRainbow.HealNotFoundError);
->>>>>>> edfcc8e0
   });
 
   it("should return a bad request error for an invalid labelhash", async () => {
@@ -73,9 +65,6 @@
       status: StatusCode.Error,
       error: "Invalid labelhash length 9 characters (expected 66)",
       errorCode: ErrorCode.BadRequest,
-<<<<<<< HEAD
-    } satisfies EnsRainbow.HealError);
-=======
     } satisfies EnsRainbow.HealBadRequestError);
   });
 
@@ -176,6 +165,5 @@
     };
 
     expect(isCacheableHealResponse(response)).toBe(false);
->>>>>>> edfcc8e0
   });
 });