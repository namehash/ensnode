import type { Cache } from "@ensnode/utils/cache";
import { LruCache } from "@ensnode/utils/cache";
import type { Labelhash } from "@ensnode/utils/types";
import { DEFAULT_ENSRAINBOW_URL, ErrorCode, StatusCode } from "./consts";

export namespace EnsRainbow {
  export type ApiClientOptions = EnsRainbowApiClientOptions;

  export interface ApiClient {
    count(): Promise<CountResponse>;

    heal(labelhash: Labelhash): Promise<HealResponse>;

    health(): Promise<HealthResponse>;

    version(): Promise<VersionResponse>;

    getOptions(): Readonly<EnsRainbowApiClientOptions>;
  }

  type StatusCode = (typeof StatusCode)[keyof typeof StatusCode];

  type ErrorCode = (typeof ErrorCode)[keyof typeof ErrorCode];

  export interface HealthResponse {
    status: "ok" | "error";
    error?: string;
  }

  export interface BaseHealResponse<Status extends StatusCode, Error extends ErrorCode> {
    status: Status;
    label?: string | never;
    error?: string | never;
    errorCode?: Error | never;
  }

  export interface HealSuccess extends BaseHealResponse<typeof StatusCode.Success, never> {
    status: typeof StatusCode.Success;
    label: string;
    error?: never;
    errorCode?: never;
  }

  export interface HealNotFoundError
    extends BaseHealResponse<typeof StatusCode.Error, typeof ErrorCode.NotFound> {
    status: typeof StatusCode.Error;
    label?: never;
    error: string;
    errorCode: typeof ErrorCode.NotFound;
  }

  export interface HealServerError
    extends BaseHealResponse<typeof StatusCode.Error, typeof ErrorCode.ServerError> {
    status: typeof StatusCode.Error;
    label?: never;
    error: string;
    errorCode: typeof ErrorCode.ServerError;
  }

  export interface HealBadRequestError
    extends BaseHealResponse<typeof StatusCode.Error, typeof ErrorCode.BadRequest> {
    status: typeof StatusCode.Error;
    label?: never;
    error: string;
    errorCode: typeof ErrorCode.BadRequest;
  }

  export interface HealTimeoutError
    extends BaseHealResponse<typeof StatusCode.Error, typeof ErrorCode.TIMEOUT> {
    status: typeof StatusCode.Error;
    label?: never;
    error: string;
    errorCode: typeof ErrorCode.TIMEOUT;
  }

  export interface HealNetworkOfflineError
    extends BaseHealResponse<typeof StatusCode.Error, typeof ErrorCode.NETWORK_OFFLINE> {
    status: typeof StatusCode.Error;
    label?: never;
    error: string;
    errorCode: typeof ErrorCode.NETWORK_OFFLINE;
  }

  export interface HealGeneralNetworkError
    extends BaseHealResponse<typeof StatusCode.Error, typeof ErrorCode.GENERAL_NETWORK_ERROR> {
    status: typeof StatusCode.Error;
    label?: never;
    error: string;
    errorCode: typeof ErrorCode.GENERAL_NETWORK_ERROR;
  }

  export type HealResponse =
    | HealSuccess
    | HealNotFoundError
    | HealServerError
    | HealBadRequestError
    | HealTimeoutError
    | HealNetworkOfflineError
    | HealGeneralNetworkError;

  export type HealError = Exclude<HealResponse, HealSuccess>;

  /**
   * Server errors should not be cached.
   */
  export type CacheableHealResponse = Exclude<
    HealResponse,
    HealServerError | HealTimeoutError | HealNetworkOfflineError | HealGeneralNetworkError
  >;

  export interface BaseCountResponse<Status extends StatusCode, Error extends ErrorCode> {
    status: Status;
    count?: number | never;
    timestamp?: string | never;
    error?: string | never;
    errorCode?: Error | never;
  }

  export interface CountSuccess extends BaseCountResponse<typeof StatusCode.Success, never> {
    status: typeof StatusCode.Success;
    /** The total count of labels that can be healed by the ENSRainbow instance. Always a non-negative integer. */
    count: number;
    timestamp: string;
    error?: never;
    errorCode?: never;
  }

  export interface CountServerError
    extends BaseCountResponse<typeof StatusCode.Error, typeof ErrorCode.ServerError> {
    status: typeof StatusCode.Error;
    count?: never;
    timestamp?: never;
    error: string;
    errorCode: typeof ErrorCode.ServerError;
  }

<<<<<<< HEAD
  export interface CountNetworkError
    extends BaseCountResponse<typeof StatusCode.Error, typeof ErrorCode.GENERAL_NETWORK_ERROR> {
    status: typeof StatusCode.Error;
    count?: never;
    timestamp?: never;
    error: string;
    errorCode: typeof ErrorCode.GENERAL_NETWORK_ERROR;
  }

  export interface CountTimeoutError
    extends BaseCountResponse<typeof StatusCode.Error, typeof ErrorCode.TIMEOUT> {
    status: typeof StatusCode.Error;
    count?: never;
    timestamp?: never;
    error: string;
    errorCode: typeof ErrorCode.TIMEOUT;
  }

  export interface CountNetworkOfflineError
    extends BaseCountResponse<typeof StatusCode.Error, typeof ErrorCode.NETWORK_OFFLINE> {
    status: typeof StatusCode.Error;
    count?: never;
    timestamp?: never;
    error: string;
    errorCode: typeof ErrorCode.NETWORK_OFFLINE;
  }

  export type CountResponse =
    | CountSuccess
    | CountServerError
    | CountNetworkError
    | CountTimeoutError
    | CountNetworkOfflineError;
=======
  export type CountResponse = CountSuccess | CountServerError;

  /**
   * ENSRainbow version information.
   */
  export interface VersionInfo {
    /**
     * ENSRainbow version.
     */
    version: string;

    /**
     * ENSRainbow schema version.
     */
    schema_version: number;
  }

  /**
   * Interface for the version endpoint response
   */
  export interface VersionResponse {
    status: typeof StatusCode.Success;
    versionInfo: VersionInfo;
  }
>>>>>>> ba63b4d3
}

export interface EnsRainbowApiClientOptions {
  /**
   * The maximum number of `HealResponse` values to cache.
   * Must be a non-negative integer.
   * Setting to 0 will disable caching.
   */
  cacheCapacity: number;

  /**
   * The URL of an ENSRainbow API endpoint.
   */
  endpointUrl: URL;

  /**
   * Default timeout for API requests in milliseconds.
   * Defaults to 10000 (10 seconds).
   */
  requestTimeout?: number;
}

/**
 * ENSRainbow API client
 *
 * @example
 * ```typescript
 * // default options
 * const client = new EnsRainbowApiClient();
 * // custom options
 * const client = new EnsRainbowApiClient({
 *  endpointUrl: new URL("https://api.ensrainbow.io"),
 * });
 * ```
 */
export class EnsRainbowApiClient implements EnsRainbow.ApiClient {
  private readonly options: EnsRainbowApiClientOptions;
  private readonly cache: Cache<Labelhash, EnsRainbow.CacheableHealResponse>;

  public static readonly DEFAULT_CACHE_CAPACITY = 1000;
  public static readonly DEFAULT_REQUEST_TIMEOUT = 10000;

  /**
   * Create default client options.
   *
   * @returns default options
   */
  static defaultOptions(): EnsRainbow.ApiClientOptions {
    return {
      endpointUrl: new URL(DEFAULT_ENSRAINBOW_URL),
      cacheCapacity: EnsRainbowApiClient.DEFAULT_CACHE_CAPACITY,
      requestTimeout: EnsRainbowApiClient.DEFAULT_REQUEST_TIMEOUT,
    };
  }

  constructor(options: Partial<EnsRainbow.ApiClientOptions> = {}) {
    this.options = {
      ...EnsRainbowApiClient.defaultOptions(),
      ...options,
    };

    this.cache = new LruCache<Labelhash, EnsRainbow.CacheableHealResponse>(
      this.options.cacheCapacity,
    );
  }

  /**
   * Helper method to fetch data with timeout handling
   *
   * @param endpoint - The endpoint to fetch from
   * @returns The response JSON data
   * @throws Will throw an error if the fetch fails
   */
  private async fetchWithTimeout<T>(endpoint: string): Promise<T> {
    // Create abort controller for timeout handling
    const controller = new AbortController();
    const timeout = this.options.requestTimeout || EnsRainbowApiClient.DEFAULT_REQUEST_TIMEOUT;
    const timeoutId = setTimeout(() => controller.abort(), timeout);

    try {
      const response = await fetch(new URL(endpoint, this.options.endpointUrl), {
        signal: controller.signal,
      });

      // Clear the timeout
      clearTimeout(timeoutId);

      return response.json() as Promise<T>;
    } catch (error) {
      // Clear the timeout if it hasn't fired yet
      clearTimeout(timeoutId);
      throw error; // Re-throw to be caught by the caller
    }
  }

  /**
   * Attempt to heal a labelhash to its original label.
   *
   * Note on returned labels: ENSRainbow returns labels exactly as they are
   * represented in source rainbow table data. This means:
   *
   * - Labels may or may not be ENS-normalized
   * - Labels can contain any valid string, including dots, null bytes, or be empty
   * - Clients should handle all possible string values appropriately
   *
   * @param labelhash all lowercase 64-digit hex string with 0x prefix (total length of 66 characters)
   * @returns a `HealResponse` indicating the result of the request and the healed label if successful

   * @example
   * ```typescript
   * const response = await client.heal(
   *   "0xaf2caa1c2ca1d027f1ac823b529d0a67cd144264b2789fa2ea4d63a67c7103cc"
   * );
   *
   * console.log(response);

   *
   * // Output:
   * // {
   * //   status: "success",
   * //   label: "vitalik"
   * // }
   *
   * const notFoundResponse = await client.heal(
   *   "0xf64dc17ae2e2b9b16dbcb8cb05f35a2e6080a5ff1dc53ac0bc48f0e79111f264"
   * );
   *
   * console.log(notFoundResponse);
   *
   * // Output:
   * // {
   * //   status: "error",
   * //   error: "Label not found",
   * //   errorCode: 404
   * // }
   * ```
   */
  async heal(labelhash: Labelhash): Promise<EnsRainbow.HealResponse> {
    const cachedResult = this.cache.get(labelhash);

    if (cachedResult) {
      return cachedResult;
    }

    try {
      const healResponse = await this.fetchWithTimeout<EnsRainbow.HealResponse>(
        `/v1/heal/${labelhash}`,
      );

      if (isCacheableHealResponse(healResponse)) {
        this.cache.set(labelhash, healResponse);
      }

      return healResponse;
    } catch (error) {
      // Handle network errors
      return this.createNetworkErrorResponse(error);
    }
  }

  /**
   * Helper method to create appropriate network error responses
   */
  private createNetworkErrorResponse(error: unknown): EnsRainbow.HealResponse {
    let errorMessage = "Unknown network error occurred";

    if (error instanceof Error) {
      errorMessage = error.message;

      // DOMException is thrown for aborts, including timeouts
      if (error.name === "AbortError") {
        return {
          status: StatusCode.Error,
          error: "Request timed out",
          errorCode: ErrorCode.TIMEOUT,
        } as EnsRainbow.HealTimeoutError;
      }

      // Network connectivity issues
      if (
        errorMessage.toLowerCase().includes("network") ||
        errorMessage.toLowerCase().includes("failed to fetch")
      ) {
        return {
          status: StatusCode.Error,
          error: "Network connection lost or unavailable",
          errorCode: ErrorCode.NETWORK_OFFLINE,
        } as EnsRainbow.HealNetworkOfflineError;
      }
    }

    // Default to general network error
    return {
      status: StatusCode.Error,
      error: errorMessage,
      errorCode: ErrorCode.GENERAL_NETWORK_ERROR,
    } as EnsRainbow.HealGeneralNetworkError;
  }

  /**
   * Get Count of Healable Labels
   *
   * @returns a `CountResponse` indicating the result and the timestamp of the request and the number of healable labels if successful
   * @example
   *
   * const response = await client.count();
   *
   * console.log(response);
   *
   * // Success case:
   * // {
   * //   "status": "success",
   * //   "count": 133856894,
   * //   "timestamp": "2024-01-30T11:18:56Z"
   * // }
   *
   * // Server error case:
   * // {
   * //   "status": "error",
   * //   "error": "Server error",
   * //   "errorCode": 500
   * // }
   *
   * // Network timeout error case:
   * // {
   * //   "status": "error",
   * //   "error": "Connection timed out",
   * //   "errorCode": 1000
   * // }
   *
   * // Network offline error case:
   * // {
   * //   "status": "error",
   * //   "error": "Server is unreachable",
   * //   "errorCode": 1001
   * // }
   *
   * // General network error case:
   * // {
   * //   "status": "error",
   * //   "error": "Unknown network error",
   * //   "errorCode": 1099
   * // }
   */
  async count(): Promise<EnsRainbow.CountResponse> {
    try {
      return await this.fetchWithTimeout<EnsRainbow.CountResponse>("/v1/labels/count");
    } catch (error) {
      // Handle network errors
      return this.createCountNetworkErrorResponse(error);
    }
  }

  /**
   * Helper method to create appropriate network error responses for count
   */
  private createCountNetworkErrorResponse(error: unknown): EnsRainbow.CountResponse {
    let errorMessage = "Unknown network error occurred";

    if (error instanceof Error) {
      errorMessage = error.message;

      // DOMException is thrown for aborts, including timeouts
      if (error.name === "AbortError") {
        return {
          status: StatusCode.Error,
          error: "Request timed out",
          errorCode: ErrorCode.TIMEOUT,
        } as EnsRainbow.CountTimeoutError;
      }

      // Network connectivity issues
      if (
        errorMessage.toLowerCase().includes("network") ||
        errorMessage.toLowerCase().includes("failed to fetch") ||
        errorMessage.toLowerCase().includes("fetch failed")
      ) {
        return {
          status: StatusCode.Error,
          error: "Network connection lost or unavailable",
          errorCode: ErrorCode.NETWORK_OFFLINE,
        } as EnsRainbow.CountNetworkOfflineError;
      }
    }

    // Default to general network error
    return {
      status: StatusCode.Error,
      error: errorMessage,
      errorCode: ErrorCode.GENERAL_NETWORK_ERROR,
    } as EnsRainbow.CountNetworkError;
  }

  /**
   * Simple verification that the service is running
   *
   * @returns a status of ENS Rainbow service
   * @example
   *
   * const response = await client.health();
   *
   * console.log(response);
   *
   * // Success case:
   * // {
   * //   "status": "ok"
   * // }
   *
   * // Error case:
   * // {
   * //   "status": "error",
   * //   "error": "Server is unreachable"
   * // }
   */
  async health(): Promise<EnsRainbow.HealthResponse> {
    try {
      return await this.fetchWithTimeout<EnsRainbow.HealthResponse>("/health");
    } catch (error) {
      // For health checks, we'll return a custom error status
      return {
        status: "error",
        error: error instanceof Error ? error.message : "Unknown network error",
      };
    }
  }

  /**
   * Get the version information of the ENSRainbow service
   *
   * @returns the version information of the ENSRainbow service
   * @throws if the request fails due to network failures, DNS lookup failures, request timeouts, CORS violations, or Invalid URLs
   *
   * @example
   * ```typescript
   * const response = await client.version();
   *
   * console.log(response);
   *
   * // {
   * //   "status": "success",
   * //   "version": "0.1.0",
   * //   "schema_version": 2
   * // }
   * ```
   */
  async version(): Promise<EnsRainbow.VersionResponse> {
    const response = await fetch(new URL("/v1/version", this.options.endpointUrl));

    return response.json() as Promise<EnsRainbow.VersionResponse>;
  }

  /**
   * Get a copy of the current client options.
   *
   * @returns a copy of the current client options.
   */
  getOptions(): Readonly<EnsRainbowApiClientOptions> {
    // build a deep copy to prevent modification
    const deepCopy = {
      cacheCapacity: this.options.cacheCapacity,
      endpointUrl: new URL(this.options.endpointUrl.href),
      requestTimeout: this.options.requestTimeout,
    } satisfies EnsRainbowApiClientOptions;

    return Object.freeze(deepCopy);
  }
}

/**
 * Determine if a heal response is an error.
 *
 * @param response the heal response to check
 * @returns true if the response is an error, false otherwise
 */
export const isHealError = (
  response: EnsRainbow.HealResponse,
): response is EnsRainbow.HealError => {
  return response.status === StatusCode.Error;
};

/**
 * Determine if a heal response is cacheable.
 *
 * Server errors at not cachable and should be retried.
 *
 * @param response the heal response to check
 * @returns true if the response is cacheable, false otherwise
 */
export const isCacheableHealResponse = (
  response: EnsRainbow.HealResponse,
): response is EnsRainbow.CacheableHealResponse => {
  return (
    response.status === StatusCode.Success ||
    (response.status === StatusCode.Error &&
      response.errorCode !== ErrorCode.ServerError &&
      response.errorCode !== ErrorCode.TIMEOUT &&
      response.errorCode !== ErrorCode.NETWORK_OFFLINE &&
      response.errorCode !== ErrorCode.GENERAL_NETWORK_ERROR)
  );
};

/**
 * Determines if a heal error is retryable (i.e., it's a network error)
 *
 * @param error - The heal error to check
 * @returns true if the error is a network error (TIMEOUT, NETWORK_OFFLINE, or GENERAL_NETWORK_ERROR), false otherwise
 */
export const isRetryableHealError = (error: EnsRainbow.HealError): boolean => {
  return (
    error.errorCode === ErrorCode.TIMEOUT ||
    error.errorCode === ErrorCode.NETWORK_OFFLINE ||
    error.errorCode === ErrorCode.GENERAL_NETWORK_ERROR
  );
};<|MERGE_RESOLUTION|>--- conflicted
+++ resolved
@@ -134,7 +134,6 @@
     errorCode: typeof ErrorCode.ServerError;
   }
 
-<<<<<<< HEAD
   export interface CountNetworkError
     extends BaseCountResponse<typeof StatusCode.Error, typeof ErrorCode.GENERAL_NETWORK_ERROR> {
     status: typeof StatusCode.Error;
@@ -168,8 +167,6 @@
     | CountNetworkError
     | CountTimeoutError
     | CountNetworkOfflineError;
-=======
-  export type CountResponse = CountSuccess | CountServerError;
 
   /**
    * ENSRainbow version information.
@@ -193,7 +190,6 @@
     status: typeof StatusCode.Success;
     versionInfo: VersionInfo;
   }
->>>>>>> ba63b4d3
 }
 
 export interface EnsRainbowApiClientOptions {
