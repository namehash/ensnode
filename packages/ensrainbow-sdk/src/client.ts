--- conflicted
+++ resolved
@@ -7,16 +7,12 @@
   export interface ApiClient {
     count(): Promise<CountResponse>;
 
-<<<<<<< HEAD
     /**
      * Heal a labelhash to its original label
      * @param labelhash The labelhash to heal
      * @param highest_label_set Optional highest label set to accept. If provided, only labels from sets less than or equal to this value will be returned.
      */
-    heal(labelhash: Labelhash, highest_label_set?: number): Promise<HealResponse>;
-=======
-    heal(labelHash: LabelHash): Promise<HealResponse>;
->>>>>>> 3ba5c1af
+    heal(labelHash: LabelHash, highest_label_set?: number): Promise<HealResponse>;
 
     health(): Promise<HealthResponse>;
 
@@ -201,12 +197,8 @@
    * - Labels can contain any valid string, including dots, null bytes, or be empty
    * - Clients should handle all possible string values appropriately
    *
-<<<<<<< HEAD
-   * @param labelhash all lowercase 64-digit hex string with 0x prefix (total length of 66 characters)
+   * @param labelHash all lowercase 64-digit hex string with 0x prefix (total length of 66 characters)
    * @param highest_label_set Optional highest label set to accept. If provided, only labels from sets less than or equal to this value will be returned.
-=======
-   * @param labelHash all lowercase 64-digit hex string with 0x prefix (total length of 66 characters)
->>>>>>> 3ba5c1af
    * @returns a `HealResponse` indicating the result of the request and the healed label if successful
    * @throws if the request fails due to network failures, DNS lookup failures, request timeouts, CORS violations, or Invalid URLs
    *
@@ -238,20 +230,14 @@
    * // }
    * ```
    */
-<<<<<<< HEAD
-  async heal(labelhash: Labelhash, highest_label_set?: number): Promise<EnsRainbow.HealResponse> {
-    const cachedResult = this.cache.get(labelhash);
-=======
-  async heal(labelHash: LabelHash): Promise<EnsRainbow.HealResponse> {
+  async heal(labelHash: LabelHash, highest_label_set?: number): Promise<EnsRainbow.HealResponse> {
     const cachedResult = this.cache.get(labelHash);
->>>>>>> 3ba5c1af
 
     if (cachedResult) {
       return cachedResult;
     }
 
-<<<<<<< HEAD
-    const url = new URL(`/v1/heal/${labelhash}`, this.options.endpointUrl);
+    const url = new URL(`/v1/heal/${labelHash}`, this.options.endpointUrl);
     
     // Add highest_label_set as a query parameter if provided
     if (highest_label_set !== undefined) {
@@ -259,9 +245,6 @@
     }
 
     const response = await fetch(url);
-=======
-    const response = await fetch(new URL(`/v1/heal/${labelHash}`, this.options.endpointUrl));
->>>>>>> 3ba5c1af
     const healResponse = (await response.json()) as EnsRainbow.HealResponse;
 
     if (isCacheableHealResponse(healResponse)) {
