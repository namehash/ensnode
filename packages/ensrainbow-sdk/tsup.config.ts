import { defineConfig } from "tsup";

export default defineConfig({
  entry: {
    client: "src/client.ts",
    consts: "src/consts.ts",
<<<<<<< HEAD
    index: "src/index.ts",
    labelUtils: "src/label-utils.ts",
=======
    "label-utils": "src/label-utils.ts",
    types: "src/types.ts",
>>>>>>> 6d39a86a
  },
  platform: "browser",
  format: ["esm", "cjs"],
  target: "es2022",
  bundle: true,
  splitting: false,
  sourcemap: true,
  dts: true,
  clean: true,
  external: ["viem", "@ensnode/utils"],
  outDir: "./dist",
  esbuildOptions(options) {
    options.mainFields = ["browser", "module", "main"];
  },
});<|MERGE_RESOLUTION|>--- conflicted
+++ resolved
@@ -4,13 +4,9 @@
   entry: {
     client: "src/client.ts",
     consts: "src/consts.ts",
-<<<<<<< HEAD
     index: "src/index.ts",
     labelUtils: "src/label-utils.ts",
-=======
     "label-utils": "src/label-utils.ts",
-    types: "src/types.ts",
->>>>>>> 6d39a86a
   },
   platform: "browser",
   format: ["esm", "cjs"],
