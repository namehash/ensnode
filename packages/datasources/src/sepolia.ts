import { baseSepolia, lineaSepolia, sepolia } from "viem/chains";

import { ResolverConfig } from "./lib/resolver";
import { DatasourceNames, type ENSNamespace } from "./lib/types";

// ABIs for ENSRoot Datasource
import { BaseRegistrar as root_BaseRegistrar } from "./abis/root/BaseRegistrar";
import { EthRegistrarController as root_EthRegistrarController } from "./abis/root/EthRegistrarController";
import { EthRegistrarControllerOld as root_EthRegistrarControllerOld } from "./abis/root/EthRegistrarControllerOld";
import { NameWrapper as root_NameWrapper } from "./abis/root/NameWrapper";
import { Registry as root_Registry } from "./abis/root/Registry";

// ABIs for Basenames Datasource
import { BaseRegistrar as base_BaseRegistrar } from "./abis/basenames/BaseRegistrar";
import { EarlyAccessRegistrarController as base_EARegistrarController } from "./abis/basenames/EARegistrarController";
import { RegistrarController as base_RegistrarController } from "./abis/basenames/RegistrarController";
import { Registry as base_Registry } from "./abis/basenames/Registry";

// ABIs for Lineanames Datasource
import { BaseRegistrar as linea_BaseRegistrar } from "./abis/lineanames/BaseRegistrar";
import { EthRegistrarController as linea_EthRegistrarController } from "./abis/lineanames/EthRegistrarController";
import { NameWrapper as linea_NameWrapper } from "./abis/lineanames/NameWrapper";
import { Registry as linea_Registry } from "./abis/lineanames/Registry";

// ABIs for the EFP Datasource
import EFPListRegistry from "./abis/efp/EFPListRegistry";

/**
 * The Sepolia ENSNamespace
 */
export default {
  /**
   * ENSRoot Datasource
   *
   * Addresses and Start Blocks from ENS Sepolia Subgraph Manifest
   * https://ipfs.io/ipfs/QmdDtoN9QCRsBUsyoiiUUMQPPmPp5jimUQe81828UyWLtg
   */
  [DatasourceNames.ENSRoot]: {
    chain: sepolia,
    contracts: {
      RegistryOld: {
        abi: root_Registry, // Registry was redeployed, same abi
        address: "0x94f523b8261B815b87EFfCf4d18E6aBeF18d6e4b",
        startBlock: 3702721,
      },
      Registry: {
        abi: root_Registry, // Registry was redeployed, same abi
        address: "0x00000000000C2E074eC69A0dFb2997BA6C7d2e1e",
        startBlock: 3702728,
      },
      Resolver: {
        ...ResolverConfig,
        startBlock: 3702721, // ignores any Resolver events prior to `startBlock` of RegistryOld on Sepolia
      },
      BaseRegistrar: {
        abi: root_BaseRegistrar,
        address: "0x57f1887a8BF19b14fC0dF6Fd9B2acc9Af147eA85",
        startBlock: 3702731,
      },
      EthRegistrarControllerOld: {
        abi: root_EthRegistrarControllerOld,
        address: "0x7e02892cfc2Bfd53a75275451d73cF620e793fc0",
        startBlock: 3790197,
      },
      EthRegistrarController: {
        abi: root_EthRegistrarController,
        address: "0xFED6a969AaA60E4961FCD3EBF1A2e8913ac65B72",
        startBlock: 3790244,
      },
      NameWrapper: {
        abi: root_NameWrapper,
        address: "0x0635513f179D50A207757E05759CbD106d7dFcE8",
        startBlock: 3790153,
      },
    },
  },

  /**
   * Basenames Datasource
   *
   * Addresses and Start Blocks from Basenames
   * https://github.com/base-org/basenames
   */
  [DatasourceNames.Basenames]: {
    /**
     * As of 5-Jun-2025 the Resolver for 'basetest.eth' in the Sepolia ENS namespace is
     * 0x084D10C07EfEecD9fFc73DEb38ecb72f9eEb65aB.
     *
     * This Resolver uses ENSIP-10 (Wildcard Resolution) and EIP-3668 (CCIP Read) to delegate
     * the forward resolution of data associated with subnames of 'basetest.eth' to an offchain
     * gateway server operated by Coinbase that uses the following subregistry contracts on
     * Base Sepolia as its source of truth.
     *
     * The owner of 'basetest.eth' in the ENS Registry on the Sepolia ENS namespace
     * (e.g. Coinbase) has the ability to change this configuration at any time.
     *
     * See the reference documentation for additional context:
     * docs/ensnode/src/content/docs/reference/mainnet-registered-subnames-of-subregistries.mdx
     */
    chain: baseSepolia,
    contracts: {
      Registry: {
        abi: base_Registry,
        address: "0x1493b2567056c2181630115660963E13A8E32735",
        startBlock: 13012458,
      },
      Resolver: {
        ...ResolverConfig,
        startBlock: 13012458,
      },
      BaseRegistrar: {
        abi: base_BaseRegistrar,
        address: "0xA0c70ec36c010B55E3C434D6c6EbEEC50c705794",
        startBlock: 13012465,
      },
      EARegistrarController: {
        abi: base_EARegistrarController,
        address: "0x3a0e8c2a0a28f396a5e5b69edb2e630311f1517a",
        startBlock: 13041164,
      },
      RegistrarController: {
        abi: base_RegistrarController,
        address: "0x49aE3cC2e3AA768B1e5654f5D3C6002144A59581",
        startBlock: 13298580,
      },
    },
  },

  /**
   * Lineanames Datasource
   *
   * Addresses and Start Blocks from Lineanames
   * https://github.com/Consensys/linea-ens
   */
  [DatasourceNames.Lineanames]: {
    /**
     * As of 5-Jun-2025 the Resolver for 'linea-sepolia.eth' in the Sepolia ENS namespace is
     * 0x64884ED06241c059497aEdB2C7A44CcaE6bc7937.
     *
     * This Resolver uses ENSIP-10 (Wildcard Resolution) and EIP-3668 (CCIP Read) to delegate
     * the forward resolution of data associated with subnames of 'linea-sepolia.eth' to an offchain
     * gateway server operated by Consensys that uses the following subregistry contracts on
     * Linea Sepolia as its source of truth.
     *
     * The owner of 'linea-sepolia.eth' in the ENS Registry on the Sepolia ENS namespace
     * (e.g. Consensys) has the ability to change this configuration at any time.
     *
     * See the reference documentation for additional context:
     * docs/ensnode/src/content/docs/reference/mainnet-registered-subnames-of-subregistries.mdx
     */
    chain: lineaSepolia,
    contracts: {
      Registry: {
        abi: linea_Registry,
        address: "0x5B2636F0f2137B4aE722C01dd5122D7d3e9541f7",
        startBlock: 2395094,
      },
      Resolver: {
        ...ResolverConfig,
        startBlock: 2395094, // based on startBlock of Registry on Linea Sepolia
      },
      BaseRegistrar: {
        abi: linea_BaseRegistrar,
        address: "0x83475a84C0ea834F06c8e636A62631e7d2e07A44",
        startBlock: 2395099,
      },
      EthRegistrarController: {
        abi: linea_EthRegistrarController,
        address: "0x0f81E3B3A32DFE1b8A08d3C0061d852337a09338",
        startBlock: 2395231,
      },
      NameWrapper: {
        abi: linea_NameWrapper,
        address: "0xF127De9E039a789806fEd4C6b1C0f3aFfeA9425e",
        startBlock: 2395202,
      },
    },
  },
<<<<<<< HEAD

  /**
   * The Root EFP Datasource on the Sepolia testnet.
   * Based on the list of EFP testnet deployments:
   * https://docs.efp.app/production/deployments/#testnet-deployments
   */
  [DatasourceNames.EFPRoot]: {
    chain: baseSepolia,
    contracts: {
      EFPListRegistry: {
        abi: EFPListRegistry,
        address: "0xDdD39d838909bdFF7b067a5A42DC92Ad4823a26d",
        startBlock: 14930823,
      },
    },
  },
} satisfies DatasourceMap;
=======
} satisfies ENSNamespace;
>>>>>>> 8efd1168
<|MERGE_RESOLUTION|>--- conflicted
+++ resolved
@@ -176,7 +176,6 @@
       },
     },
   },
-<<<<<<< HEAD
 
   /**
    * The Root EFP Datasource on the Sepolia testnet.
@@ -193,7 +192,4 @@
       },
     },
   },
-} satisfies DatasourceMap;
-=======
-} satisfies ENSNamespace;
->>>>>>> 8efd1168
+} satisfies ENSNamespace;