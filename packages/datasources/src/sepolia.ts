<<<<<<< HEAD
import {base, baseSepolia, lineaSepolia, sepolia} from "viem/chains";
=======
import {
  arbitrumSepolia,
  baseSepolia,
  lineaSepolia,
  optimismSepolia,
  scrollSepolia,
  sepolia,
} from "viem/chains";
>>>>>>> 32ad3d8d

import { DatasourceNames, type ENSNamespace } from "./lib/types";

// ABIs for ENSRoot Datasource
import { BaseRegistrar as root_BaseRegistrar } from "./abis/root/BaseRegistrar";
import { EthRegistrarController as root_EthRegistrarController } from "./abis/root/EthRegistrarController";
import { EthRegistrarControllerOld as root_EthRegistrarControllerOld } from "./abis/root/EthRegistrarControllerOld";
import { NameWrapper as root_NameWrapper } from "./abis/root/NameWrapper";
import { Registry as root_Registry } from "./abis/root/Registry";
import { UniversalResolver as root_UniversalResolver } from "./abis/root/UniversalResolver";

// ABIs for Basenames Datasource
import { BaseRegistrar as base_BaseRegistrar } from "./abis/basenames/BaseRegistrar";
import { EarlyAccessRegistrarController as base_EARegistrarController } from "./abis/basenames/EARegistrarController";
import { RegistrarController as base_RegistrarController } from "./abis/basenames/RegistrarController";
import { Registry as base_Registry } from "./abis/basenames/Registry";

// ABIs for Lineanames Datasource
import { BaseRegistrar as linea_BaseRegistrar } from "./abis/lineanames/BaseRegistrar";
import { EthRegistrarController as linea_EthRegistrarController } from "./abis/lineanames/EthRegistrarController";
import { NameWrapper as linea_NameWrapper } from "./abis/lineanames/NameWrapper";
import { Registry as linea_Registry } from "./abis/lineanames/Registry";
import {Seaport} from "./abis/seaport/Seaport";

// Shared Resolver Config
import { ResolverConfig } from "./lib/resolver";

/**
 * The Sepolia ENSNamespace
 */
export default {
  /**
   * ENSRoot Datasource
   *
   * Addresses and Start Blocks from ENS Sepolia Subgraph Manifest
   * https://ipfs.io/ipfs/QmdDtoN9QCRsBUsyoiiUUMQPPmPp5jimUQe81828UyWLtg
   */
  [DatasourceNames.ENSRoot]: {
    chain: sepolia,
    contracts: {
      RegistryOld: {
        abi: root_Registry, // Registry was redeployed, same abi
        address: "0x94f523b8261B815b87EFfCf4d18E6aBeF18d6e4b",
        startBlock: 3702721,
      },
      Registry: {
        abi: root_Registry, // Registry was redeployed, same abi
        address: "0x00000000000C2E074eC69A0dFb2997BA6C7d2e1e",
        startBlock: 3702728,
      },
      Resolver: {
        ...ResolverConfig,
        startBlock: 3702721, // ignores any Resolver events prior to `startBlock` of RegistryOld on Sepolia
      },
      BaseRegistrar: {
        abi: root_BaseRegistrar,
        address: "0x57f1887a8BF19b14fC0dF6Fd9B2acc9Af147eA85",
        startBlock: 3702731,
      },
      EthRegistrarControllerOld: {
        abi: root_EthRegistrarControllerOld,
        address: "0x7e02892cfc2Bfd53a75275451d73cF620e793fc0",
        startBlock: 3790197,
      },
      EthRegistrarController: {
        abi: root_EthRegistrarController,
        address: "0xFED6a969AaA60E4961FCD3EBF1A2e8913ac65B72",
        startBlock: 3790244,
      },
      NameWrapper: {
        abi: root_NameWrapper,
        address: "0x0635513f179D50A207757E05759CbD106d7dFcE8",
        startBlock: 3790153,
      },
      UniversalResolver: {
        abi: root_UniversalResolver,
        address: "0xb7B7DAdF4D42a08B3eC1d3A1079959Dfbc8CFfCC",
        startBlock: 8515717,
      },
    },
  },

  /**
   * Basenames Datasource
   *
   * Addresses and Start Blocks from Basenames
   * https://github.com/base-org/basenames
   */
  [DatasourceNames.Basenames]: {
    /**
     * As of 5-Jun-2025 the Resolver for 'basetest.eth' in the Sepolia ENS namespace is
     * 0x084D10C07EfEecD9fFc73DEb38ecb72f9eEb65aB.
     *
     * This Resolver uses ENSIP-10 (Wildcard Resolution) and EIP-3668 (CCIP Read) to delegate
     * the forward resolution of data associated with subnames of 'basetest.eth' to an offchain
     * gateway server operated by Coinbase that uses the following subregistry contracts on
     * Base Sepolia as its source of truth.
     *
     * The owner of 'basetest.eth' in the ENS Registry on the Sepolia ENS namespace
     * (e.g. Coinbase) has the ability to change this configuration at any time.
     *
     * See the reference documentation for additional context:
     * docs/ensnode/src/content/docs/reference/mainnet-registered-subnames-of-subregistries.mdx
     */
    chain: baseSepolia,
    contracts: {
      Registry: {
        abi: base_Registry,
        address: "0x1493b2567056c2181630115660963E13A8E32735",
        startBlock: 13012458,
      },
      Resolver: {
        ...ResolverConfig,
        startBlock: 13012458,
      },
      BaseRegistrar: {
        abi: base_BaseRegistrar,
        address: "0xA0c70ec36c010B55E3C434D6c6EbEEC50c705794",
        startBlock: 13012465,
      },
      EARegistrarController: {
        abi: base_EARegistrarController,
        address: "0x3a0e8c2a0a28f396a5e5b69edb2e630311f1517a",
        startBlock: 13041164,
      },
      RegistrarController: {
        abi: base_RegistrarController,
        address: "0x49aE3cC2e3AA768B1e5654f5D3C6002144A59581",
        startBlock: 13298580,
      },
    },
  },

  /**
   * Lineanames Datasource
   *
   * Addresses and Start Blocks from Lineanames
   * https://github.com/Consensys/linea-ens
   */
  [DatasourceNames.Lineanames]: {
    /**
     * As of 5-Jun-2025 the Resolver for 'linea-sepolia.eth' in the Sepolia ENS namespace is
     * 0x64884ED06241c059497aEdB2C7A44CcaE6bc7937.
     *
     * This Resolver uses ENSIP-10 (Wildcard Resolution) and EIP-3668 (CCIP Read) to delegate
     * the forward resolution of data associated with subnames of 'linea-sepolia.eth' to an offchain
     * gateway server operated by Consensys that uses the following subregistry contracts on
     * Linea Sepolia as its source of truth.
     *
     * The owner of 'linea-sepolia.eth' in the ENS Registry on the Sepolia ENS namespace
     * (e.g. Consensys) has the ability to change this configuration at any time.
     *
     * See the reference documentation for additional context:
     * docs/ensnode/src/content/docs/reference/mainnet-registered-subnames-of-subregistries.mdx
     */
    chain: lineaSepolia,
    contracts: {
      Registry: {
        abi: linea_Registry,
        address: "0x5B2636F0f2137B4aE722C01dd5122D7d3e9541f7",
        startBlock: 2395094,
      },
      Resolver: {
        ...ResolverConfig,
        startBlock: 2395094, // based on startBlock of Registry on Linea Sepolia
      },
      BaseRegistrar: {
        abi: linea_BaseRegistrar,
        address: "0x83475a84C0ea834F06c8e636A62631e7d2e07A44",
        startBlock: 2395099,
      },
      EthRegistrarController: {
        abi: linea_EthRegistrarController,
        address: "0x0f81E3B3A32DFE1b8A08d3C0061d852337a09338",
        startBlock: 2395231,
      },
      NameWrapper: {
        abi: linea_NameWrapper,
        address: "0xF127De9E039a789806fEd4C6b1C0f3aFfeA9425e",
        startBlock: 2395202,
      },
    },
  },

<<<<<<< HEAD
  [DatasourceNames.Seaport]: {
    chain: sepolia,
    contracts: {
      Seaport: {
        abi: Seaport,
        address: "0x00000000000000ADc04C56Bf30aC9d3c0aAF14dC",
        startBlock: 3365529,
      },
    },
  }
=======
  /**
   * The Reverse Resolver on the (Sepolia) ENS Root chain.
   */
  [DatasourceNames.ReverseResolverRoot]: {
    chain: sepolia,
    contracts: {
      ReverseResolver: {
        abi: ResolverConfig.abi,
        address: "0x8FADE66B79cC9f707aB26799354482EB93a5B7dD",
        startBlock: 3790251,
      },
    },
  },

  /**
   * The Reverse Resolver on Base Sepolia.
   */
  [DatasourceNames.ReverseResolverBase]: {
    chain: baseSepolia,
    contracts: {
      ReverseResolver: {
        abi: ResolverConfig.abi,
        address: "0x00000BeEF055f7934784D6d81b6BC86665630dbA",
        startBlock: 21788010,
      },
    },
  },

  /**
   * The Reverse Resolver on Optimism Sepolia.
   */
  [DatasourceNames.ReverseResolverOptimism]: {
    chain: optimismSepolia,
    contracts: {
      ReverseResolver: {
        abi: ResolverConfig.abi,
        address: "0x00000BeEF055f7934784D6d81b6BC86665630dbA",
        startBlock: 23770766,
      },
    },
  },

  /**
   * The Reverse Resolver on Arbitrum Sepolia.
   */
  [DatasourceNames.ReverseResolverArbitrum]: {
    chain: arbitrumSepolia,
    contracts: {
      ReverseResolver: {
        abi: ResolverConfig.abi,
        address: "0x00000BeEF055f7934784D6d81b6BC86665630dbA",
        startBlock: 123142726,
      },
    },
  },

  /**
   * The Reverse Resolver on Scroll Sepolia.
   */
  [DatasourceNames.ReverseResolverScroll]: {
    chain: scrollSepolia,
    contracts: {
      ReverseResolver: {
        abi: ResolverConfig.abi,
        address: "0x00000BeEF055f7934784D6d81b6BC86665630dbA",
        startBlock: 8175276,
      },
    },
  },

  /**
   * The Reverse Resolver on Linea Sepolia.
   */
  [DatasourceNames.ReverseResolverLinea]: {
    chain: lineaSepolia,
    contracts: {
      ReverseResolver: {
        abi: ResolverConfig.abi,
        address: "0x00000BeEF055f7934784D6d81b6BC86665630dbA",
        startBlock: 9267966,
      },
    },
  },
>>>>>>> 32ad3d8d
} satisfies ENSNamespace;<|MERGE_RESOLUTION|>--- conflicted
+++ resolved
@@ -1,6 +1,3 @@
-<<<<<<< HEAD
-import {base, baseSepolia, lineaSepolia, sepolia} from "viem/chains";
-=======
 import {
   arbitrumSepolia,
   baseSepolia,
@@ -9,7 +6,6 @@
   scrollSepolia,
   sepolia,
 } from "viem/chains";
->>>>>>> 32ad3d8d
 
 import { DatasourceNames, type ENSNamespace } from "./lib/types";
 
@@ -32,7 +28,7 @@
 import { EthRegistrarController as linea_EthRegistrarController } from "./abis/lineanames/EthRegistrarController";
 import { NameWrapper as linea_NameWrapper } from "./abis/lineanames/NameWrapper";
 import { Registry as linea_Registry } from "./abis/lineanames/Registry";
-import {Seaport} from "./abis/seaport/Seaport";
+import { Seaport } from "./abis/seaport/Seaport";
 
 // Shared Resolver Config
 import { ResolverConfig } from "./lib/resolver";
@@ -194,7 +190,9 @@
     },
   },
 
-<<<<<<< HEAD
+  /**
+   * The Seaport Datasource.
+   */
   [DatasourceNames.Seaport]: {
     chain: sepolia,
     contracts: {
@@ -204,8 +202,8 @@
         startBlock: 3365529,
       },
     },
-  }
-=======
+  },
+
   /**
    * The Reverse Resolver on the (Sepolia) ENS Root chain.
    */
@@ -289,5 +287,4 @@
       },
     },
   },
->>>>>>> 32ad3d8d
 } satisfies ENSNamespace;