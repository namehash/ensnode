import {
  arbitrumSepolia,
  baseSepolia,
  lineaSepolia,
  optimismSepolia,
  scrollSepolia,
  sepolia,
} from "viem/chains";

import { DatasourceNames, type ENSNamespace } from "./lib/types";

// ABIs for ENSRoot Datasource
import { BaseRegistrar as root_BaseRegistrar } from "./abis/root/BaseRegistrar";
import { LegacyEthRegistrarController as root_LegacyEthRegistrarController } from "./abis/root/LegacyEthRegistrarController";
import { NameWrapper as root_NameWrapper } from "./abis/root/NameWrapper";
import { Registry as root_Registry } from "./abis/root/Registry";
import { UniversalResolver as root_UniversalResolver } from "./abis/root/UniversalResolver";
import { UnwrappedEthRegistrarController as root_UnwrappedEthRegistrarController } from "./abis/root/UnwrappedEthRegistrarController";
import { WrappedEthRegistrarController as root_WrappedEthRegistrarController } from "./abis/root/WrappedEthRegistrarController";

// ABIs for Basenames Datasource
import { BaseRegistrar as base_BaseRegistrar } from "./abis/basenames/BaseRegistrar";
import { EarlyAccessRegistrarController as base_EARegistrarController } from "./abis/basenames/EARegistrarController";
import { RegistrarController as base_RegistrarController } from "./abis/basenames/RegistrarController";
import { Registry as base_Registry } from "./abis/basenames/Registry";

// ABIs for Lineanames Datasource
import { BaseRegistrar as linea_BaseRegistrar } from "./abis/lineanames/BaseRegistrar";
import { EthRegistrarController as linea_EthRegistrarController } from "./abis/lineanames/EthRegistrarController";
import { NameWrapper as linea_NameWrapper } from "./abis/lineanames/NameWrapper";
import { Registry as linea_Registry } from "./abis/lineanames/Registry";
import { Seaport } from "./abis/seaport/Seaport";

// Shared ABIs
import { StandaloneReverseRegistrar } from "./abis/shared/StandaloneReverseRegistrar";
import { ResolverABI, ResolverFilter } from "./lib/resolver";

/**
 * The Sepolia ENSNamespace
 *
 * NOTE: The Sepolia ENS namespace does not support 3DNS.
 */
export default {
  /**
   * ENSRoot Datasource
   *
   * Addresses and Start Blocks from ENS Sepolia Subgraph Manifest
   * https://ipfs.io/ipfs/QmdDtoN9QCRsBUsyoiiUUMQPPmPp5jimUQe81828UyWLtg
   */
  [DatasourceNames.ENSRoot]: {
    chain: sepolia,
    contracts: {
      RegistryOld: {
        abi: root_Registry, // Registry was redeployed, same abi
        address: "0x94f523b8261B815b87EFfCf4d18E6aBeF18d6e4b",
        startBlock: 3702721,
      },
      Registry: {
        abi: root_Registry, // Registry was redeployed, same abi
        address: "0x00000000000C2E074eC69A0dFb2997BA6C7d2e1e",
        startBlock: 3702728,
      },
      Resolver: {
        abi: ResolverABI,
        filter: ResolverFilter,
        startBlock: 3702721, // ignores any Resolver events prior to `startBlock` of RegistryOld on Sepolia
      },
      BaseRegistrar: {
        abi: root_BaseRegistrar,
        address: "0x57f1887a8BF19b14fC0dF6Fd9B2acc9Af147eA85",
        startBlock: 3702731,
      },
      LegacyEthRegistrarController: {
        abi: root_LegacyEthRegistrarController,
        address: "0x7e02892cfc2Bfd53a75275451d73cF620e793fc0",
        startBlock: 3790197,
      },
      WrappedEthRegistrarController: {
        abi: root_WrappedEthRegistrarController,
        address: "0xFED6a969AaA60E4961FCD3EBF1A2e8913ac65B72",
        startBlock: 3790244,
      },
      UnwrappedEthRegistrarController: {
        abi: root_UnwrappedEthRegistrarController,
        address: "0xfb3cE5D01e0f33f41DbB39035dB9745962F1f968",
        startBlock: 8579988,
      },
      NameWrapper: {
        abi: root_NameWrapper,
        address: "0x0635513f179D50A207757E05759CbD106d7dFcE8",
        startBlock: 3790153,
      },
      UniversalResolver: {
        abi: root_UniversalResolver,
        address: "0xb7B7DAdF4D42a08B3eC1d3A1079959Dfbc8CFfCC",
        startBlock: 8515717,
      },
    },
  },

  /**
   * Basenames Datasource
   *
   * Addresses and Start Blocks from Basenames
   * https://github.com/base-org/basenames
   */
  [DatasourceNames.Basenames]: {
    /**
     * As of 5-Jun-2025 the Resolver for 'basetest.eth' in the Sepolia ENS namespace is
     * 0x084D10C07EfEecD9fFc73DEb38ecb72f9eEb65aB.
     *
     * This Resolver uses ENSIP-10 (Wildcard Resolution) and EIP-3668 (CCIP Read) to delegate
     * the forward resolution of data associated with subnames of 'basetest.eth' to an offchain
     * gateway server operated by Coinbase that uses the following subregistry contracts on
     * Base Sepolia as its source of truth.
     *
     * The owner of 'basetest.eth' in the ENS Registry on the Sepolia ENS namespace
     * (e.g. Coinbase) has the ability to change this configuration at any time.
     *
     * See the reference documentation for additional context:
     * docs/ensnode/src/content/docs/reference/mainnet-registered-subnames-of-subregistries.mdx
     */
    chain: baseSepolia,
    contracts: {
      Registry: {
        abi: base_Registry,
        address: "0x1493b2567056c2181630115660963E13A8E32735",
        startBlock: 13012458,
      },
      Resolver: {
        abi: ResolverABI,
        filter: ResolverFilter,
        startBlock: 13012458,
      },
      BaseRegistrar: {
        abi: base_BaseRegistrar,
        address: "0xA0c70ec36c010B55E3C434D6c6EbEEC50c705794",
        startBlock: 13012465,
      },
      EARegistrarController: {
        abi: base_EARegistrarController,
        address: "0x3a0e8c2a0a28f396a5e5b69edb2e630311f1517a",
        startBlock: 13041164,
      },
      RegistrarController: {
        abi: base_RegistrarController,
        address: "0x49aE3cC2e3AA768B1e5654f5D3C6002144A59581",
        startBlock: 13298580,
      },
    },
  },

  /**
   * Lineanames Datasource
   *
   * Addresses and Start Blocks from Lineanames
   * https://github.com/Consensys/linea-ens
   */
  [DatasourceNames.Lineanames]: {
    /**
     * As of 5-Jun-2025 the Resolver for 'linea-sepolia.eth' in the Sepolia ENS namespace is
     * 0x64884ED06241c059497aEdB2C7A44CcaE6bc7937.
     *
     * This Resolver uses ENSIP-10 (Wildcard Resolution) and EIP-3668 (CCIP Read) to delegate
     * the forward resolution of data associated with subnames of 'linea-sepolia.eth' to an offchain
     * gateway server operated by Consensys that uses the following subregistry contracts on
     * Linea Sepolia as its source of truth.
     *
     * The owner of 'linea-sepolia.eth' in the ENS Registry on the Sepolia ENS namespace
     * (e.g. Consensys) has the ability to change this configuration at any time.
     *
     * See the reference documentation for additional context:
     * docs/ensnode/src/content/docs/reference/mainnet-registered-subnames-of-subregistries.mdx
     */
    chain: lineaSepolia,
    contracts: {
      Registry: {
        abi: linea_Registry,
        address: "0x5B2636F0f2137B4aE722C01dd5122D7d3e9541f7",
        startBlock: 2395094,
      },
      Resolver: {
        abi: ResolverABI,
        filter: ResolverFilter,
        startBlock: 2395094, // based on startBlock of Registry on Linea Sepolia
      },
      BaseRegistrar: {
        abi: linea_BaseRegistrar,
        address: "0x83475a84C0ea834F06c8e636A62631e7d2e07A44",
        startBlock: 2395099,
      },
      EthRegistrarController: {
        abi: linea_EthRegistrarController,
        address: "0x0f81E3B3A32DFE1b8A08d3C0061d852337a09338",
        startBlock: 2395231,
      },
      NameWrapper: {
        abi: linea_NameWrapper,
        address: "0xF127De9E039a789806fEd4C6b1C0f3aFfeA9425e",
        startBlock: 2395202,
      },
    },
  },

  /**
<<<<<<< HEAD
   * The Seaport Datasource.
   */
  [DatasourceNames.Seaport]: {
    chain: sepolia,
    contracts: {
      Seaport: {
        abi: Seaport,
        address: "0x00000000000000ADc04C56Bf30aC9d3c0aAF14dC",
        startBlock: 3365529,
      },
    },
  },

  /**
   * The Reverse Resolver on the (Sepolia) ENS Root chain.
=======
   * Contracts that power Reverse Resolution on the (Sepolia) ENS Root chain.
>>>>>>> 28f63f30
   */
  [DatasourceNames.ReverseResolverRoot]: {
    chain: sepolia,
    contracts: {
      DefaultReverseRegistrar: {
        abi: StandaloneReverseRegistrar,
        address: "0x4F382928805ba0e23B30cFB75fC9E848e82DFD47",
        startBlock: 8579966,
      },

      DefaultReverseResolver1: {
        abi: ResolverABI,
        address: "0x8FADE66B79cC9f707aB26799354482EB93a5B7dD",
        startBlock: 3790251,
      },
      DefaultReverseResolver2: {
        abi: ResolverABI,
        address: "0x8948458626811dd0c23EB25Cc74291247077cC51",
        startBlock: 7035086,
      },
      DefaultReverseResolver3: {
        abi: ResolverABI,
        address: "0x9DC60e7BD81cCc96774C55214fF389D42Ae5E9Ac",
        startBlock: 8580041,
      },

      DefaultPublicResolver1: {
        abi: ResolverABI,
        address: "0x8FADE66B79cC9f707aB26799354482EB93a5B7dD",
        startBlock: 3790251,
      },
      DefaultPublicResolver2: {
        abi: ResolverABI,
        address: "0x8948458626811dd0c23EB25Cc74291247077cC51",
        startBlock: 7035086,
      },
      DefaultPublicResolver3: {
        abi: ResolverABI,
        address: "0xE99638b40E4Fff0129D56f03b55b6bbC4BBE49b5",
        startBlock: 8580001,
      },

      BaseReverseResolver: {
        abi: ResolverABI,
        // https://adraffy.github.io/ens-normalize.js/test/resolver.html?sepolia#80014a34.reverse
        address: "0xaF3b3f636bE80b6709F5Bd3A374d6ac0D0a7c7aA",
        startBlock: 8580004,
      },

      LineaReverseResolver: {
        abi: ResolverABI,
        // https://adraffy.github.io/ens-normalize.js/test/resolver.html?sepolia#8000e705.reverse
        address: "0x083dA1Dbc0F379ccda6AC81A934207c3D8a8a205",
        startBlock: 8580005,
      },

      OptimismReverseResolver: {
        abi: ResolverABI,
        // https://adraffy.github.io/ens-normalize.js/test/resolver.html?sepolia#80aa37dc.reverse
        address: "0xc9Ae189772BD48e01410AB3Be933637ee9D3AA5f",
        startBlock: 8580026,
      },

      ArbitrumReverseResolver: {
        abi: ResolverABI,
        // https://adraffy.github.io/ens-normalize.js/test/resolver.html?sepolia#80066eee.reverse
        address: "0x926f94D2aDC77C86Cb0050892097D49AADd02e8B",
        startBlock: 8580003,
      },

      ScrollReverseResolver: {
        abi: ResolverABI,
        // https://adraffy.github.io/ens-normalize.js/test/resolver.html?sepolia#8008274f.reverse
        address: "0x9Fa59673e43F15bDB8722Fdaf5C2107574B99062",
        startBlock: 8580040,
      },
    },
  },

  /**
   * Contracts that power Reverse Resolution on Base Sepolia.
   */
  [DatasourceNames.ReverseResolverBase]: {
    chain: baseSepolia,
    contracts: {
      L2ReverseRegistrar: {
        abi: ResolverABI,
        address: "0x00000BeEF055f7934784D6d81b6BC86665630dbA",
        startBlock: 21788010,
      },
    },
  },

  /**
   * Contracts that power Reverse Resolution on Optimism Sepolia.
   */
  [DatasourceNames.ReverseResolverOptimism]: {
    chain: optimismSepolia,
    contracts: {
      L2ReverseRegistrar: {
        abi: ResolverABI,
        address: "0x00000BeEF055f7934784D6d81b6BC86665630dbA",
        startBlock: 23770766,
      },
    },
  },

  /**
   * Contracts that power Reverse Resolution on Arbitrum Sepolia.
   */
  [DatasourceNames.ReverseResolverArbitrum]: {
    chain: arbitrumSepolia,
    contracts: {
      L2ReverseRegistrar: {
        abi: ResolverABI,
        address: "0x00000BeEF055f7934784D6d81b6BC86665630dbA",
        startBlock: 123142726,
      },
    },
  },

  /**
   * Contracts that power Reverse Resolution on Scroll Sepolia.
   */
  [DatasourceNames.ReverseResolverScroll]: {
    chain: scrollSepolia,
    contracts: {
      L2ReverseRegistrar: {
        abi: ResolverABI,
        address: "0x00000BeEF055f7934784D6d81b6BC86665630dbA",
        startBlock: 8175276,
      },
    },
  },

  /**
   * Contracts that power Reverse Resolution on Linea Sepolia.
   */
  [DatasourceNames.ReverseResolverLinea]: {
    chain: lineaSepolia,
    contracts: {
      L2ReverseRegistrar: {
        abi: ResolverABI,
        address: "0x00000BeEF055f7934784D6d81b6BC86665630dbA",
        startBlock: 9267966,
      },
    },
  },
} satisfies ENSNamespace;<|MERGE_RESOLUTION|>--- conflicted
+++ resolved
@@ -29,8 +29,8 @@
 import { EthRegistrarController as linea_EthRegistrarController } from "./abis/lineanames/EthRegistrarController";
 import { NameWrapper as linea_NameWrapper } from "./abis/lineanames/NameWrapper";
 import { Registry as linea_Registry } from "./abis/lineanames/Registry";
+
 import { Seaport } from "./abis/seaport/Seaport";
-
 // Shared ABIs
 import { StandaloneReverseRegistrar } from "./abis/shared/StandaloneReverseRegistrar";
 import { ResolverABI, ResolverFilter } from "./lib/resolver";
@@ -203,9 +203,156 @@
   },
 
   /**
-<<<<<<< HEAD
-   * The Seaport Datasource.
-   */
+   * Contracts that power Reverse Resolution on the (Sepolia) ENS Root chain.
+   */
+  [DatasourceNames.ReverseResolverRoot]: {
+    chain: sepolia,
+    contracts: {
+      DefaultReverseRegistrar: {
+        abi: StandaloneReverseRegistrar,
+        address: "0x4F382928805ba0e23B30cFB75fC9E848e82DFD47",
+        startBlock: 8579966,
+      },
+
+      DefaultReverseResolver1: {
+        abi: ResolverABI,
+        address: "0x8FADE66B79cC9f707aB26799354482EB93a5B7dD",
+        startBlock: 3790251,
+      },
+      DefaultReverseResolver2: {
+        abi: ResolverABI,
+        address: "0x8948458626811dd0c23EB25Cc74291247077cC51",
+        startBlock: 7035086,
+      },
+      DefaultReverseResolver3: {
+        abi: ResolverABI,
+        address: "0x9DC60e7BD81cCc96774C55214fF389D42Ae5E9Ac",
+        startBlock: 8580041,
+      },
+
+      DefaultPublicResolver1: {
+        abi: ResolverABI,
+        address: "0x8FADE66B79cC9f707aB26799354482EB93a5B7dD",
+        startBlock: 3790251,
+      },
+      DefaultPublicResolver2: {
+        abi: ResolverABI,
+        address: "0x8948458626811dd0c23EB25Cc74291247077cC51",
+        startBlock: 7035086,
+      },
+      DefaultPublicResolver3: {
+        abi: ResolverABI,
+        address: "0xE99638b40E4Fff0129D56f03b55b6bbC4BBE49b5",
+        startBlock: 8580001,
+      },
+
+      BaseReverseResolver: {
+        abi: ResolverABI,
+        // https://adraffy.github.io/ens-normalize.js/test/resolver.html?sepolia#80014a34.reverse
+        address: "0xaF3b3f636bE80b6709F5Bd3A374d6ac0D0a7c7aA",
+        startBlock: 8580004,
+      },
+
+      LineaReverseResolver: {
+        abi: ResolverABI,
+        // https://adraffy.github.io/ens-normalize.js/test/resolver.html?sepolia#8000e705.reverse
+        address: "0x083dA1Dbc0F379ccda6AC81A934207c3D8a8a205",
+        startBlock: 8580005,
+      },
+
+      OptimismReverseResolver: {
+        abi: ResolverABI,
+        // https://adraffy.github.io/ens-normalize.js/test/resolver.html?sepolia#80aa37dc.reverse
+        address: "0xc9Ae189772BD48e01410AB3Be933637ee9D3AA5f",
+        startBlock: 8580026,
+      },
+
+      ArbitrumReverseResolver: {
+        abi: ResolverABI,
+        // https://adraffy.github.io/ens-normalize.js/test/resolver.html?sepolia#80066eee.reverse
+        address: "0x926f94D2aDC77C86Cb0050892097D49AADd02e8B",
+        startBlock: 8580003,
+      },
+
+      ScrollReverseResolver: {
+        abi: ResolverABI,
+        // https://adraffy.github.io/ens-normalize.js/test/resolver.html?sepolia#8008274f.reverse
+        address: "0x9Fa59673e43F15bDB8722Fdaf5C2107574B99062",
+        startBlock: 8580040,
+      },
+    },
+  },
+
+  /**
+   * Contracts that power Reverse Resolution on Base Sepolia.
+   */
+  [DatasourceNames.ReverseResolverBase]: {
+    chain: baseSepolia,
+    contracts: {
+      L2ReverseRegistrar: {
+        abi: ResolverABI,
+        address: "0x00000BeEF055f7934784D6d81b6BC86665630dbA",
+        startBlock: 21788010,
+      },
+    },
+  },
+
+  /**
+   * Contracts that power Reverse Resolution on Optimism Sepolia.
+   */
+  [DatasourceNames.ReverseResolverOptimism]: {
+    chain: optimismSepolia,
+    contracts: {
+      L2ReverseRegistrar: {
+        abi: ResolverABI,
+        address: "0x00000BeEF055f7934784D6d81b6BC86665630dbA",
+        startBlock: 23770766,
+      },
+    },
+  },
+
+  /**
+   * Contracts that power Reverse Resolution on Arbitrum Sepolia.
+   */
+  [DatasourceNames.ReverseResolverArbitrum]: {
+    chain: arbitrumSepolia,
+    contracts: {
+      L2ReverseRegistrar: {
+        abi: ResolverABI,
+        address: "0x00000BeEF055f7934784D6d81b6BC86665630dbA",
+        startBlock: 123142726,
+      },
+    },
+  },
+
+  /**
+   * Contracts that power Reverse Resolution on Scroll Sepolia.
+   */
+  [DatasourceNames.ReverseResolverScroll]: {
+    chain: scrollSepolia,
+    contracts: {
+      L2ReverseRegistrar: {
+        abi: ResolverABI,
+        address: "0x00000BeEF055f7934784D6d81b6BC86665630dbA",
+        startBlock: 8175276,
+      },
+    },
+  },
+
+  /**
+   * Contracts that power Reverse Resolution on Linea Sepolia.
+   */
+  [DatasourceNames.ReverseResolverLinea]: {
+    chain: lineaSepolia,
+    contracts: {
+      L2ReverseRegistrar: {
+        abi: ResolverABI,
+        address: "0x00000BeEF055f7934784D6d81b6BC86665630dbA",
+        startBlock: 9267966,
+      },
+    },
+  },
+
   [DatasourceNames.Seaport]: {
     chain: sepolia,
     contracts: {
@@ -216,158 +363,4 @@
       },
     },
   },
-
-  /**
-   * The Reverse Resolver on the (Sepolia) ENS Root chain.
-=======
-   * Contracts that power Reverse Resolution on the (Sepolia) ENS Root chain.
->>>>>>> 28f63f30
-   */
-  [DatasourceNames.ReverseResolverRoot]: {
-    chain: sepolia,
-    contracts: {
-      DefaultReverseRegistrar: {
-        abi: StandaloneReverseRegistrar,
-        address: "0x4F382928805ba0e23B30cFB75fC9E848e82DFD47",
-        startBlock: 8579966,
-      },
-
-      DefaultReverseResolver1: {
-        abi: ResolverABI,
-        address: "0x8FADE66B79cC9f707aB26799354482EB93a5B7dD",
-        startBlock: 3790251,
-      },
-      DefaultReverseResolver2: {
-        abi: ResolverABI,
-        address: "0x8948458626811dd0c23EB25Cc74291247077cC51",
-        startBlock: 7035086,
-      },
-      DefaultReverseResolver3: {
-        abi: ResolverABI,
-        address: "0x9DC60e7BD81cCc96774C55214fF389D42Ae5E9Ac",
-        startBlock: 8580041,
-      },
-
-      DefaultPublicResolver1: {
-        abi: ResolverABI,
-        address: "0x8FADE66B79cC9f707aB26799354482EB93a5B7dD",
-        startBlock: 3790251,
-      },
-      DefaultPublicResolver2: {
-        abi: ResolverABI,
-        address: "0x8948458626811dd0c23EB25Cc74291247077cC51",
-        startBlock: 7035086,
-      },
-      DefaultPublicResolver3: {
-        abi: ResolverABI,
-        address: "0xE99638b40E4Fff0129D56f03b55b6bbC4BBE49b5",
-        startBlock: 8580001,
-      },
-
-      BaseReverseResolver: {
-        abi: ResolverABI,
-        // https://adraffy.github.io/ens-normalize.js/test/resolver.html?sepolia#80014a34.reverse
-        address: "0xaF3b3f636bE80b6709F5Bd3A374d6ac0D0a7c7aA",
-        startBlock: 8580004,
-      },
-
-      LineaReverseResolver: {
-        abi: ResolverABI,
-        // https://adraffy.github.io/ens-normalize.js/test/resolver.html?sepolia#8000e705.reverse
-        address: "0x083dA1Dbc0F379ccda6AC81A934207c3D8a8a205",
-        startBlock: 8580005,
-      },
-
-      OptimismReverseResolver: {
-        abi: ResolverABI,
-        // https://adraffy.github.io/ens-normalize.js/test/resolver.html?sepolia#80aa37dc.reverse
-        address: "0xc9Ae189772BD48e01410AB3Be933637ee9D3AA5f",
-        startBlock: 8580026,
-      },
-
-      ArbitrumReverseResolver: {
-        abi: ResolverABI,
-        // https://adraffy.github.io/ens-normalize.js/test/resolver.html?sepolia#80066eee.reverse
-        address: "0x926f94D2aDC77C86Cb0050892097D49AADd02e8B",
-        startBlock: 8580003,
-      },
-
-      ScrollReverseResolver: {
-        abi: ResolverABI,
-        // https://adraffy.github.io/ens-normalize.js/test/resolver.html?sepolia#8008274f.reverse
-        address: "0x9Fa59673e43F15bDB8722Fdaf5C2107574B99062",
-        startBlock: 8580040,
-      },
-    },
-  },
-
-  /**
-   * Contracts that power Reverse Resolution on Base Sepolia.
-   */
-  [DatasourceNames.ReverseResolverBase]: {
-    chain: baseSepolia,
-    contracts: {
-      L2ReverseRegistrar: {
-        abi: ResolverABI,
-        address: "0x00000BeEF055f7934784D6d81b6BC86665630dbA",
-        startBlock: 21788010,
-      },
-    },
-  },
-
-  /**
-   * Contracts that power Reverse Resolution on Optimism Sepolia.
-   */
-  [DatasourceNames.ReverseResolverOptimism]: {
-    chain: optimismSepolia,
-    contracts: {
-      L2ReverseRegistrar: {
-        abi: ResolverABI,
-        address: "0x00000BeEF055f7934784D6d81b6BC86665630dbA",
-        startBlock: 23770766,
-      },
-    },
-  },
-
-  /**
-   * Contracts that power Reverse Resolution on Arbitrum Sepolia.
-   */
-  [DatasourceNames.ReverseResolverArbitrum]: {
-    chain: arbitrumSepolia,
-    contracts: {
-      L2ReverseRegistrar: {
-        abi: ResolverABI,
-        address: "0x00000BeEF055f7934784D6d81b6BC86665630dbA",
-        startBlock: 123142726,
-      },
-    },
-  },
-
-  /**
-   * Contracts that power Reverse Resolution on Scroll Sepolia.
-   */
-  [DatasourceNames.ReverseResolverScroll]: {
-    chain: scrollSepolia,
-    contracts: {
-      L2ReverseRegistrar: {
-        abi: ResolverABI,
-        address: "0x00000BeEF055f7934784D6d81b6BC86665630dbA",
-        startBlock: 8175276,
-      },
-    },
-  },
-
-  /**
-   * Contracts that power Reverse Resolution on Linea Sepolia.
-   */
-  [DatasourceNames.ReverseResolverLinea]: {
-    chain: lineaSepolia,
-    contracts: {
-      L2ReverseRegistrar: {
-        abi: ResolverABI,
-        address: "0x00000BeEF055f7934784D6d81b6BC86665630dbA",
-        startBlock: 9267966,
-      },
-    },
-  },
 } satisfies ENSNamespace;