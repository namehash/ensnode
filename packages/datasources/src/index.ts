<<<<<<< HEAD
import {
  base,
  baseSepolia,
  holesky as holeskyChain,
  linea,
  lineaSepolia,
  mainnet as mainnetChain,
  optimism,
  sepolia as sepoliaChain,
} from "viem/chains";
import { DatasourceNames, ENSNamespace, ENSNamespaceId } from "./lib/types";
=======
import { DatasourceNames, ENSNamespace, ENSNamespaceId, ENSNamespaceIds } from "./lib/types";
>>>>>>> cad61efc

import { Address } from "viem";
import ensTestEnv from "./ens-test-env";
import holesky from "./holesky";
import mainnet from "./mainnet";
import sepolia from "./sepolia";

export * from "./lib/types";

// internal map ENSNamespaceId -> ENSNamespace
const ENSNamespacesById = {
  mainnet,
  sepolia,
  holesky,
  "ens-test-env": ensTestEnv,
} as const satisfies Record<ENSNamespaceId, ENSNamespace>;

/**
 * Returns the ENSNamespace for a specified `namespaceId`.
 *
 * @param namespaceId - The ENSNamespace identifier (e.g. 'mainnet', 'sepolia', 'holesky', 'ens-test-env')
 * @returns the ENSNamespace
 */
export const getENSNamespace = <N extends ENSNamespaceId>(
  namespaceId: N,
): (typeof ENSNamespacesById)[N] => ENSNamespacesById[namespaceId];

/**
 * Returns the `datasourceName` Datasource within the specified `namespaceId` namespace.
 *
 * NOTE: the typescript typechecker _will_ enforce validity. i.e. using an invalid `datasourceName`
 * within the specified `namespaceId` will be a type error.
 *
 * @param namespaceId - The ENSNamespace identifier (e.g. 'mainnet', 'sepolia', 'holesky', 'ens-test-env')
 * @param datasourceName - The name of the Datasource to retrieve
 * @returns The Datasource object for the given name within the specified namespace
 */
export const getDatasource = <
  N extends ENSNamespaceId,
  D extends keyof ReturnType<typeof getENSNamespace<N>>,
>(
  namespaceId: N,
  datasourceName: D,
) => getENSNamespace(namespaceId)[datasourceName];

/**
 * Returns the chain for the ENS Root Datasource within the selected namespace.
 *
 * @returns the chain that hosts the ENS Root
 */
export const getENSRootChain = (namespaceId: ENSNamespaceId) =>
  getDatasource(namespaceId, DatasourceNames.ENSRoot).chain;

/**
 * Returns the chain id for the ENS Root Datasource within the selected namespace.
 *
 * @returns the chain ID that hosts the ENS Root
 */
<<<<<<< HEAD
export const getENSRootChainId = (namespaceId: ENSNamespaceId) =>
  getDatasource(namespaceId, DatasourceNames.ENSRoot).chain.id;

/**
 * Mapping of chain id to chain's default block explorer URL.
 * Chain id standards are organized by the Ethereum Community @ https://github.com/ethereum-lists/chains
 */
const chainBlockExplorers = new Map<number, string>([
  [mainnetChain.id, "https://etherscan.io"],
  [base.id, "https://basescan.org"],
  [sepoliaChain.id, "https://sepolia.etherscan.io"],
  [optimism.id, "https://optimistic.etherscan.io"],
  [linea.id, "https://lineascan.build"],
  [holeskyChain.id, "https://holesky.etherscan.io"],
  [baseSepolia.id, "https://sepolia.basescan.org"],
  [lineaSepolia.id, "https://sepolia.lineascan.build"],
]);

/**
 * Gets the base block explorer URL for a given chainId
 *
 * @returns default block explorer URL for the chain with the provided id,
 * or null if the referenced chain doesn't have a known block explorer
 */
export const getChainBlockExplorerUrl = (chainId: number): URL | null => {
  const chainBlockExplorer = chainBlockExplorers.get(chainId);

  if (!chainBlockExplorer) {
    return null;
  }

  return new URL(chainBlockExplorer);
};

/**
 * Gets the block explorer URL for a specific block on a specific chainId
 *
 * @returns complete block explorer URL for a specific block on a specific chainId,
 * or null if the referenced chain doesn't have a known block explorer
 */
export const getBlockExplorerUrlForBlock = (chainId: number, blockNumber: number): URL | null => {
  const chainBlockExplorer = getChainBlockExplorerUrl(chainId);

  if (!chainBlockExplorer) {
    return null;
  }
  return new URL(`block/${blockNumber}`, chainBlockExplorer.toString());
};

/**
 * Mapping of chain id to prettified chain name.
 * Chain id standards are organized by the Ethereum Community @ https://github.com/ethereum-lists/chains
 */
const chainNames = new Map<number, string>([
  [mainnetChain.id, "Ethereum"],
  [base.id, "Base"],
  [sepoliaChain.id, "Ethereum Sepolia"],
  [optimism.id, "Optimism"],
  [linea.id, "Linea"],
  [holeskyChain.id, "Ethereum Holesky"],
  [1337, "Ethereum Local"], // ens-test-env runs on a local Anvil chain with id 1337
  [baseSepolia.id, "Base Sepolia"],
  [lineaSepolia.id, "Linea Sepolia"],
]);

/**
 * Returns a prettified chain name for the provided chain ID,
 * or throws an error if the provided chain id doesn't have an assigned name.
 */
export function getChainName(chainId: number): string {
  const chainName = chainNames.get(chainId);

  if (!chainName) {
    throw new Error(`Chain ID "${chainId}" doesn't have an assigned name`);
  }

  return chainName;
=======
export const getENSRootChainId = (namespaceId: ENSNamespaceId) => getENSRootChain(namespaceId).id;

/**
 * Returns the Address of the NameWrapper contract within the requested namespace.
 *
 * @returns the viem#Address object
 */
export const getNameWrapperAddress = (namespaceId: ENSNamespaceId): Address =>
  getDatasource(namespaceId, DatasourceNames.ENSRoot).contracts.NameWrapper.address;

/**
 * Get the ENS Manager App URL for the provided namespace.
 *
 * @param {ENSNamespaceId} namespaceId - ENS Namespace identifier
 * @returns ENS Manager App URL for the provided namespace, or null if the provided namespace doesn't have a known ENS Manager App
 */
export function getEnsManagerAppUrl(namespaceId: ENSNamespaceId): URL | null {
  switch (namespaceId) {
    case ENSNamespaceIds.Mainnet:
      return new URL(`https://app.ens.domains/`);
    case ENSNamespaceIds.Sepolia:
      return new URL(`https://sepolia.app.ens.domains/`);
    case ENSNamespaceIds.Holesky:
      return new URL(`https://holesky.app.ens.domains/`);
    case ENSNamespaceIds.EnsTestEnv:
      // ens-test-env runs on a local chain and is not supported by app.ens.domains
      return null;
  }
}

/**
 * Get the avatar image URL for a name on the given ENS Namespace
 *
 * @param {ENSNamespaceId} namespaceId - ENS Namespace identifier
 * @param {string} name - ENS name to get the avatar image URL for
 * @returns avatar image URL for the name on the given ENS Namespace, or null if the avatar image URL is not known
 */
export function getNameAvatarUrl(name: string, namespaceId: ENSNamespaceId): URL | null {
  switch (namespaceId) {
    case ENSNamespaceIds.Mainnet:
      return new URL(name, `https://metadata.ens.domains/mainnet/avatar/`);
    case ENSNamespaceIds.Sepolia:
      return new URL(name, `https://metadata.ens.domains/sepolia/avatar/`);
    case ENSNamespaceIds.Holesky:
      // metadata.ens.domains doesn't currently support holesky
      return null;
    case ENSNamespaceIds.EnsTestEnv:
      // ens-test-env runs on a local chain and is not supported by metadata.ens.domains
      return null;
  }
}

/**
 * Get the URL of the name details page in ENS Manager App for a given name and ENS Namespace.
 *
 * @returns URL to the name details page in the ENS Manager App for a given name and ENS Namespace, or null if this URL is not known
 */
export function getNameDetailsUrl(name: string, namespaceId: ENSNamespaceId): URL | null {
  const baseUrl = getEnsManagerAppUrl(namespaceId);

  return baseUrl ? new URL(name, baseUrl) : null;
}

/**
 * Get the URL of the address details page in ENS Manager App for a given address and ENS Namespace.
 *
 * @returns URL to the address details page in the ENS Manager App for a given address and ENS Namespace, or null if this URL is not known
 */
export function getAddressDetailsUrl(address: Address, namespaceId: ENSNamespaceId): URL | null {
  const baseUrl = getEnsManagerAppUrl(namespaceId);

  return baseUrl ? new URL(address, baseUrl) : null;
>>>>>>> cad61efc
}<|MERGE_RESOLUTION|>--- conflicted
+++ resolved
@@ -1,19 +1,14 @@
-<<<<<<< HEAD
+import { DatasourceNames, ENSNamespace, ENSNamespaceId, ENSNamespaceIds } from "./lib/types";
 import {
-  base,
-  baseSepolia,
-  holesky as holeskyChain,
-  linea,
-  lineaSepolia,
-  mainnet as mainnetChain,
-  optimism,
-  sepolia as sepoliaChain,
+    base,
+    baseSepolia,
+    holesky as holeskyChain,
+    linea,
+    lineaSepolia,
+    mainnet as mainnetChain,
+    optimism,
+    sepolia as sepoliaChain,
 } from "viem/chains";
-import { DatasourceNames, ENSNamespace, ENSNamespaceId } from "./lib/types";
-=======
-import { DatasourceNames, ENSNamespace, ENSNamespaceId, ENSNamespaceIds } from "./lib/types";
->>>>>>> cad61efc
-
 import { Address } from "viem";
 import ensTestEnv from "./ens-test-env";
 import holesky from "./holesky";
@@ -71,85 +66,6 @@
  *
  * @returns the chain ID that hosts the ENS Root
  */
-<<<<<<< HEAD
-export const getENSRootChainId = (namespaceId: ENSNamespaceId) =>
-  getDatasource(namespaceId, DatasourceNames.ENSRoot).chain.id;
-
-/**
- * Mapping of chain id to chain's default block explorer URL.
- * Chain id standards are organized by the Ethereum Community @ https://github.com/ethereum-lists/chains
- */
-const chainBlockExplorers = new Map<number, string>([
-  [mainnetChain.id, "https://etherscan.io"],
-  [base.id, "https://basescan.org"],
-  [sepoliaChain.id, "https://sepolia.etherscan.io"],
-  [optimism.id, "https://optimistic.etherscan.io"],
-  [linea.id, "https://lineascan.build"],
-  [holeskyChain.id, "https://holesky.etherscan.io"],
-  [baseSepolia.id, "https://sepolia.basescan.org"],
-  [lineaSepolia.id, "https://sepolia.lineascan.build"],
-]);
-
-/**
- * Gets the base block explorer URL for a given chainId
- *
- * @returns default block explorer URL for the chain with the provided id,
- * or null if the referenced chain doesn't have a known block explorer
- */
-export const getChainBlockExplorerUrl = (chainId: number): URL | null => {
-  const chainBlockExplorer = chainBlockExplorers.get(chainId);
-
-  if (!chainBlockExplorer) {
-    return null;
-  }
-
-  return new URL(chainBlockExplorer);
-};
-
-/**
- * Gets the block explorer URL for a specific block on a specific chainId
- *
- * @returns complete block explorer URL for a specific block on a specific chainId,
- * or null if the referenced chain doesn't have a known block explorer
- */
-export const getBlockExplorerUrlForBlock = (chainId: number, blockNumber: number): URL | null => {
-  const chainBlockExplorer = getChainBlockExplorerUrl(chainId);
-
-  if (!chainBlockExplorer) {
-    return null;
-  }
-  return new URL(`block/${blockNumber}`, chainBlockExplorer.toString());
-};
-
-/**
- * Mapping of chain id to prettified chain name.
- * Chain id standards are organized by the Ethereum Community @ https://github.com/ethereum-lists/chains
- */
-const chainNames = new Map<number, string>([
-  [mainnetChain.id, "Ethereum"],
-  [base.id, "Base"],
-  [sepoliaChain.id, "Ethereum Sepolia"],
-  [optimism.id, "Optimism"],
-  [linea.id, "Linea"],
-  [holeskyChain.id, "Ethereum Holesky"],
-  [1337, "Ethereum Local"], // ens-test-env runs on a local Anvil chain with id 1337
-  [baseSepolia.id, "Base Sepolia"],
-  [lineaSepolia.id, "Linea Sepolia"],
-]);
-
-/**
- * Returns a prettified chain name for the provided chain ID,
- * or throws an error if the provided chain id doesn't have an assigned name.
- */
-export function getChainName(chainId: number): string {
-  const chainName = chainNames.get(chainId);
-
-  if (!chainName) {
-    throw new Error(`Chain ID "${chainId}" doesn't have an assigned name`);
-  }
-
-  return chainName;
-=======
 export const getENSRootChainId = (namespaceId: ENSNamespaceId) => getENSRootChain(namespaceId).id;
 
 /**
@@ -222,5 +138,80 @@
   const baseUrl = getEnsManagerAppUrl(namespaceId);
 
   return baseUrl ? new URL(address, baseUrl) : null;
->>>>>>> cad61efc
+}
+
+/**
+ * Mapping of chain id to chain's default block explorer URL.
+ * Chain id standards are organized by the Ethereum Community @ https://github.com/ethereum-lists/chains
+ */
+const chainBlockExplorers = new Map<number, string>([
+  [mainnetChain.id, "https://etherscan.io"],
+  [base.id, "https://basescan.org"],
+  [sepoliaChain.id, "https://sepolia.etherscan.io"],
+  [optimism.id, "https://optimistic.etherscan.io"],
+  [linea.id, "https://lineascan.build"],
+  [holeskyChain.id, "https://holesky.etherscan.io"],
+  [baseSepolia.id, "https://sepolia.basescan.org"],
+  [lineaSepolia.id, "https://sepolia.lineascan.build"],
+]);
+
+/**
+ * Gets the base block explorer URL for a given chainId
+ *
+ * @returns default block explorer URL for the chain with the provided id,
+ * or null if the referenced chain doesn't have a known block explorer
+ */
+export const getChainBlockExplorerUrl = (chainId: number): URL | null => {
+  const chainBlockExplorer = chainBlockExplorers.get(chainId);
+
+  if (!chainBlockExplorer) {
+    return null;
+  }
+
+  return new URL(chainBlockExplorer);
+};
+
+/**
+ * Gets the block explorer URL for a specific block on a specific chainId
+ *
+ * @returns complete block explorer URL for a specific block on a specific chainId,
+ * or null if the referenced chain doesn't have a known block explorer
+ */
+export const getBlockExplorerUrlForBlock = (chainId: number, blockNumber: number): URL | null => {
+  const chainBlockExplorer = getChainBlockExplorerUrl(chainId);
+
+  if (!chainBlockExplorer) {
+    return null;
+  }
+  return new URL(`block/${blockNumber}`, chainBlockExplorer.toString());
+};
+
+/**
+ * Mapping of chain id to prettified chain name.
+ * Chain id standards are organized by the Ethereum Community @ https://github.com/ethereum-lists/chains
+ */
+const chainNames = new Map<number, string>([
+  [mainnetChain.id, "Ethereum"],
+  [base.id, "Base"],
+  [sepoliaChain.id, "Ethereum Sepolia"],
+  [optimism.id, "Optimism"],
+  [linea.id, "Linea"],
+  [holeskyChain.id, "Ethereum Holesky"],
+  [1337, "Ethereum Local"], // ens-test-env runs on a local Anvil chain with id 1337
+  [baseSepolia.id, "Base Sepolia"],
+  [lineaSepolia.id, "Linea Sepolia"],
+]);
+
+/**
+ * Returns a prettified chain name for the provided chain ID,
+ * or throws an error if the provided chain id doesn't have an assigned name.
+ */
+export function getChainName(chainId: number): string {
+  const chainName = chainNames.get(chainId);
+
+  if (!chainName) {
+    throw new Error(`Chain ID "${chainId}" doesn't have an assigned name`);
+  }
+
+  return chainName;
 }