import type { EnsRainbow } from "@ensnode/ensrainbow-sdk";
import { MiddlewareHandler } from "hono";
import { HTTPException } from "hono/http-exception";

import { queryPonderMeta } from "./db-helpers";
import { PrometheusMetrics } from "./prometheus-metrics";
import type {
  PonderEnvVarsInfo,
  PonderMetadataMiddlewareOptions,
  PonderMetadataMiddlewareResponse,
} from "./types/api";
import type { BlockInfo, ChainIndexingStatus } from "./types/common";

/**
 * Ponder Metadata types definition.
 */
interface PonderMetadataModule {
  /** Application info */
  AppInfo: {
    /** Application name */
    name: string;
    /** Application version */
    version: string;
  };

  /** Environment Variables info */
  EnvVars: {
    /** Database schema */
    DATABASE_SCHEMA: string;
  } & PonderEnvVarsInfo;

  /** Runtime info */
  RuntimeInfo: {
    /**
     * Application build id
     * https://github.com/ponder-sh/ponder/blob/626e524/packages/core/src/build/index.ts#L425-L431
     **/
    codebaseBuildId: string;

    /** Chain indexing statuses by chain ID */
    chainIndexingStatuses: { [chainId: number]: ChainIndexingStatus };

    /** ENSRainbow version info */
    ensRainbow?: EnsRainbow.VersionInfo;
  };
}

export type MetadataMiddlewareResponse = PonderMetadataMiddlewareResponse<
  PonderMetadataModule["AppInfo"],
  PonderMetadataModule["EnvVars"],
  PonderMetadataModule["RuntimeInfo"]
>;

export function ponderMetadata<
  AppInfo extends PonderMetadataModule["AppInfo"],
  EnvVars extends PonderMetadataModule["EnvVars"],
>({
  app,
  db,
  env,
  query,
  publicClients,
}: PonderMetadataMiddlewareOptions<AppInfo, EnvVars>): MiddlewareHandler {
  return async function ponderMetadataMiddleware(ctx) {
    const indexedChainNames = Object.keys(publicClients);

    const ponderStatus = await query.ponderStatus();

    const metrics = PrometheusMetrics.parse(await query.prometheusMetrics());

    const chainIndexingStatuses: Record<number, ChainIndexingStatus> = {};

    for (const indexedChainName of indexedChainNames) {
      const publicClient = publicClients[indexedChainName];

      if (!publicClient || typeof publicClient.chain === "undefined") {
        throw new HTTPException(500, {
          message: `No public client found for "${indexedChainName}" chain name`,
        });
      }

      const publicClientChainId = publicClient.chain.id;

      /**
       * Fetches block metadata from blockchain network for a given block number.
       * @param blockNumber
       * @returns block metadata
       * @throws {Error} if failed to fetch block metadata from blockchain network
       */
      const fetchBlockMetadata = async (blockNumber: number): Promise<BlockInfo> => {
        const block = await publicClient.getBlock({
          blockNumber: BigInt(blockNumber),
        });

        if (!block) {
          throw new Error(
<<<<<<< HEAD
            `Failed to fetch block metadata for block number ${blockNumber} for "${publicClientChainId}" chain ID`,
=======
            `Failed to fetch block metadata for block number ${blockNumber} on chain ID "${publicClientChainId}"`,
>>>>>>> 2f9f3578
          );
        }

        return {
          number: Number(block.number),
          timestamp: Number(block.timestamp),
        } satisfies BlockInfo;
      };

      const latestSafeBlockData = await publicClient.getBlock();

      if (!latestSafeBlockData) {
        throw new HTTPException(500, {
<<<<<<< HEAD
          message: `Failed to fetch latest safe block for "${publicClientChainId}" chain ID`,
=======
          message: `Failed to fetch latest safe block for chain ID "${publicClientChainId}"`,
>>>>>>> 2f9f3578
        });
      }

      // mapping latest safe block
      const latestSafeBlock = {
        number: Number(latestSafeBlockData.number),
        timestamp: Number(latestSafeBlockData.timestamp),
      } satisfies BlockInfo;

      // mapping indexed chain name to its metric representation for metric queries
      const chain = indexedChainName;

      // mapping last synced block if available
      const lastSyncedBlockHeight = metrics.getValue("ponder_sync_block", {
        chain,
      });
      let lastSyncedBlock: BlockInfo | null = null;
      if (lastSyncedBlockHeight) {
        try {
          lastSyncedBlock = await fetchBlockMetadata(lastSyncedBlockHeight);
        } catch (error) {
          console.error("Failed to fetch block metadata for last synced block", error);
        }
      }

      const firstBlockToIndex = await query.firstBlockToIndexByChainId(
        publicClientChainId,
        publicClient,
      );

      // mapping ponder status for current chain
      const ponderStatusForChain = Object.values(ponderStatus).find(
        (ponderStatusEntry) => ponderStatusEntry.id === publicClientChainId,
      );

      // mapping last indexed block if available
      let lastIndexedBlock: BlockInfo | null = null;
      if (ponderStatusForChain) {
        // Since Ponder 0.11, the `block` value in the PonderStatus object
        // is always provided. It represents either the very first block to be indexed
        // or the last block that has been indexed.
        //
        // We compare the first block to be indexed (from ponder.config.ts)
        // with the block value from the PonderStatus object (from `GET /status` response).
        // We only set the `lastIndexedBlock` value if the `block` from the PonderStatus object
        // is not the same as the `firstBlockToIndex`.
        if (firstBlockToIndex.number < ponderStatusForChain.block.number) {
<<<<<<< HEAD
          lastIndexedBlock = ponderBlockInfoToBlockMetadata(ponderStatusForChain.block);
=======
          lastIndexedBlock = ponderStatusForChain.block;
>>>>>>> 2f9f3578
        }
      }

      chainIndexingStatuses[publicClientChainId] = {
        chainId: publicClientChainId,
        lastSyncedBlock,
        lastIndexedBlock,
        latestSafeBlock,
        firstBlockToIndex,
      } satisfies ChainIndexingStatus;
    }

    // mapping ponder app build id if available
    let ponderAppBuildId: string | undefined;
    try {
      ponderAppBuildId = (await queryPonderMeta(env.DATABASE_SCHEMA, db)).build_id;
    } catch (error) {
      console.error("Failed to fetch ponder metadata", error);
    }

    // fetch ENSRainbow version if available
    let ensRainbowVersionInfo = undefined;
    if (query.ensRainbowVersion) {
      try {
        ensRainbowVersionInfo = await query.ensRainbowVersion();
      } catch (error) {
        console.error("Failed to fetch ENSRainbow version", error);
      }
    }

    const response = {
      app,
      deps: {
        ponder: formatTextMetricValue(metrics.getLabel("ponder_version_info", "version")),
        nodejs: formatTextMetricValue(metrics.getLabel("nodejs_version_info", "version")),
      },
      env,
      runtime: {
        codebaseBuildId: formatTextMetricValue(ponderAppBuildId),
        chainIndexingStatuses,
        ensRainbow: ensRainbowVersionInfo,
      },
    } satisfies MetadataMiddlewareResponse;

    // validate if response is in correct state
    validateResponse(response);

    return ctx.json(response);
  };
}

/**
 * Validates the metadata middleware response to ensure correct state.
 *
 * @param response The response to validate
 * @throws {HTTPException} if the response is in an invalid state
 */
function validateResponse(response: MetadataMiddlewareResponse): void {
  const { chainIndexingStatuses } = response.runtime;

  if (Object.keys(chainIndexingStatuses).length === 0) {
    throw new HTTPException(500, {
      message: "No chain indexing status found",
    });
  }

  if (Object.values(chainIndexingStatuses).some((n) => n.firstBlockToIndex === null)) {
    throw new HTTPException(500, {
      message: "Failed to fetch first block to index for some chains",
    });
  }
}

/**
 * Formats a text metric value.
 * @param value
 * @returns
 */
function formatTextMetricValue(value?: string): string {
  return value ?? "unknown";
<<<<<<< HEAD
}

/**
 * Converts a Ponder block status to a block info object.
 **/
function ponderBlockInfoToBlockMetadata(block: Partial<BlockInfo> | undefined): BlockInfo | null {
  if (!block) {
    return null;
  }

  if (!block.number || !block.timestamp) {
    return null;
  }

  return {
    number: block.number,
    timestamp: block.timestamp,
  };
=======
>>>>>>> 2f9f3578
}<|MERGE_RESOLUTION|>--- conflicted
+++ resolved
@@ -94,11 +94,7 @@
 
         if (!block) {
           throw new Error(
-<<<<<<< HEAD
-            `Failed to fetch block metadata for block number ${blockNumber} for "${publicClientChainId}" chain ID`,
-=======
             `Failed to fetch block metadata for block number ${blockNumber} on chain ID "${publicClientChainId}"`,
->>>>>>> 2f9f3578
           );
         }
 
@@ -112,11 +108,7 @@
 
       if (!latestSafeBlockData) {
         throw new HTTPException(500, {
-<<<<<<< HEAD
-          message: `Failed to fetch latest safe block for "${publicClientChainId}" chain ID`,
-=======
           message: `Failed to fetch latest safe block for chain ID "${publicClientChainId}"`,
->>>>>>> 2f9f3578
         });
       }
 
@@ -164,11 +156,7 @@
         // We only set the `lastIndexedBlock` value if the `block` from the PonderStatus object
         // is not the same as the `firstBlockToIndex`.
         if (firstBlockToIndex.number < ponderStatusForChain.block.number) {
-<<<<<<< HEAD
-          lastIndexedBlock = ponderBlockInfoToBlockMetadata(ponderStatusForChain.block);
-=======
           lastIndexedBlock = ponderStatusForChain.block;
->>>>>>> 2f9f3578
         }
       }
 
@@ -249,25 +237,4 @@
  */
 function formatTextMetricValue(value?: string): string {
   return value ?? "unknown";
-<<<<<<< HEAD
-}
-
-/**
- * Converts a Ponder block status to a block info object.
- **/
-function ponderBlockInfoToBlockMetadata(block: Partial<BlockInfo> | undefined): BlockInfo | null {
-  if (!block) {
-    return null;
-  }
-
-  if (!block.number || !block.timestamp) {
-    return null;
-  }
-
-  return {
-    number: block.number,
-    timestamp: block.timestamp,
-  };
-=======
->>>>>>> 2f9f3578
 }