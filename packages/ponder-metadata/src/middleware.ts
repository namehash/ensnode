import type { EnsRainbow } from "@ensnode/ensrainbow-sdk";
import { MiddlewareHandler } from "hono";
import { HTTPException } from "hono/http-exception";

import { queryPonderMeta } from "./db-helpers";
import { PrometheusMetrics } from "./prometheus-metrics";
import type {
  PonderEnvVarsInfo,
  PonderMetadataMiddlewareOptions,
  PonderMetadataMiddlewareResponse,
} from "./types/api";
<<<<<<< HEAD
import type { BlockInfo, NetworkIndexingStatus } from "./types/common";
=======
import type { BlockInfo, ChainIndexingStatus, PonderBlockStatus } from "./types/common";
>>>>>>> fdc6eefb

/**
 * Ponder Metadata types definition.
 */
interface PonderMetadataModule {
  /** Application info */
  AppInfo: {
    /** Application name */
    name: string;
    /** Application version */
    version: string;
  };

  /** Environment Variables info */
  EnvVars: {
    /** Database schema */
    DATABASE_SCHEMA: string;
  } & PonderEnvVarsInfo;

  /** Runtime info */
  RuntimeInfo: {
    /**
     * Application build id
     * https://github.com/ponder-sh/ponder/blob/626e524/packages/core/src/build/index.ts#L425-L431
     **/
    codebaseBuildId: string;

    /** Chain indexing statuses by chain ID */
    chainIndexingStatuses: { [chainId: number]: ChainIndexingStatus };

    /** ENSRainbow version info */
    ensRainbow?: EnsRainbow.VersionInfo;
  };
}

export type MetadataMiddlewareResponse = PonderMetadataMiddlewareResponse<
  PonderMetadataModule["AppInfo"],
  PonderMetadataModule["EnvVars"],
  PonderMetadataModule["RuntimeInfo"]
>;

export function ponderMetadata<
  AppInfo extends PonderMetadataModule["AppInfo"],
  EnvVars extends PonderMetadataModule["EnvVars"],
>({
  app,
  db,
  env,
  query,
  publicClients,
}: PonderMetadataMiddlewareOptions<AppInfo, EnvVars>): MiddlewareHandler {
  return async function ponderMetadataMiddleware(ctx) {
    const indexedChainNames = Object.keys(publicClients);

    const ponderStatus = await query.ponderStatus();

    const metrics = PrometheusMetrics.parse(await query.prometheusMetrics());

    const chainIndexingStatuses: Record<number, ChainIndexingStatus> = {};

    for (const indexedChainName of indexedChainNames) {
      const publicClient = publicClients[indexedChainName];

      if (!publicClient || typeof publicClient.chain === "undefined") {
        throw new HTTPException(500, {
          message: `No public client found for "${indexedChainName}" chain name`,
        });
      }

      const publicClientChainId = publicClient.chain.id;

      /**
       * Fetches block metadata from blockchain network for a given block number.
       * @param blockNumber
       * @returns block metadata
       * @throws {Error} if failed to fetch block metadata from blockchain network
       */
      const fetchBlockMetadata = async (blockNumber: number): Promise<BlockInfo> => {
        const block = await publicClient.getBlock({
          blockNumber: BigInt(blockNumber),
        });

        if (!block) {
          throw new Error(
            `Failed to fetch block metadata for block number ${blockNumber} for "${publicClientChainId}" chain ID`,
          );
        }

        return {
          number: Number(block.number),
          timestamp: Number(block.timestamp),
        } satisfies BlockInfo;
      };

      const latestSafeBlockData = await publicClient.getBlock();

      if (!latestSafeBlockData) {
        throw new HTTPException(500, {
          message: `Failed to fetch latest safe block for "${publicClientChainId}" chain ID`,
        });
      }

      // mapping latest safe block
      const latestSafeBlock = {
        number: Number(latestSafeBlockData.number),
        timestamp: Number(latestSafeBlockData.timestamp),
      } satisfies BlockInfo;

      // mapping indexed chain name to its metric representation for metric queries
      const chain = indexedChainName;

      // mapping last synced block if available
      const lastSyncedBlockHeight = metrics.getValue("ponder_sync_block", {
        chain,
      });
      let lastSyncedBlock: BlockInfo | null = null;
      if (lastSyncedBlockHeight) {
        try {
          lastSyncedBlock = await fetchBlockMetadata(lastSyncedBlockHeight);
        } catch (error) {
          console.error("Failed to fetch block metadata for last synced block", error);
        }
      }

<<<<<<< HEAD
      const firstBlockToIndex = await query.firstBlockToIndexByChainId(
        publicClientChainId,
        publicClient,
      );

      // mapping ponder status for current chain
      const ponderStatusForChain = Object.values(ponderStatus).find(
        (ponderStatusEntry) => ponderStatusEntry.id === publicClientChainId,
=======
      // mapping ponder status for current network
      const ponderStatusForChain = ponderStatus.find(
        (ponderStatusEntry) => ponderStatusEntry.network_name === network,
>>>>>>> fdc6eefb
      );

      // mapping last indexed block if available
      let lastIndexedBlock: BlockInfo | null = null;
      if (ponderStatusForChain) {
<<<<<<< HEAD
        // Since Ponder 0.11, the `block` value in the PonderStatus object
        // is always provided. It represents either the very first block to be indexed
        // or the last block that has been indexed.
        //
        // We compare the first block to be indexed (from ponder.config.ts)
        // with the block value from the PonderStatus object (from `GET /status` response).
        // We only set the `lastIndexedBlock` value if the `block` from the PonderStatus object
        // is not the same as the `firstBlockToIndex`.
        if (firstBlockToIndex.number < ponderStatusForChain.block.number) {
          lastIndexedBlock = ponderBlockInfoToBlockMetadata(ponderStatusForChain.block);
        }
      }

      networkIndexingStatusByChainId[publicClientChainId] = {
        lastSyncedBlock,
        lastIndexedBlock,
        latestSafeBlock,
        firstBlockToIndex,
      } satisfies NetworkIndexingStatus;
=======
        lastIndexedBlock = ponderBlockInfoToBlockMetadata(ponderStatusForChain);
      }

      chainIndexingStatuses[indexedChainId] = {
        chainId: indexedChainId,
        lastSyncedBlock,
        lastIndexedBlock,
        latestSafeBlock,
        firstBlockToIndex: await query.firstBlockToIndexByChainId(indexedChainId, publicClient),
      } satisfies ChainIndexingStatus;
>>>>>>> fdc6eefb
    }

    // mapping ponder app build id if available
    let ponderAppBuildId: string | undefined;
    try {
      ponderAppBuildId = (await queryPonderMeta(env.DATABASE_SCHEMA, db)).build_id;
    } catch (error) {
      console.error("Failed to fetch ponder metadata", error);
    }

    // fetch ENSRainbow version if available
    let ensRainbowVersionInfo = undefined;
    if (query.ensRainbowVersion) {
      try {
        ensRainbowVersionInfo = await query.ensRainbowVersion();
      } catch (error) {
        console.error("Failed to fetch ENSRainbow version", error);
      }
    }

    const response = {
      app,
      deps: {
        ponder: formatTextMetricValue(metrics.getLabel("ponder_version_info", "version")),
        nodejs: formatTextMetricValue(metrics.getLabel("nodejs_version_info", "version")),
      },
      env,
      runtime: {
        codebaseBuildId: formatTextMetricValue(ponderAppBuildId),
        chainIndexingStatuses,
        ensRainbow: ensRainbowVersionInfo,
      },
    } satisfies MetadataMiddlewareResponse;

    // validate if response is in correct state
    validateResponse(response);

    return ctx.json(response);
  };
}

/**
 * Validates the metadata middleware response to ensure correct state.
 *
 * @param response The response to validate
 * @throws {HTTPException} if the response is in an invalid state
 */
function validateResponse(response: MetadataMiddlewareResponse): void {
  const { chainIndexingStatuses } = response.runtime;

  if (Object.keys(chainIndexingStatuses).length === 0) {
    throw new HTTPException(500, {
      message: "No chain indexing status found",
    });
  }

  if (Object.values(chainIndexingStatuses).some((n) => n.firstBlockToIndex === null)) {
    throw new HTTPException(500, {
      message: "Failed to fetch first block to index for some chains",
    });
  }
}

/**
 * Formats a text metric value.
 * @param value
 * @returns
 */
function formatTextMetricValue(value?: string): string {
  return value ?? "unknown";
}

/**
 * Converts a Ponder block status to a block info object.
 **/
function ponderBlockInfoToBlockMetadata(block: Partial<BlockInfo> | undefined): BlockInfo | null {
  if (!block) {
    return null;
  }

  if (!block.number || !block.timestamp) {
    return null;
  }

  return {
    number: block.number,
    timestamp: block.timestamp,
  };
}<|MERGE_RESOLUTION|>--- conflicted
+++ resolved
@@ -9,11 +9,7 @@
   PonderMetadataMiddlewareOptions,
   PonderMetadataMiddlewareResponse,
 } from "./types/api";
-<<<<<<< HEAD
-import type { BlockInfo, NetworkIndexingStatus } from "./types/common";
-=======
-import type { BlockInfo, ChainIndexingStatus, PonderBlockStatus } from "./types/common";
->>>>>>> fdc6eefb
+import type { BlockInfo, ChainIndexingStatus } from "./types/common";
 
 /**
  * Ponder Metadata types definition.
@@ -138,7 +134,6 @@
         }
       }
 
-<<<<<<< HEAD
       const firstBlockToIndex = await query.firstBlockToIndexByChainId(
         publicClientChainId,
         publicClient,
@@ -147,17 +142,11 @@
       // mapping ponder status for current chain
       const ponderStatusForChain = Object.values(ponderStatus).find(
         (ponderStatusEntry) => ponderStatusEntry.id === publicClientChainId,
-=======
-      // mapping ponder status for current network
-      const ponderStatusForChain = ponderStatus.find(
-        (ponderStatusEntry) => ponderStatusEntry.network_name === network,
->>>>>>> fdc6eefb
       );
 
       // mapping last indexed block if available
       let lastIndexedBlock: BlockInfo | null = null;
       if (ponderStatusForChain) {
-<<<<<<< HEAD
         // Since Ponder 0.11, the `block` value in the PonderStatus object
         // is always provided. It represents either the very first block to be indexed
         // or the last block that has been indexed.
@@ -171,24 +160,13 @@
         }
       }
 
-      networkIndexingStatusByChainId[publicClientChainId] = {
+      chainIndexingStatuses[publicClientChainId] = {
+        chainId: publicClientChainId,
         lastSyncedBlock,
         lastIndexedBlock,
         latestSafeBlock,
         firstBlockToIndex,
-      } satisfies NetworkIndexingStatus;
-=======
-        lastIndexedBlock = ponderBlockInfoToBlockMetadata(ponderStatusForChain);
-      }
-
-      chainIndexingStatuses[indexedChainId] = {
-        chainId: indexedChainId,
-        lastSyncedBlock,
-        lastIndexedBlock,
-        latestSafeBlock,
-        firstBlockToIndex: await query.firstBlockToIndexByChainId(indexedChainId, publicClient),
       } satisfies ChainIndexingStatus;
->>>>>>> fdc6eefb
     }
 
     // mapping ponder app build id if available
