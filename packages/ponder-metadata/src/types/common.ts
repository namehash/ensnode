--- conflicted
+++ resolved
@@ -10,7 +10,6 @@
 }
 
 /**
-<<<<<<< HEAD
  * Ponder Status type
  *
  * It's a type of value returned by the `GET /status` endpoint on ponder server.
@@ -29,10 +28,7 @@
 }
 
 /**
- * Network indexing status for a chain.
-=======
  * Indexing status for a chain.
->>>>>>> fdc6eefb
  */
 export interface ChainIndexingStatus {
   /** Chain ID of the indexed chain */
