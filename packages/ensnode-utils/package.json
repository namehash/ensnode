--- conflicted
+++ resolved
@@ -12,14 +12,7 @@
   },
   "homepage": "https://github.com/namehash/ensnode/tree/main/packages/ensnode-utils",
   "exports": {
-<<<<<<< HEAD
-    "./helpers": "./src/helpers.ts",
-    "./ids": "./src/ids.ts",
-    "./logger": "./src/logger.ts",
-    "./plugin-helpers": "./src/plugin-helpers.ts",
-=======
     "./cache": "./src/cache.ts",
->>>>>>> b36a1892
     "./subname-helpers": "./src/subname-helpers.ts",
     "./types": "./src/types.ts"
   },
