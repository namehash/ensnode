--- conflicted
+++ resolved
@@ -1,9 +1,5 @@
 {
-<<<<<<< HEAD
   "$schema": "https://unpkg.com/@changesets/config@3.1.1/schema.json",
-=======
-  "$schema": "https://unpkg.com/@changesets/config@3.0.5/schema.json",
->>>>>>> ad25ffeb
   "changelog": "@changesets/cli/changelog",
   "commit": false,
   "fixed": [],
@@ -11,13 +7,9 @@
   "access": "public",
   "baseBranch": "main",
   "updateInternalDependencies": "patch",
-<<<<<<< HEAD
   "prettier": false,
   "ignore": [
-=======
-  "ignore": [
     "ensadmin",
->>>>>>> ad25ffeb
     "ensnode",
     "@ensnode/ensrainbow",
     "@docs/ensnode",
