packages:
  - apps/*
  - docs/*
  - packages/*

catalog:
  "@adraffy/ens-normalize": 1.11.1
  "@astrojs/react": ^4.4.1
  "@astrojs/tailwind": ^6.0.2
  "@namehash/namekit-react": 0.12.0
  "@ponder/utils": 0.2.14
  "@types/node": ^22.14.0
  astro: ^5.15.2
  astro-font: ^1.1.0
  astro-seo: ^0.8.4
  date-fns: 4.1.0
  drizzle-orm: "=0.41.0"
  hono: ^4.10.2
<<<<<<< HEAD
  pg-connection-string: ^2.9.1
=======
  pino: 10.1.0
>>>>>>> 909a172b
  ponder: 0.13.14
  tsup: ^8.3.6
  typescript: ^5.7.3
  viem: ^2.22.13
  vite: ^7.1.12
  vitest: ^4.0.2
  zod: ^3.25.7<|MERGE_RESOLUTION|>--- conflicted
+++ resolved
@@ -16,11 +16,8 @@
   date-fns: 4.1.0
   drizzle-orm: "=0.41.0"
   hono: ^4.10.2
-<<<<<<< HEAD
   pg-connection-string: ^2.9.1
-=======
   pino: 10.1.0
->>>>>>> 909a172b
   ponder: 0.13.14
   tsup: ^8.3.6
   typescript: ^5.7.3
