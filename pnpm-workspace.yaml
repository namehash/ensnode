--- conflicted
+++ resolved
@@ -12,8 +12,4 @@
   typescript: ^5.7.3
   viem: ^2.22.13
   vitest: ^3.0.5
-<<<<<<< HEAD
-  ponder: ^0.9.16
-=======
-  ponder: ^0.9.17
->>>>>>> edfcc8e0
+  ponder: ^0.9.17