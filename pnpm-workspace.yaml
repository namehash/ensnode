--- conflicted
+++ resolved
@@ -4,22 +4,13 @@
   - packages/*
 
 catalog:
-<<<<<<< HEAD
   "@biomejs/biome": ^1.9.4
   "@types/node": ^20.10.0
-=======
-  '@biomejs/biome': ^1.9.4
-  '@types/node': ^20.10.0
-  '@vitest/coverage-v8': ^3.0.5
->>>>>>> edfcc8e0
+  "@vitest/coverage-v8": ^3.0.5
   drizzle-orm: ^0.39.3
   hono: ^4.6.14
   typescript: ^5.7.3
   viem: ^2.22.13
   vitest: ^3.0.5
-<<<<<<< HEAD
-  ponder: ^0.9.14
-  tsup: ^8.3.6
-=======
   ponder: ^0.9.17
->>>>>>> edfcc8e0
+  tsup: ^8.3.6