<<<<<<< HEAD
# ensnode
=======
# ENSNode
>>>>>>> a2f3ce22

> a multichain ENS indexer, powered by Ponder

estimated mainnet-only backfill time @ <=500rps = **~13 hours** on M1 Macbook (>10x speedup vs subgraph)

## goals

> an optimized, multichain ens indexer that the community loves and integrates

- ease of deployment for indiviudals to run their own infra
- faster, more efficient, easier to use and deploy implementation
- v1 — **high confidence in subgraph equivalency**
  - 1:1 equivalency of results for queries via ensjs
    - 100% ensjs, ens-app-v3 test suites passing
    - should 'just work', following [this documentation](https://github.com/ensdomains/ensjs/blob/main/docs/basics/custom-subgraph-uris.md)
  - ensjs equivalency confirmed via [ens-subgraph-transition-tools](https://github.com/namehash/ens-subgraph-transition-tools)
- v2 — **optimized multichain indexer w/ unified namespace**
  - true multichain indexing (mainnet, base, linea, etc)
  - flattened, unified, multichain namespace
  - support key ens-app-v3 and wallet ENS funtions via optimized resolvers & PRs
  - high quality human-readable (healed) list of names by owner, necessary for many UX
  - (possible) continued backwards compatibility with subgraph
  - support indexing subset of data, i.e. only domains under parent node

## next up

- [ ] `_nocase` case-insensitive where filters
  - not used interally but ensjs does technically expose this as an available filter to users
- [ ] confirm all the schema relations are configured correctly
- [ ] integrate rainbow tables for label healing
  - load the table dump into pglite (or just postgres) & query synchronously to match existing behavior
  - https://github.com/graphprotocol/ens-rainbow
- [ ] CI/CD with indexing?
  - integrate index to recent block (10m?) and validate with `snapshot-eq` b4 passing
- [ ] better understand reverse resolution & how that pertains to L2 primary names and impacts the future schema, etc

## notes

- eth registry is ERC721, has many controllers (), no knowledge of pricing — delegated to registrar controllers
- eth old registry & new registry migration due to security issue, new then fallback to old, therefore ignore all old evens on domains that have been seen by new registry

## ENSIP Ideas

- unable to automatically identify subname registries via onchain event, CCIP standard dosn't include any info about data source, so we'll need to encode manually for now
- ENSIP - shared interface for subdomain registrars
- ENSIP — standard for how a resolver on L1 can (optionally) emit an event specifying contract on an L2 that it proxies records from
  - optional, in the popular case of L2-managed subnames
  - removes centralized dependency on the CCIP Gateway
  - flaky test experience with .cb.id name gateway
  - also helps indexer discovery<|MERGE_RESOLUTION|>--- conflicted
+++ resolved
@@ -1,8 +1,4 @@
-<<<<<<< HEAD
-# ensnode
-=======
 # ENSNode
->>>>>>> a2f3ce22
 
 > a multichain ENS indexer, powered by Ponder
 
