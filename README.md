# ENSNode

ENSNode is a multichain indexer for ENS, powered by Ponder.

The ENSNode monorepo contains multiple modules in the following subdirectories:

- [`apps`](apps) executable applications.
- [`packages`](packages) for libraries that can be embedded into apps.

## Applications

### [`apps/ensnode`](apps/ensnode)

The main ENSNode indexer application enabling multichain indexing for ENS.

### [`apps/ensrainbow`](apps/ensrainbow)

A sidecar service for healing ENS labels. It provides a simple API to recover labels from their hashes. This optimizes a number of ENS use cases, including indexing of ENS data. See the [ENSRainbow documentation](apps/ensrainbow/README.md) for more details.

## Documentation

### [`docs/ensnode`](docs/ensnode)

View the [ENSNode docs](https://www.ensnode.io).

### [`docs/ensrainbow`](docs/ensrainbow)

View the [ENSRainbow docs](https://www.ensrainbow.io).

## Libraries

### [`packages/ens-deployments`](packages/ens-deployments)

Convenient catalog of ENS deployments including chain, contract addresses, start blocks, and event filters.

### [`packages/ensrainbow-sdk`](packages/ensrainbow-sdk)

TypeScript library for interacting with the [ENSRainbow API](apps/ensrainbow).

### [`packages/ensnode-utils`](packages/ensnode-utils)

Common utilities used across ENSNode applications

### [`packages/ponder-schema`](packages/ponder-schema)

Shared Ponder schema definitions

### [`packages/ponder-subgraph-api`](packages/ponder-subgraph-api)

Subgraph API compatibility layer

### [`packages/shared-configs`](packages/shared-configs)

Shared configuration files

## Quick start

### Prerequisites

- [Git](https://git-scm.com/)
- [Postgres](https://www.postgresql.org/)
  - Minimal supported version: `>=14`
- [Node.js](https://nodejs.org/)
  - It's recommended you install Node.js through [nvm](https://github.com/nvm-sh/nvm) (see link for installation instructions).
  - To ensure you're running the expected version of Node.js run `nvm install` in the root of the repository (after you clone it).
  - Node.js will automatically install `corepack`. You should also ensure Corepack is enabled by running `corepack enable`.
- [pnpm](https://pnpm.io/)
  - Run `npm install -g pnpm` or see [other installation options](https://pnpm.io/installation).
  - To ensure you're running the expected version of pnpm run `corepack use pnpm` in the root of the repository (after you clone it).

### Run the indexer

#### Prepare workspace environment

Clone this repository:

```
git clone git@github.com:namehash/ensnode.git
cd ensnode
```

Install workspace dependencies:

```
pnpm install
```

#### Prepare application environment

Go into the main ENSNode application root directory:

```
cd apps/ensnode
```

Configure for your local application environment:

```
cp .env.local.example .env.local
```

then review the docs inside your .env.local file for configuration instructions.

- `ENS_DEPLOYMENT_CHAIN` — one of `mainnet`, `sepolia`, `holesky`, or `ens-test-env` (optional, default: `mainnet`)
  - defines which ENS Deployment to index from
- `ACTIVE_PLUGINS` — a comma-separated list of plugin names. Available plugin names are: `eth`, `base`, `linea`. The activated plugins list determines which contracts and chains are indexed. Any permutation of plugins might be activated (except no plugins activated) for single-chain or multi-chain indexing.
- `RPC_URL_*` — optional, but you can use private ones to speed the syncing process up
- `RPC_REQUEST_RATE_LIMIT_*` — optional, you can change the rate limit for RPC requests per second.
- `DATABASE_SCHEMA` is arbitrary, with the limitations mentioned in the linked documentation
- `DATABASE_URL` is your postgres database connection string
- `ENSRAINBOW_URL` is the URL pointing to your deployment of [ENSRainbow](apps/ensrainbow/) for healing unknown labels

Once your `.env.local` is configured, launch the indexer by running:

- `pnpm ponder dev` for development mode,
- `pnpm ponder start` for production mode.

To learn more about those commands, go to https://ponder.sh/docs/api-reference/ponder-cli#dev

### Query indexed data

ENSNode exposes two GraphQL endpoints to query:

- `/` uses a Ponder-native GraphQL schema
- `/subgraph` uses a subgraph-compatible GraphQL schema

#### Examples

Fetch data about the three most recently-created domains.

<details>
  <summary>Ponder-native query</summary>

```gql
{
  domains(orderBy: "createdAt", orderDirection: "desc", limit: 3) {
    items {
      name
      expiryDate
    }
  }
}
```

  <details>
    <summary>Ponder-native response</summary>

    ```
    {
      "data": {
        "domains": {
          "items": [
            {
              "name": "ensanguo.eth",
              "expiryDate": "1758170255"
            },
            {
              "name": "fiffer.eth",
              "expiryDate": "2041994243"
            },
            {
              "name": "rifaisicilia.eth",
              "expiryDate": "1758170039"
            }
          ]
      }
    }
    ```

  </details>
</details>

<details>
  <summary>Subgraph-compatible query</summary>

```gql
{
  domains(orderBy: createdAt, orderDirection: desc, first: 3) {
    name
    expiryDate
  }
}
```

  <details>
    <summary>Subgraph-native response</summary>

    ```
    {
      "data": {
        "domains": [
          {
            "name": "ensanguo.eth",
            "expiryDate": "1758170255"
          },
          {
            "name": "fiffer.eth",
            "expiryDate": "2041994243"
          },
          {
            "name": "rifaisicilia.eth",
            "expiryDate": "1758170039"
          }
        ]
      }
    }
    ```

  </details>
</details>

## Using Docker Compose

Docker Compose is a tool that allows you to define and run multi-container Docker applications. In this monorepo, we use Docker Compose to set up the ENSNode application along with its dependencies: a PostgreSQL database and ENSRainbow.

### Prerequisites

Before you can use Docker Compose, ensure you have the following installed on your machine:

- [Docker](https://www.docker.com/get-started) - This is the platform that allows you to run containers.
- [Docker Compose](https://docs.docker.com/compose/install/) - This is a tool for defining and running multi-container Docker applications.

### Setting Up the Environment

1. **Clone the Repository**: If you haven't already, clone the ENSNode repository to your local machine:

   ```bash
   git clone git@github.com:namehash/ensnode.git
   cd ensnode
   ```

2. **Prepare the Environment**: Ensure you have a `.env.local` file in the `apps/ensnode` directory. This file contains environment variables needed for the application. You can create it by copying the example file:

   ```bash
   cp apps/ensnode/.env.local.example apps/ensnode/.env.local
   ```

   Then, edit the `.env.local` file to configure your local settings as needed.

### Running the Applications

To start the ENSNode application and its dependencies using Docker Compose, follow these steps:

1. **Open a Terminal**: Navigate to the root directory of the ENSNode monorepo where the `docker-compose.yml` file is located.

2. **Run Docker Compose**: Execute the following command to start the application:

   ```bash
   docker compose up
   ```

   This command will:
<<<<<<< HEAD
   - Build the Docker images for the ENSNode, ENSRainbow, and ENSAdmin applications.
=======

   - Build the Docker images for the ENSNode and ENSRainbow applications.
>>>>>>> a6a0f342
   - Start the PostgreSQL database container.
   - Start the ENSNode application, which will be accessible on port `42069`.
   - Start the ENSRainbow application, which will be accessible on port `3001`.
   - Start the ENSAdmin application, which will be accessible on port `4173`.

3. **Access the Applications**: Once the containers are running, you can access the applications in your web browser:
   - **ENSNode**: Open [http://localhost:42069](http://localhost:42069) to access the ENSNode indexer.
   - **ENSRainbow**: Open [http://localhost:3001](http://localhost:3001) to access the ENSRainbow service.
   - **ENSAdmin**: Open [http://localhost:4173](http://localhost:4173) to access the ENSAdmin service.

### Expected Outcome

After running `docker compose up`, you should see logs in your terminal indicating that the services are starting. Once everything is up and running, you can interact with the ENSNode application through the hostnames referenced above.

### Stopping the Applications

To stop the running applications, you can press `Ctrl + C` in the terminal where Docker Compose is running. If you want to remove the containers and networks created by Docker Compose, you can run:

```bash
docker compose down
```

This command will stop and remove all containers defined in the `docker-compose.yml` file.

### Summary

Using Docker Compose simplifies the process of setting up and running ENSNode along with its dependencies. By following the steps above, you can quickly get the application running on your local machine without needing to manually configure each component.<|MERGE_RESOLUTION|>--- conflicted
+++ resolved
@@ -250,12 +250,7 @@
    ```
 
    This command will:
-<<<<<<< HEAD
    - Build the Docker images for the ENSNode, ENSRainbow, and ENSAdmin applications.
-=======
-
-   - Build the Docker images for the ENSNode and ENSRainbow applications.
->>>>>>> a6a0f342
    - Start the PostgreSQL database container.
    - Start the ENSNode application, which will be accessible on port `42069`.
    - Start the ENSRainbow application, which will be accessible on port `3001`.
