<!-- VERTICAL WHITESPACE -->

<br>

<!-- BANNER IMAGE -->

<p align="center">
  <a href="https://ensnode.io">
    <picture>
      <source media="(prefers-color-scheme: dark)" srcset=".github/assets/ensnode-banner-dark.svg">
      <img alt="ENSNode" src=".github/assets/ensnode-banner-light.svg" width="auto" height="80">
    </picture>
  </a>
</p>

<!-- VERTICAL WHITESPACE -->

<br>

# ENSNode

<a href="https://ensnode.io" target="_blank">ENSNode</a> is the new multichain indexer for ENS, including [ENSv2](https://roadmap.ens.domains/roadmap/).

Full Documentation ➡︎ <a href="https://ensnode.io" target="_blank">ensnode.io</a>

## The future of ENS indexing

ENSNode provides enhanced ENS indexing capabilities beyond the ENS Subgraph, including faster indexing and simpler self-hosted deployments. Initial multichain capabilities include indexing mainnet, Basenames, and Linea, providing a unified multichain namespace via a subgraph-compatible GraphQL api. When indexing just mainnet, it has full data equivalency with the ENS Subgraph.

- Multichain ENS Namespace
  - flattened, unified, multichain and multiregistrar namespace via optional plugins
  - ✅ Mainnet ENS Names
  - ✅ Basenames (`.base.eth`)
  - ✅ Linea Names (`.linea.eth`)
  - 🚧 [.box Domains](https://my.box/) (`.box`)
  - 🚧 [3DNS](https://3dns.box) Support
  - 🚧 [Namefi](https://namefi.io/) Names Support
  - 🚧 `.cb.id`, `.uni.id`
  - 🚧 [NameStone](https://namestone.com/) Names
  - 🚧 + more
- Built on [Ponder](https://ponder.sh)
  - ✅ Rapid Indexing & Backfill
    - 10x faster than ENS Subgraph
    - Mainnet Backfill: **7 hours** on M1 Macbook
  - ✅ More efficient than ENS Subgraph
    - 35x less disk space and 35% fewer RPC credits [[source]](https://ponder.sh/docs/why-ponder)
  - ✅ End-to-end type safety
  - ✅ Automatically reconciles chain reorganizations
  - ✅ Deploy anywhere with Node.js & Docker
- Designed for web developers
  - ✅ [use ENSNode with ENSjs](https://www.ensnode.io/ensnode/usage/with-ensjs/)
  - ✅ [GraphQL APIs](https://ensnode.io/ensnode/usage/api/)
  - ✅ [Live Queries & React Hooks](https://ponder.sh/docs/query/client)
  - ✅ Custom APIs for your app
- [1:1 Subgraph Compatibility](https://www.ensnode.io/ensnode/reference/subgraph-compatibility/)
  - ✅ [100% data equivalency](https://github.com/namehash/ens-subgraph-transition-tools) as compared to Subgraph
  - ✅ 100% ensjs test suites passing via [ens-test-env](https://github.com/namehash/ens-test-env)
  - 🚧 100% ens-app-v3 test suites passing via [ens-test-env](https://github.com/namehash/ens-test-env)
- Own your ENSNode index
  - ✅ [Deploy ENSNode to your own cloud](https://ensnode.io/ensnode/deploying/) for controlling your own uptime guarantees and private queries

## Why Index ENS? Why ENSNode?

The ENS protocol enables resolution of names across multiple chains and, increasingly, off-chain data sources. ENS smart contracts optimize for some operations, but not others: for example, if you wanted to list all of a user's owned names, there's no practical way to do this through ENS contracts, and an off-chain indexer like ENSNode _must_ be used.

An indexer aggregates and reorganizes the representation of ENS's state to make important queries like that possible, efficient, and convenient:

```graphql
# get all of a user's domains by address — not possible on-chain!
query Domains($adress: String!) {
  domains(where: { owner: $address }) {
    id
    name
    ...
  }
}
```

Historically the ENS Subgraph has served this purpose, but the Subgraph's limitations are increasingly severe as the ENS protocol grows: the ENS Subgraph can only index a single chain at a time (ex: mainnet) and can't integrate with off-chain names that require [CCIP-Read](https://docs.ens.domains/resolvers/ccip-read).

Given how the majority of ENS names are now issued off of mainnet, only a small percentage of ENS names can be indexed by the ENS Subgraph. This issue will only grow more severe with the launch of [ENSv2](https://roadmap.ens.domains/roadmap/) and [Namechain](https://app.ens.domains/ens-v2).

ENSNode is a modern, multichain indexer for ENS. It supports backwards-compatible Subgraph queries and sets the stage for supporting [ENSv2](https://roadmap.ens.domains/roadmap/), in particular [Namechain](https://app.ens.domains/ens-v2) and the growing set of off-chain ENS names (like `.uni.eth` and `.cb.id`).

## Documentation

Documentation for the ENSNode suite of apps is available at [ensnode.io](https://ensnode.io).

## Contributions

We welcome community contributions and feedback—please see [CONTRIBUTING.md](CONTRIBUTING.md) for more information.

## Sponsors

NameHash has received generous support from the [ENS DAO](https://ensdao.org/) and [Gitcoin](https://www.gitcoin.co/).

<p align="middle">
  <a href="https://ensdao.org/" target="_blank">
    <img src="./docs/ensnode.io/public/ensdao.png" width="180">
  </a>
  <a href="https://www.gitcoin.co/" target="_blank">
    <img src="./docs/ensnode.io/public/gitcoin.png" width="180">
  </a>
</p>

## Contact Us

Visit our [website](https://namehashlabs.org/) to get in contact.

## License

Licensed under the MIT License, Copyright © 2025-present [NameHash Labs](https://namehashlabs.org).

See [LICENSE](./LICENSE) for more information.

## Repo Overview

The ENSNode monorepo contains multiple modules in the following subdirectories:

- [`apps`](apps) executable applications.
- [`packages`](packages) for libraries that can be embedded into apps.
- [`docs`](docs) documentation sites.

<<<<<<< HEAD
### [`apps/ensindexer`](apps/ensnode)
=======
### [`apps/ensadmin`](apps/ensadmin)

<table>
  <tr>
    <td><img alt="ENSadmin" src=".github/assets/ensadmin-light.svg" width="auto" height="44"></td>
    <td><a href="https://ensnode.io/ensadmin/" target="_blank">ENSAdmin</a></td>
  </tr>
</table>

Explore the ENS Protocol like never before.

### [`apps/ensindexer`](apps/ensindexer)

<table>
  <tr>
    <td><img alt="ENSIndexer" src=".github/assets/ensindexer-light.svg" width="auto" height="44"></td>
    <td><a href="https://ensnode.io/ensindexer/" target="_blank">ENSIndexer</a></td>
  </tr>
</table>
>>>>>>> 657c4be9

ENSIndexer is a Ponder-powered indexer for ENS contracts across mulitple chains. See the [ENSIndexer documentation](https://ensnode.io/ensindexer/) for more details.

### [`apps/ensrainbow`](apps/ensrainbow)

<<<<<<< HEAD
ENSRainbow heals unknown ENS names: it provides a simple API to recover labels from their hashes. See the [ENSRainbow documentation](https://ensnode.io/ensrainbow/) for more details.

### [`apps/ensadmin`](apps/ensadmin)

ENSAdmin is a dashboard for ENSNode and the ENS protocol. See the [ENSAdmin documentation](https://ensnode.io/ensadmin/) for more details.
=======
<table>
  <tr>
    <td><img alt="ENSRainbow" src=".github/assets/ensrainbow-light.svg" width="auto" height="44"></td>
    <td><a href="https://ensnode.io/ensrainbow/" target="_blank">ENSRainbow</a></td>
  </tr>
</table>

A sidecar service for healing ENS labels. It provides a simple API to recover labels from their hashes. This optimizes a number of ENS use cases, including indexing of ENS data. See the [ENSRainbow documentation](apps/ensrainbow/README.md) for more details.
>>>>>>> 657c4be9

## Packages

### [`packages/ens-deployments`](packages/ens-deployments)

Convenient catalog of ENS deployments including chain, contract addresses, start blocks, and event filters.

### [`packages/ensrainbow-sdk`](packages/ensrainbow-sdk)

TypeScript library for interacting with the [ENSRainbow API](apps/ensrainbow).

### [`packages/ensnode-utils`](packages/ensnode-utils)

Common utilities used across ENSNode applications

### [`packages/ponder-schema`](packages/ponder-schema)

Shared Ponder schema definitions

### [`packages/ponder-subgraph-api`](packages/ponder-subgraph-api)

Subgraph-compatible GraphQL API

### [`packages/shared-configs`](packages/shared-configs)

Shared internal configuration files

## Docs

### [`docs/ensnode.io`](docs/ensnode.io/)

Astro/Starlight documentation app for ENSNode, ENSIndexer, ENSAdmin, and ENSRainbow.

### [`docs/ensrainbow.io`](docs/ensrainbow.io/)

Landing page for ENSRainbow.<|MERGE_RESOLUTION|>--- conflicted
+++ resolved
@@ -121,9 +121,6 @@
 - [`packages`](packages) for libraries that can be embedded into apps.
 - [`docs`](docs) documentation sites.
 
-<<<<<<< HEAD
-### [`apps/ensindexer`](apps/ensnode)
-=======
 ### [`apps/ensadmin`](apps/ensadmin)
 
 <table>
@@ -133,7 +130,7 @@
   </tr>
 </table>
 
-Explore the ENS Protocol like never before.
+ENSAdmin is a dashboard for ENSNode and the ENS protocol. See the [ENSAdmin documentation](https://ensnode.io/ensadmin/) for more details.
 
 ### [`apps/ensindexer`](apps/ensindexer)
 
@@ -143,19 +140,11 @@
     <td><a href="https://ensnode.io/ensindexer/" target="_blank">ENSIndexer</a></td>
   </tr>
 </table>
->>>>>>> 657c4be9
 
 ENSIndexer is a Ponder-powered indexer for ENS contracts across mulitple chains. See the [ENSIndexer documentation](https://ensnode.io/ensindexer/) for more details.
 
 ### [`apps/ensrainbow`](apps/ensrainbow)
 
-<<<<<<< HEAD
-ENSRainbow heals unknown ENS names: it provides a simple API to recover labels from their hashes. See the [ENSRainbow documentation](https://ensnode.io/ensrainbow/) for more details.
-
-### [`apps/ensadmin`](apps/ensadmin)
-
-ENSAdmin is a dashboard for ENSNode and the ENS protocol. See the [ENSAdmin documentation](https://ensnode.io/ensadmin/) for more details.
-=======
 <table>
   <tr>
     <td><img alt="ENSRainbow" src=".github/assets/ensrainbow-light.svg" width="auto" height="44"></td>
@@ -163,8 +152,7 @@
   </tr>
 </table>
 
-A sidecar service for healing ENS labels. It provides a simple API to recover labels from their hashes. This optimizes a number of ENS use cases, including indexing of ENS data. See the [ENSRainbow documentation](apps/ensrainbow/README.md) for more details.
->>>>>>> 657c4be9
+ENSRainbow heals unknown ENS names: it provides a simple API to recover labels from their labelHashes. See the [ENSRainbow documentation](https://ensnode.io/ensrainbow/) for more details.
 
 ## Packages
 
