--- conflicted
+++ resolved
@@ -3,15 +3,7 @@
   "vcs": {
     "enabled": true,
     "clientKind": "git",
-<<<<<<< HEAD
-    "useIgnoreFile": false
-  },
-  "files": {
-    "ignoreUnknown": false,
-    "ignore": [".astro/", ".ponder/", ".next/", "dist/", "generated/", "out"]
-=======
     "useIgnoreFile": true
->>>>>>> 0441e2b2
   },
   "formatter": {
     "enabled": true,
