--- conflicted
+++ resolved
@@ -19,11 +19,7 @@
 
 # Ponder
 generated
-<<<<<<< HEAD
-ponder
+.ponder
 
 #jetbrains elements
-.idea
-=======
-.ponder
->>>>>>> adf68eb4
+.idea