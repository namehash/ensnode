--- conflicted
+++ resolved
@@ -109,24 +109,15 @@
       await upsertRegistration(context, registration);
 
       // log RegistrationEvent
-<<<<<<< HEAD
-      await context.db.insert(schema.nameRegistered).values({
-        ...sharedEventValues(event),
-        registrationId: registration.id,
-        registrantId: owner,
-        expiryDate: expires,
-      });
-=======
       await context.db
         .insert(schema.nameRegistered)
         .values({
           ...sharedEventValues(event),
-          registrationId: id,
+          registrationId: registration.id,
           registrantId: owner,
           expiryDate: expires,
         })
         .onConflictDoNothing(); // upsert for successful recovery when restarting indexing
->>>>>>> 6c7cca86
     },
 
     async handleNameRegisteredByController({
