import { type Context } from "ponder:registry";
import schema from "ponder:schema";
import {
  isLabelIndexable,
  makeSubnodeNamehash,
  tokenIdToLabel,
} from "ensnode-utils/subname-helpers";
<<<<<<< HEAD
import type { Labelhash } from "ensnode-utils/types";
import { Block } from "ponder";
import { type Hex, labelhash, namehash } from "viem";
import { upsertAccount, upsertRegistration } from "../lib/db-helpers";
import { makeRegistrationId } from "../lib/ids";
import type { OwnedName } from "../lib/types";
=======
import { type Hex, labelhash, namehash } from "viem";
import { sharedEventValues, upsertAccount, upsertRegistration } from "../lib/db-helpers";
import { EventWithArgs } from "../lib/ponder-helpers";
>>>>>>> 2a7d24b9

const GRACE_PERIOD_SECONDS = 7776000n; // 90 days in seconds

/**
 * A factory function that returns Ponder indexing handlers for a specified subname.
 */
export const makeRegistrarHandlers = (ownedName: OwnedName) => {
  const ownedSubnameNode = namehash(ownedName);

  async function setNamePreimage(context: Context, name: string, label: Hex, cost: bigint) {
    // NOTE: ponder intentionally removes null bytes to spare users the footgun of
    // inserting null bytes into postgres. We don't like this behavior, though, because it's
    // important that 'vitalik\x00'.eth and vitalik.eth are differentiable.
    // https://github.com/ponder-sh/ponder/issues/1456
    // So here we use the labelhash fn to determine whether ponder modified our `name` argument,
    // in which case we know that it used to have null bytes in it, and we should ignore it.
    const didHaveNullBytes = labelhash(name) !== label;
    if (didHaveNullBytes) return;

    // if the label is otherwise un-indexable, ignore it (see isLabelIndexable comment for context)
    if (!isLabelIndexable(name)) return;

    const node = makeSubnodeNamehash(ownedSubnameNode, label);
    const domain = await context.db.find(schema.domain, { id: node });

    // encode the runtime assertion here https://github.com/ensdomains/ens-subgraph/blob/master/src/ethRegistrar.ts#L101
    if (!domain) throw new Error("domain expected in setNamePreimage but not found");

    if (domain.labelName !== name) {
      await context.db
        .update(schema.domain, { id: node })
        .set({ labelName: name, name: `${name}.${ownedName}` });
    }

    await context.db
      .update(schema.registration, {
        id: makeRegistrationId(ownedName, label, node),
      })
      .set({ labelName: name, cost });
  }

  return {
    get ownedSubnameNode() {
      return ownedSubnameNode;
    },

    async handleNameRegistered({
      context,
      event,
    }: {
      context: Context;
      event: EventWithArgs<{ id: bigint; owner: Hex; expires: bigint }>;
    }) {
      const { id, owner, expires } = event.args;

      await upsertAccount(context, owner);

      const label = tokenIdToLabel(id);
      const node = makeSubnodeNamehash(ownedSubnameNode, label);

      // TODO: materialze labelName via rainbow tables ala Registry.ts
      const labelName = undefined;

      await upsertRegistration(context, {
        id: makeRegistrationId(ownedName, label, node),
        domainId: node,
        registrationDate: event.block.timestamp,
        expiryDate: expires,
        registrantId: owner,
        labelName,
      });

      await context.db.update(schema.domain, { id: node }).set({
        registrantId: owner,
        expiryDate: expires + GRACE_PERIOD_SECONDS,
        labelName,
      });

      // log RegistrationEvent
      await context.db.insert(schema.nameRegistered).values({
        ...sharedEventValues(event),
        registrationId: label,
        registrantId: owner,
        expiryDate: expires,
      });
    },

    async handleNameRegisteredByController({
      context,
      event,
    }: {
      context: Context;
<<<<<<< HEAD
      args: { name: string; label: Labelhash; cost: bigint };
=======
      event: EventWithArgs<{ name: string; label: Hex; cost: bigint }>;
>>>>>>> 2a7d24b9
    }) {
      const { name, label, cost } = event.args;
      await setNamePreimage(context, name, label, cost);
    },

    async handleNameRenewedByController({
      context,
      event,
    }: {
      context: Context;
<<<<<<< HEAD
      args: { name: string; label: Labelhash; cost: bigint };
=======
      event: EventWithArgs<{ name: string; label: Hex; cost: bigint }>;
>>>>>>> 2a7d24b9
    }) {
      const { name, label, cost } = event.args;
      await setNamePreimage(context, name, label, cost);
    },

    async handleNameRenewed({
      context,
      event,
    }: {
      context: Context;
      event: EventWithArgs<{ id: bigint; expires: bigint }>;
    }) {
      const { id, expires } = event.args;

      const label = tokenIdToLabel(id);
      const node = makeSubnodeNamehash(ownedSubnameNode, label);

      await context.db
        .update(schema.registration, {
          id: makeRegistrationId(ownedName, label, node),
        })
        .set({ expiryDate: expires });

      await context.db
        .update(schema.domain, { id: node })
        .set({ expiryDate: expires + GRACE_PERIOD_SECONDS });

      // log RegistrationEvent

      await context.db.insert(schema.nameRenewed).values({
        ...sharedEventValues(event),
        registrationId: label,
        expiryDate: expires,
      });
    },

    async handleNameTransferred({
      context,
      event,
    }: {
      context: Context;
      event: EventWithArgs<{ tokenId: bigint; from: Hex; to: Hex }>;
    }) {
      const { tokenId, to } = event.args;
      await upsertAccount(context, to);

      const label = tokenIdToLabel(tokenId);
      const node = makeSubnodeNamehash(ownedSubnameNode, label);
      const registrationId = makeRegistrationId(ownedName, label, node);

      const registration = await context.db.find(schema.registration, {
        id: registrationId,
      });
      if (!registration) return;

      await context.db
        .update(schema.registration, { id: registrationId })
        .set({ registrantId: to });

      await context.db.update(schema.domain, { id: node }).set({ registrantId: to });

      // log RegistrationEvent
      await context.db.insert(schema.nameTransferred).values({
        ...sharedEventValues(event),
        registrationId: label,
        newOwnerId: to,
      });
    },
  };
};<|MERGE_RESOLUTION|>--- conflicted
+++ resolved
@@ -5,18 +5,12 @@
   makeSubnodeNamehash,
   tokenIdToLabel,
 } from "ensnode-utils/subname-helpers";
-<<<<<<< HEAD
 import type { Labelhash } from "ensnode-utils/types";
-import { Block } from "ponder";
-import { type Hex, labelhash, namehash } from "viem";
-import { upsertAccount, upsertRegistration } from "../lib/db-helpers";
-import { makeRegistrationId } from "../lib/ids";
-import type { OwnedName } from "../lib/types";
-=======
 import { type Hex, labelhash, namehash } from "viem";
 import { sharedEventValues, upsertAccount, upsertRegistration } from "../lib/db-helpers";
+import { makeRegistrationId } from "../lib/ids";
 import { EventWithArgs } from "../lib/ponder-helpers";
->>>>>>> 2a7d24b9
+import type { OwnedName } from "../lib/types";
 
 const GRACE_PERIOD_SECONDS = 7776000n; // 90 days in seconds
 
@@ -26,7 +20,7 @@
 export const makeRegistrarHandlers = (ownedName: OwnedName) => {
   const ownedSubnameNode = namehash(ownedName);
 
-  async function setNamePreimage(context: Context, name: string, label: Hex, cost: bigint) {
+  async function setNamePreimage(context: Context, name: string, label: Labelhash, cost: bigint) {
     // NOTE: ponder intentionally removes null bytes to spare users the footgun of
     // inserting null bytes into postgres. We don't like this behavior, though, because it's
     // important that 'vitalik\x00'.eth and vitalik.eth are differentiable.
@@ -109,11 +103,11 @@
       event,
     }: {
       context: Context;
-<<<<<<< HEAD
-      args: { name: string; label: Labelhash; cost: bigint };
-=======
-      event: EventWithArgs<{ name: string; label: Hex; cost: bigint }>;
->>>>>>> 2a7d24b9
+      event: EventWithArgs<{
+        name: string;
+        label: Labelhash;
+        cost: bigint;
+      }>;
     }) {
       const { name, label, cost } = event.args;
       await setNamePreimage(context, name, label, cost);
@@ -124,11 +118,7 @@
       event,
     }: {
       context: Context;
-<<<<<<< HEAD
-      args: { name: string; label: Labelhash; cost: bigint };
-=======
-      event: EventWithArgs<{ name: string; label: Hex; cost: bigint }>;
->>>>>>> 2a7d24b9
+      event: EventWithArgs<{ name: string; label: Labelhash; cost: bigint }>;
     }) {
       const { name, label, cost } = event.args;
       await setNamePreimage(context, name, label, cost);
