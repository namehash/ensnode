--- conflicted
+++ resolved
@@ -2,13 +2,8 @@
 import schema from "ponder:schema";
 import { isLabelIndexable, makeSubnodeNamehash } from "ensnode-utils/subname-helpers";
 import type { Labelhash } from "ensnode-utils/types";
-<<<<<<< HEAD
-import { type Hex, labelhash, namehash } from "viem";
+import { type Hex, labelhash as _labelhash, namehash } from "viem";
 import { createSharedEventValues, upsertAccount, upsertRegistration } from "../lib/db-helpers";
-=======
-import { type Hex, labelhash as _labelhash, namehash } from "viem";
-import { sharedEventValues, upsertAccount, upsertRegistration } from "../lib/db-helpers";
->>>>>>> fc794fb8
 import { makeRegistrationId } from "../lib/ids";
 import { EventWithArgs } from "../lib/ponder-helpers";
 import type { OwnedName } from "../lib/types";
@@ -19,13 +14,8 @@
  * A factory function that returns Ponder indexing handlers for a specified subname.
  */
 export const makeRegistrarHandlers = (ownedName: OwnedName) => {
-<<<<<<< HEAD
-  const ownedSubnameNode = namehash(ownedName);
+  const ownedNameNode = namehash(ownedName);
   const sharedEventValues = createSharedEventValues(ownedName);
-
-  async function setNamePreimage(context: Context, name: string, label: Labelhash, cost: bigint) {
-=======
-  const ownedNameNode = namehash(ownedName);
 
   async function setNamePreimage(
     context: Context,
@@ -33,7 +23,6 @@
     labelhash: Labelhash,
     cost: bigint,
   ) {
->>>>>>> fc794fb8
     // NOTE: ponder intentionally removes null bytes to spare users the footgun of
     // inserting null bytes into postgres. We don't like this behavior, though, because it's
     // important that 'vitalik\x00'.eth and vitalik.eth are differentiable.
@@ -75,7 +64,11 @@
       event,
     }: {
       context: Context;
-      event: EventWithArgs<{ labelhash: Labelhash; owner: Hex; expires: bigint }>;
+      event: EventWithArgs<{
+        labelhash: Labelhash;
+        owner: Hex;
+        expires: bigint;
+      }>;
     }) {
       const { labelhash, owner, expires } = event.args;
 
