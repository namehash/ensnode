import { type Context } from "ponder:registry";
import schema from "ponder:schema";
<<<<<<< HEAD
import type { Node } from "ensnode-utils/types";
import { Log } from "ponder";
=======
>>>>>>> 2a7d24b9
import { Hex } from "viem";
import { sharedEventValues, upsertAccount, upsertResolver } from "../lib/db-helpers";
import { hasNullByte, uniq } from "../lib/helpers";
import { makeResolverId } from "../lib/ids";
import { EventWithArgs } from "../lib/ponder-helpers";

// NOTE: both subgraph and this indexer use upserts in this file because a 'Resolver' is _any_
// contract on the chain that emits an event with this signature, which may or may not actually be
// a contract intended for use with ENS as a Resolver. because of this, each event could be the
// first event the indexer has seen for this contract (and its Resolver id) and therefore needs not
// assume a Resolver entity already exists

export async function handleAddrChanged({
  context,
  event,
}: {
  context: Context;
<<<<<<< HEAD
  event: {
    args: { node: Node; a: Hex };
    log: Log;
  };
=======
  event: EventWithArgs<{ node: Hex; a: Hex }>;
>>>>>>> 2a7d24b9
}) {
  const { a: address, node } = event.args;
  await upsertAccount(context, address);

  const id = makeResolverId(event.log.address, node);
  await upsertResolver(context, {
    id,
    domainId: node,
    address: event.log.address,
    addrId: address,
  });

  // materialize the resolved addr to the domain iff this resolver is active
  const domain = await context.db.find(schema.domain, { id: node });
  if (domain?.resolverId === id) {
    await context.db.update(schema.domain, { id: node }).set({ resolvedAddressId: address });
  }

  // log ResolverEvent
  await context.db.insert(schema.addrChanged).values({
    ...sharedEventValues(event),
    resolverId: id,
    addrId: address,
  });
}

export async function handleAddressChanged({
  context,
  event,
}: {
  context: Context;
<<<<<<< HEAD
  event: {
    args: { node: Node; coinType: bigint; newAddress: Hex };
    log: Log;
  };
=======
  event: EventWithArgs<{ node: Hex; coinType: bigint; newAddress: Hex }>;
>>>>>>> 2a7d24b9
}) {
  const { node, coinType, newAddress } = event.args;
  await upsertAccount(context, newAddress);

  const id = makeResolverId(event.log.address, node);
  const resolver = await upsertResolver(context, {
    id,
    domainId: node,
    address: event.log.address,
  });

  // upsert the new coinType
  await context.db
    .update(schema.resolver, { id })
    .set({ coinTypes: uniq([...(resolver.coinTypes ?? []), coinType]) });

  // log ResolverEvent
  await context.db.insert(schema.multicoinAddrChanged).values({
    ...sharedEventValues(event),
    resolverId: id,
    coinType,
    addr: newAddress,
  });
}

export async function handleNameChanged({
  context,
  event,
}: {
  context: Context;
<<<<<<< HEAD
  event: {
    args: { node: Node; name: string };
    log: Log;
  };
=======
  event: EventWithArgs<{ node: Hex; name: string }>;
>>>>>>> 2a7d24b9
}) {
  const { node, name } = event.args;
  if (hasNullByte(name)) return;

  const id = makeResolverId(event.log.address, node);
  await upsertResolver(context, {
    id,
    domainId: node,
    address: event.log.address,
  });

  // log ResolverEvent
  await context.db.insert(schema.nameChanged).values({
    ...sharedEventValues(event),
    resolverId: id,
    name,
  });
}

export async function handleABIChanged({
  context,
  event,
}: {
  context: Context;
<<<<<<< HEAD
  event: {
    args: { node: Node };
    log: Log;
  };
=======
  event: EventWithArgs<{ node: Hex; contentType: bigint }>;
>>>>>>> 2a7d24b9
}) {
  const { node, contentType } = event.args;
  const id = makeResolverId(event.log.address, node);

  // upsert resolver
  await upsertResolver(context, {
    id,
    domainId: node,
    address: event.log.address,
  });

  // log ResolverEvent
  await context.db.insert(schema.abiChanged).values({
    ...sharedEventValues(event),
    resolverId: id,
    contentType,
  });
}

export async function handlePubkeyChanged({
  context,
  event,
}: {
  context: Context;
  event: EventWithArgs<{ node: Hex; x: Hex; y: Hex }>;
}) {
  const { node, x, y } = event.args;
  const id = makeResolverId(event.log.address, node);

  // upsert resolver
  await upsertResolver(context, {
    id,
    domainId: node,
    address: event.log.address,
  });

  // log ResolverEvent
  await context.db.insert(schema.pubkeyChanged).values({
    ...sharedEventValues(event),
    resolverId: id,
    x,
    y,
  });
}

export async function handleTextChanged({
  context,
  event,
}: {
  context: Context;
  event: EventWithArgs<{ node: Hex; indexedKey: string; key: string; value?: string }>;
}) {
  const { node, key, value } = event.args;
  const id = makeResolverId(event.log.address, node);
  const resolver = await upsertResolver(context, {
    id,
    domainId: node,
    address: event.log.address,
  });

  // upsert new key
  await context.db
    .update(schema.resolver, { id })
    .set({ texts: uniq([...(resolver.texts ?? []), key]) });

  // log ResolverEvent
  await context.db.insert(schema.textChanged).values({
    ...sharedEventValues(event),
    resolverId: id,
    key,
    value,
  });
}

export async function handleContenthashChanged({
  context,
  event,
}: {
  context: Context;
  event: EventWithArgs<{ node: Hex; hash: Hex }>;
}) {
  const { node, hash } = event.args;
  const id = makeResolverId(event.log.address, node);
  await upsertResolver(context, {
    id,
    domainId: node,
    address: event.log.address,
    contentHash: hash,
  });

  // log ResolverEvent
  await context.db.insert(schema.contenthashChanged).values({
    ...sharedEventValues(event),
    resolverId: id,
    hash,
  });
}

export async function handleInterfaceChanged({
  context,
  event,
}: {
  context: Context;
  event: EventWithArgs<{ node: Hex; interfaceID: Hex; implementer: Hex }>;
}) {
  const { node, interfaceID, implementer } = event.args;
  const id = makeResolverId(event.log.address, node);
  await upsertResolver(context, {
    id,
    domainId: node,
    address: event.log.address,
  });

  // log ResolverEvent
  await context.db.insert(schema.interfaceChanged).values({
    ...sharedEventValues(event),
    resolverId: id,
    interfaceID,
    implementer,
  });
}

export async function handleAuthorisationChanged({
  context,
  event,
}: {
  context: Context;
  event: EventWithArgs<{ node: Hex; owner: Hex; target: Hex; isAuthorised: boolean }>;
}) {
  const { node, owner, target, isAuthorised } = event.args;
  const id = makeResolverId(event.log.address, node);
  await upsertResolver(context, {
    id,
    domainId: node,
    address: event.log.address,
  });

  // log ResolverEvent
  await context.db.insert(schema.authorisationChanged).values({
    ...sharedEventValues(event),
    resolverId: id,
    owner,
    target,
    // NOTE: the spelling difference is kept for subgraph backwards-compatibility
    isAuthorized: isAuthorised,
  });
}

export async function handleVersionChanged({
  context,
  event,
}: {
  context: Context;
  event: EventWithArgs<{ node: Hex; newVersion: bigint }>;
}) {
  // a version change nulls out the resolver
  const { node, newVersion } = event.args;
  const id = makeResolverId(event.log.address, node);
  const domain = await context.db.find(schema.domain, { id: node });

  // materialize the Domain's resolvedAddress field iff exists and is set to this Resolver
  if (domain && domain.resolverId === id) {
    await context.db.update(schema.domain, { id: node }).set({ resolvedAddressId: null });
  }

  await upsertResolver(context, {
    id,
    domainId: node,
    address: event.log.address,

    // clear out the resolver's info
    addrId: null,
    contentHash: null,
    coinTypes: null,
    texts: null,
  });

  // log ResolverEvent
  await context.db.insert(schema.versionChanged).values({
    ...sharedEventValues(event),
    resolverId: id,
    version: newVersion,
  });
}

export async function handleDNSRecordChanged({
  context,
  event,
}: {
  context: Context;
  event: EventWithArgs<{
    node: Hex;
    name: Hex;
    resource: number;
    record: Hex;
  }>;
}) {
  // subgraph ignores
}

export async function handleDNSRecordDeleted({
  context,
  event,
}: {
  context: Context;
  event: EventWithArgs<{
    node: Hex;
    name: Hex;
    resource: number;
    record?: Hex;
  }>;
}) {
  // subgraph ignores
}

export async function handleDNSZonehashChanged({
  context,
  event,
}: {
  context: Context;
  event: EventWithArgs<{ node: Hex; zonehash: Hex }>;
}) {
  // subgraph ignores
}<|MERGE_RESOLUTION|>--- conflicted
+++ resolved
@@ -1,10 +1,6 @@
 import { type Context } from "ponder:registry";
 import schema from "ponder:schema";
-<<<<<<< HEAD
 import type { Node } from "ensnode-utils/types";
-import { Log } from "ponder";
-=======
->>>>>>> 2a7d24b9
 import { Hex } from "viem";
 import { sharedEventValues, upsertAccount, upsertResolver } from "../lib/db-helpers";
 import { hasNullByte, uniq } from "../lib/helpers";
@@ -22,14 +18,7 @@
   event,
 }: {
   context: Context;
-<<<<<<< HEAD
-  event: {
-    args: { node: Node; a: Hex };
-    log: Log;
-  };
-=======
-  event: EventWithArgs<{ node: Hex; a: Hex }>;
->>>>>>> 2a7d24b9
+  event: EventWithArgs<{ node: Node; a: Hex }>;
 }) {
   const { a: address, node } = event.args;
   await upsertAccount(context, address);
@@ -61,14 +50,7 @@
   event,
 }: {
   context: Context;
-<<<<<<< HEAD
-  event: {
-    args: { node: Node; coinType: bigint; newAddress: Hex };
-    log: Log;
-  };
-=======
-  event: EventWithArgs<{ node: Hex; coinType: bigint; newAddress: Hex }>;
->>>>>>> 2a7d24b9
+  event: EventWithArgs<{ node: Node; coinType: bigint; newAddress: Hex }>;
 }) {
   const { node, coinType, newAddress } = event.args;
   await upsertAccount(context, newAddress);
@@ -99,14 +81,7 @@
   event,
 }: {
   context: Context;
-<<<<<<< HEAD
-  event: {
-    args: { node: Node; name: string };
-    log: Log;
-  };
-=======
-  event: EventWithArgs<{ node: Hex; name: string }>;
->>>>>>> 2a7d24b9
+  event: EventWithArgs<{ node: Node; name: string }>;
 }) {
   const { node, name } = event.args;
   if (hasNullByte(name)) return;
@@ -131,14 +106,7 @@
   event,
 }: {
   context: Context;
-<<<<<<< HEAD
-  event: {
-    args: { node: Node };
-    log: Log;
-  };
-=======
-  event: EventWithArgs<{ node: Hex; contentType: bigint }>;
->>>>>>> 2a7d24b9
+  event: EventWithArgs<{ node: Node; contentType: bigint }>;
 }) {
   const { node, contentType } = event.args;
   const id = makeResolverId(event.log.address, node);
@@ -163,7 +131,7 @@
   event,
 }: {
   context: Context;
-  event: EventWithArgs<{ node: Hex; x: Hex; y: Hex }>;
+  event: EventWithArgs<{ node: Node; x: Hex; y: Hex }>;
 }) {
   const { node, x, y } = event.args;
   const id = makeResolverId(event.log.address, node);
@@ -189,7 +157,12 @@
   event,
 }: {
   context: Context;
-  event: EventWithArgs<{ node: Hex; indexedKey: string; key: string; value?: string }>;
+  event: EventWithArgs<{
+    node: Node;
+    indexedKey: string;
+    key: string;
+    value?: string;
+  }>;
 }) {
   const { node, key, value } = event.args;
   const id = makeResolverId(event.log.address, node);
@@ -218,7 +191,7 @@
   event,
 }: {
   context: Context;
-  event: EventWithArgs<{ node: Hex; hash: Hex }>;
+  event: EventWithArgs<{ node: Node; hash: Hex }>;
 }) {
   const { node, hash } = event.args;
   const id = makeResolverId(event.log.address, node);
@@ -242,7 +215,7 @@
   event,
 }: {
   context: Context;
-  event: EventWithArgs<{ node: Hex; interfaceID: Hex; implementer: Hex }>;
+  event: EventWithArgs<{ node: Node; interfaceID: Hex; implementer: Hex }>;
 }) {
   const { node, interfaceID, implementer } = event.args;
   const id = makeResolverId(event.log.address, node);
@@ -266,7 +239,12 @@
   event,
 }: {
   context: Context;
-  event: EventWithArgs<{ node: Hex; owner: Hex; target: Hex; isAuthorised: boolean }>;
+  event: EventWithArgs<{
+    node: Node;
+    owner: Hex;
+    target: Hex;
+    isAuthorised: boolean;
+  }>;
 }) {
   const { node, owner, target, isAuthorised } = event.args;
   const id = makeResolverId(event.log.address, node);
@@ -292,7 +270,7 @@
   event,
 }: {
   context: Context;
-  event: EventWithArgs<{ node: Hex; newVersion: bigint }>;
+  event: EventWithArgs<{ node: Node; newVersion: bigint }>;
 }) {
   // a version change nulls out the resolver
   const { node, newVersion } = event.args;
