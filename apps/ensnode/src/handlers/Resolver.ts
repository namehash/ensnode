--- conflicted
+++ resolved
@@ -2,12 +2,7 @@
 import schema from "ponder:schema";
 import type { Node } from "ensnode-utils/types";
 import { Hex } from "viem";
-<<<<<<< HEAD
 import { createSharedEventValues, upsertAccount, upsertResolver } from "../lib/db-helpers";
-import { hasNullByte, uniq } from "../lib/helpers";
-=======
-import { sharedEventValues, upsertAccount, upsertResolver } from "../lib/db-helpers";
->>>>>>> fc794fb8
 import { makeResolverId } from "../lib/ids";
 import { hasNullByte, uniq } from "../lib/lib-helpers";
 import { EventWithArgs } from "../lib/ponder-helpers";
@@ -19,7 +14,6 @@
 // first event the indexer has seen for this contract (and its Resolver id) and therefore needs not
 // assume a Resolver entity already exists
 
-<<<<<<< HEAD
 export const makeResolverHandlers = (ownedName: OwnedName) => {
   const sharedEventValues = createSharedEventValues(ownedName);
 
@@ -353,333 +347,4 @@
       // subgraph ignores
     },
   };
-};
-=======
-export async function handleAddrChanged({
-  context,
-  event,
-}: {
-  context: Context;
-  event: EventWithArgs<{ node: Node; a: Hex }>;
-}) {
-  const { a: address, node } = event.args;
-  await upsertAccount(context, address);
-
-  const id = makeResolverId(event.log.address, node);
-  await upsertResolver(context, {
-    id,
-    domainId: node,
-    address: event.log.address,
-    addrId: address,
-  });
-
-  // materialize the resolved addr to the domain iff this resolver is active
-  const domain = await context.db.find(schema.domain, { id: node });
-  if (domain?.resolverId === id) {
-    await context.db.update(schema.domain, { id: node }).set({ resolvedAddressId: address });
-  }
-
-  // log ResolverEvent
-  await context.db.insert(schema.addrChanged).values({
-    ...sharedEventValues(event),
-    resolverId: id,
-    addrId: address,
-  });
-}
-
-export async function handleAddressChanged({
-  context,
-  event,
-}: {
-  context: Context;
-  event: EventWithArgs<{ node: Node; coinType: bigint; newAddress: Hex }>;
-}) {
-  const { node, coinType, newAddress } = event.args;
-
-  const id = makeResolverId(event.log.address, node);
-  const resolver = await upsertResolver(context, {
-    id,
-    domainId: node,
-    address: event.log.address,
-  });
-
-  // upsert the new coinType
-  await context.db
-    .update(schema.resolver, { id })
-    .set({ coinTypes: uniq([...(resolver.coinTypes ?? []), coinType]) });
-
-  // log ResolverEvent
-  await context.db.insert(schema.multicoinAddrChanged).values({
-    ...sharedEventValues(event),
-    resolverId: id,
-    coinType,
-    addr: newAddress,
-  });
-}
-
-export async function handleNameChanged({
-  context,
-  event,
-}: {
-  context: Context;
-  event: EventWithArgs<{ node: Node; name: string }>;
-}) {
-  const { node, name } = event.args;
-  if (hasNullByte(name)) return;
-
-  const id = makeResolverId(event.log.address, node);
-  await upsertResolver(context, {
-    id,
-    domainId: node,
-    address: event.log.address,
-  });
-
-  // log ResolverEvent
-  await context.db.insert(schema.nameChanged).values({
-    ...sharedEventValues(event),
-    resolverId: id,
-    name,
-  });
-}
-
-export async function handleABIChanged({
-  context,
-  event,
-}: {
-  context: Context;
-  event: EventWithArgs<{ node: Node; contentType: bigint }>;
-}) {
-  const { node, contentType } = event.args;
-  const id = makeResolverId(event.log.address, node);
-
-  // upsert resolver
-  await upsertResolver(context, {
-    id,
-    domainId: node,
-    address: event.log.address,
-  });
-
-  // log ResolverEvent
-  await context.db.insert(schema.abiChanged).values({
-    ...sharedEventValues(event),
-    resolverId: id,
-    contentType,
-  });
-}
-
-export async function handlePubkeyChanged({
-  context,
-  event,
-}: {
-  context: Context;
-  event: EventWithArgs<{ node: Node; x: Hex; y: Hex }>;
-}) {
-  const { node, x, y } = event.args;
-  const id = makeResolverId(event.log.address, node);
-
-  // upsert resolver
-  await upsertResolver(context, {
-    id,
-    domainId: node,
-    address: event.log.address,
-  });
-
-  // log ResolverEvent
-  await context.db.insert(schema.pubkeyChanged).values({
-    ...sharedEventValues(event),
-    resolverId: id,
-    x,
-    y,
-  });
-}
-
-export async function handleTextChanged({
-  context,
-  event,
-}: {
-  context: Context;
-  event: EventWithArgs<{
-    node: Node;
-    indexedKey: string;
-    key: string;
-    value?: string;
-  }>;
-}) {
-  const { node, key, value } = event.args;
-  const id = makeResolverId(event.log.address, node);
-  const resolver = await upsertResolver(context, {
-    id,
-    domainId: node,
-    address: event.log.address,
-  });
-
-  // upsert new key
-  await context.db
-    .update(schema.resolver, { id })
-    .set({ texts: uniq([...(resolver.texts ?? []), key]) });
-
-  // log ResolverEvent
-  await context.db.insert(schema.textChanged).values({
-    ...sharedEventValues(event),
-    resolverId: id,
-    key,
-    value,
-  });
-}
-
-export async function handleContenthashChanged({
-  context,
-  event,
-}: {
-  context: Context;
-  event: EventWithArgs<{ node: Node; hash: Hex }>;
-}) {
-  const { node, hash } = event.args;
-  const id = makeResolverId(event.log.address, node);
-  await upsertResolver(context, {
-    id,
-    domainId: node,
-    address: event.log.address,
-    contentHash: hash,
-  });
-
-  // log ResolverEvent
-  await context.db.insert(schema.contenthashChanged).values({
-    ...sharedEventValues(event),
-    resolverId: id,
-    hash,
-  });
-}
-
-export async function handleInterfaceChanged({
-  context,
-  event,
-}: {
-  context: Context;
-  event: EventWithArgs<{ node: Node; interfaceID: Hex; implementer: Hex }>;
-}) {
-  const { node, interfaceID, implementer } = event.args;
-  const id = makeResolverId(event.log.address, node);
-  await upsertResolver(context, {
-    id,
-    domainId: node,
-    address: event.log.address,
-  });
-
-  // log ResolverEvent
-  await context.db.insert(schema.interfaceChanged).values({
-    ...sharedEventValues(event),
-    resolverId: id,
-    interfaceID,
-    implementer,
-  });
-}
-
-export async function handleAuthorisationChanged({
-  context,
-  event,
-}: {
-  context: Context;
-  event: EventWithArgs<{
-    node: Node;
-    owner: Hex;
-    target: Hex;
-    isAuthorised: boolean;
-  }>;
-}) {
-  const { node, owner, target, isAuthorised } = event.args;
-  const id = makeResolverId(event.log.address, node);
-  await upsertResolver(context, {
-    id,
-    domainId: node,
-    address: event.log.address,
-  });
-
-  // log ResolverEvent
-  await context.db.insert(schema.authorisationChanged).values({
-    ...sharedEventValues(event),
-    resolverId: id,
-    owner,
-    target,
-    // NOTE: the spelling difference is kept for subgraph backwards-compatibility
-    isAuthorized: isAuthorised,
-  });
-}
-
-export async function handleVersionChanged({
-  context,
-  event,
-}: {
-  context: Context;
-  event: EventWithArgs<{ node: Node; newVersion: bigint }>;
-}) {
-  // a version change nulls out the resolver
-  const { node, newVersion } = event.args;
-  const id = makeResolverId(event.log.address, node);
-  const domain = await context.db.find(schema.domain, { id: node });
-
-  // materialize the Domain's resolvedAddress field iff exists and is set to this Resolver
-  if (domain && domain.resolverId === id) {
-    await context.db.update(schema.domain, { id: node }).set({ resolvedAddressId: null });
-  }
-
-  await upsertResolver(context, {
-    id,
-    domainId: node,
-    address: event.log.address,
-
-    // clear out the resolver's info
-    addrId: null,
-    contentHash: null,
-    coinTypes: null,
-    texts: null,
-  });
-
-  // log ResolverEvent
-  await context.db.insert(schema.versionChanged).values({
-    ...sharedEventValues(event),
-    resolverId: id,
-    version: newVersion,
-  });
-}
-
-export async function handleDNSRecordChanged({
-  context,
-  event,
-}: {
-  context: Context;
-  event: EventWithArgs<{
-    node: Hex;
-    name: Hex;
-    resource: number;
-    record: Hex;
-  }>;
-}) {
-  // subgraph ignores
-}
-
-export async function handleDNSRecordDeleted({
-  context,
-  event,
-}: {
-  context: Context;
-  event: EventWithArgs<{
-    node: Hex;
-    name: Hex;
-    resource: number;
-    record?: Hex;
-  }>;
-}) {
-  // subgraph ignores
-}
-
-export async function handleDNSZonehashChanged({
-  context,
-  event,
-}: {
-  context: Context;
-  event: EventWithArgs<{ node: Hex; zonehash: Hex }>;
-}) {
-  // subgraph ignores
-}
->>>>>>> fc794fb8
+};