--- conflicted
+++ resolved
@@ -233,13 +233,8 @@
       const isZeroResolver = resolverAddress === zeroAddress;
 
       // if zeroing out a domain's resolver, remove the reference instead of tracking a zeroAddress Resolver
-<<<<<<< HEAD
       // NOTE: Resolver records are never deleted
-      if (resolverAddress === zeroAddress) {
-=======
-      // NOTE: old resolver resources are kept for event logs
       if (isZeroResolver) {
->>>>>>> 6f309f79
         await context.db
           .update(schema.domain, { id: node })
           .set({ resolverId: null, resolvedAddressId: null });
@@ -256,18 +251,11 @@
 
         // update the domain to point to it, and materialize the eth addr
         // NOTE: this implements the logic as documented here
-<<<<<<< HEAD
         // via https://github.com/ensdomains/ens-subgraph/blob/c68a889/src/ensRegistry.ts#L193
-        await context.db
-          .update(schema.domain, { id: node })
-          .set({ resolverId, resolvedAddressId: resolver.addrId });
-=======
-        // https://github.com/ensdomains/ens-subgraph/blob/c68a889/src/ensRegistry.ts#L193
         await context.db.update(schema.domain, { id: node }).set({
           resolverId,
           resolvedAddressId: resolver.addrId,
         });
->>>>>>> 6f309f79
       }
 
       // log DomainEvent
