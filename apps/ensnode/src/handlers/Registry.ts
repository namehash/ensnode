import { Context } from "ponder:registry";
import schema from "ponder:schema";
import { encodeLabelhash } from "@ensdomains/ensjs/utils";
import { ROOT_NODE, isLabelIndexable, makeSubnodeNamehash } from "ensnode-utils/subname-helpers";
import type { Labelhash, Node } from "ensnode-utils/types";
import { type Hex, zeroAddress } from "viem";
import { createSharedEventValues, upsertAccount, upsertResolver } from "../lib/db-helpers";
import { labelByHash } from "../lib/graphnode-helpers";
import { makeResolverId } from "../lib/ids";
import { EventWithArgs } from "../lib/ponder-helpers";
import { OwnedName } from "../lib/types";

type Domain = typeof schema.domain.$inferInsert;
type Resolver = typeof schema.resolver.$inferInsert;

const EMPTY_ADDRESS = zeroAddress;

/**
 * Initialize the ENS root node with the zeroAddress as the owner.
 * Any permutation of plugins might be activated (except no plugins activated)
 * and multiple plugins expect the ENS root to exist. This behavior is
 * consistent with the ens-subgraph, which initializes the ENS root node in
 * the same way. However, the ens-subgraph does not have independent plugins.
 * In our case, we have multiple plugins that might be activated independently.
 * Regardless of the permutation of active plugins, they all expect
 * the ENS root to exist.
 *
 * This function should be used as the setup event handler for registry
 * (or shadow registry) contracts.
 * https://ponder.sh/docs/api-reference/indexing-functions#setup-event
 * In case there are multiple plugins activated, `setupRootNode` will be
 * executed multiple times. The order of execution of `setupRootNode` is
 * deterministic based on the reverse order of the network names of the given
 * contracts associated with the activated plugins. For example,
 * if the network names were: `base`, `linea`, `mainnet`, the order of execution
 * will be: `mainnet`, `linea`, `base`.
 * And if the network names were: `base`, `ethereum`, `linea`, the order of
 * execution will be: `linea`, `ethereum`, `base`.
 */
export async function setupRootNode({ context }: { context: Context }) {
  // Each domain must reference an account of its owner,
  // so we ensure the account exists before inserting the domain
  await upsertAccount(context, zeroAddress);

  // initialize the ENS root to be owned by the zeroAddress and not migrated
  await context.db
    .insert(schema.domain)
    .values({
      id: ROOT_NODE,
      ownerId: zeroAddress,
      createdAt: 0n,
      // NOTE: we initialize the root node as migrated because:
      // 1. this matches subgraph's existing behavior, despite the root node not technically being
      //    migrated until the new registry is deployed and
      // 2. other plugins (base, linea) don't have the concept of migration but defaulting to true
      //    is a reasonable behavior
      isMigrated: true,
    })
    // only insert the domain entity into the database if it doesn't already exist
    .onConflictDoNothing();
}

// direct port of the following function
// https://github.com/ensdomains/ens-subgraph/blob/c68a889e0bcdc6d45033778faef19b3efe3d15fe/src/ensRegistry.ts#L64-L82
async function recurseDomainDelete(context: Context, domain: Domain) {
  if (
    (domain.resolverId == null || domain.resolverId!.split("-")[0] === EMPTY_ADDRESS) &&
    domain.ownerId === EMPTY_ADDRESS &&
    domain.subdomainCount === 0
  ) {
    const parentDomain = await context.db.find(schema.domain, {
      id: domain.parentId!,
    });
    if (parentDomain !== null) {
      await context.db
        .update(schema.domain, { id: domain.parentId! })
        .set((row) => ({ subdomainCount: row.subdomainCount - 1 }));
      return recurseDomainDelete(context, parentDomain);
    }

    return null;
  }

  return domain.id;
}

// create a basic domain database entity object
// akin to new Domain(node)
function newDomain(node: Node): Domain {
  return {
    id: node,
  } as Domain;
}

// create a domain database entity object
// akin to https://github.com/ensdomains/ens-subgraph/blob/c68a889/src/ensRegistry.ts#L34-L44
function createDomain(node: Node, timestamp: bigint): Domain {
  let domain = newDomain(node);
  if (node == ROOT_NODE) {
    domain = newDomain(node);
    domain.ownerId = EMPTY_ADDRESS;
    domain.isMigrated = true;
    domain.createdAt = timestamp;
    domain.subdomainCount = 0;
  }
  return domain;
}

// get the domain database entity object
// akin to https://github.com/ensdomains/ens-subgraph/blob/c68a889/src/ensRegistry.ts#L46-L56
async function getDomain(
  context: Context,
  node: Node,
  timestamp: bigint = 0n,
): Promise<Domain | null> {
  let domain = await context.db.find(schema.domain, { id: node });
  if (domain == null && node == ROOT_NODE) {
    return createDomain(node, timestamp);
  } else {
    return domain;
  }
}

// upsert the domain database entity object
// akin to https://github.com/ensdomains/ens-subgraph/blob/c68a889/src/ensRegistry.ts#L84-L87
async function saveDomain(context: Context, domain: Domain): Promise<void> {
  await recurseDomainDelete(context, domain);

  // insert or update the domain database entity object
  await context.db
    .insert(schema.domain)
    .values(domain)
    .onConflictDoUpdate(() => domain);
}

export const makeRegistryHandlers = (ownedName: OwnedName) => {
  const sharedEventValues = createSharedEventValues(ownedName);

  return {
    handleNewOwner:
      (isMigrated: boolean) =>
      async ({
        context,
        event,
      }: {
        context: Context;
        event: EventWithArgs<{ node: Node; label: Labelhash; owner: Hex }>;
      }) => {
        const { label, node, owner } = event.args;

        // Each domain must reference an account of its owner,
        // so we ensure the account exists before inserting the domain
        // akin to https://github.com/ensdomains/ens-subgraph/blob/c68a889/src/ensRegistry.ts#L91-L92
        await upsertAccount(context, owner);

        // akin to https://github.com/ensdomains/ens-subgraph/blob/c68a889/src/ensRegistry.ts#L94-L96
        const subnode = makeSubnodeNamehash(node, label);
        let domain = await getDomain(context, subnode);
        let parent = await getDomain(context, node);

        // creating a new domain, akin to
        // https://github.com/ensdomains/ens-subgraph/blob/c68a889/src/ensRegistry.ts#L98-L102
        if (domain === null) {
          // prepare domain entity object
          domain = newDomain(subnode);
          domain.createdAt = event.block.timestamp;
          domain.subdomainCount = 0;
        }

        // increment subdomainCount of parent domain, akin to
        // https://github.com/ensdomains/ens-subgraph/blob/c68a889/src/ensRegistry.ts#L104-L107
        if (domain.parentId === null && parent !== null) {
          await context.db
            .update(schema.domain, { id: parent.id })
            .set((parent) => ({ subdomainCount: parent.subdomainCount + 1 }));
        }

        // setting the domain's name and labelName, akin to
        // https://github.com/ensdomains/ens-subgraph/blob/c68a889/src/ensRegistry.ts#L109-L129
        if (domain.name === null) {
          // attempt to heal the label associated with labelhash via ENSRainbow
          // https://github.com/ensdomains/ens-subgraph/blob/c68a889/src/ensRegistry.ts#L112-L116
          let label = await labelByHash(event.args.label);
          if (isLabelIndexable(label)) {
            domain.labelName = label;
          } else {
            label = encodeLabelhash(event.args.label);
          }
          // deciding domain's name, akin to
          // https://github.com/ensdomains/ens-subgraph/blob/c68a889/src/ensRegistry.ts#L117-L128
          if (
            event.args.node === "0x0000000000000000000000000000000000000000000000000000000000000000"
          ) {
            // node value equals to namehash(''), use the label for the domain name
            domain.name = label;
          } else {
            let name = parent?.name;
            if (label && name) {
              domain.name = `${label}.${name}`;
            }
          }
        }

        domain.ownerId = event.args.owner;
        domain.parentId = event.args.node;
        domain.labelhash = event.args.label;
        // note that we set isMigrated so that if this domain is being interacted with
        // on the new registry, its migration status is set here
        domain.isMigrated = isMigrated;
        // akin to https://github.com/ensdomains/ens-subgraph/blob/c68a889/src/ensRegistry.ts#L135
        await saveDomain(context, domain);

        // log DomainEvent
        await context.db
          .insert(schema.newOwner)
          .values({
            ...sharedEventValues(event),

            parentDomainId: node,
            domainId: subnode,
            ownerId: owner,
          })
          .onConflictDoNothing(); // upsert for successful recovery when restarting indexing
      },
    async handleTransfer({
      context,
      event,
    }: {
      context: Context;
      event: EventWithArgs<{ node: Hex; owner: Hex }>;
    }) {
      const { node, owner } = event.args;

      // Each domain must reference an account of its owner,
      // so we ensure the account exists before inserting the domain
      await upsertAccount(context, owner);

      let domain = await getDomain(context, node);

      // domain should exists if it's being transferred
      if (domain === null) {
        throw new Error(`Domain ${node} does not exist`);
      }

      // update the domain owner
      // akin to https://github.com/ensdomains/ens-subgraph/blob/c68a889/src/ensRegistry.ts#L156-L157
      domain.ownerId = owner;
      await saveDomain(context, domain);

      // log DomainEvent
      await context.db
        .insert(schema.transfer)
        .values({
          ...sharedEventValues(event),
          domainId: node,
          ownerId: owner,
        })
        .onConflictDoNothing(); // upsert for successful recovery when restarting indexing
    },

    async handleNewTTL({
      context,
      event,
    }: {
      context: Context;
      event: EventWithArgs<{ node: Node; ttl: bigint }>;
    }) {
      const { node, ttl } = event.args;

      // TODO: handle the edge case in which the domain no longer exists?
      // https://github.com/ensdomains/ens-subgraph/blob/master/src/ensRegistry.ts#L215
      // NOTE: i'm not sure this needs to be here, as domains are never deleted (??)
      await context.db.update(schema.domain, { id: node }).set({ ttl });

      // log DomainEvent
      await context.db
        .insert(schema.newTTL)
        .values({
          ...sharedEventValues(event),
          domainId: node,
          ttl,
        })
        .onConflictDoNothing(); // upsert for successful recovery when restarting indexing
    },

    async handleNewResolver({
      context,
      event,
    }: {
      context: Context;
      event: EventWithArgs<{ node: Node; resolver: Hex }>;
    }) {
      let id: string | null;

      // if resolver is set to 0x0, set id to null
      // we don't want to create a resolver entity for 0x0
      if (event.args.resolver === zeroAddress) {
        id = null;
      } else {
        id = makeResolverId(event.args.resolver, event.args.node);
      }

      let node = event.args.node;
      let domain = await getDomain(context, node)!;

      if (domain === null) {
        throw new Error(`Domain ${node} does not exist`);
      }

      domain.resolverId = id;

      if (id) {
        let resolver = (await context.db.find(schema.resolver, {
          id,
        })) as Resolver | null;
        if (resolver == null) {
          resolver = { id } as Resolver;
          resolver.domainId = event.args.node;
          resolver.address = event.args.resolver;
          await upsertResolver(context, resolver);
          // since this is a new resolver entity, there can't be a resolved address yet so set to null
          domain.resolvedAddressId = null;
        } else {
          domain.resolvedAddressId = resolver.addrId;
        }
      } else {
        domain.resolvedAddressId = null;
      }
      await saveDomain(context, domain);

      // log DomainEvent
<<<<<<< HEAD
      await context.db.insert(schema.newResolver).values({
        ...sharedEventValues(event),
        domainId: node,
        // NOTE: this actually produces a bug in the subgraph's graphql layer — `resolver` is not nullable
        // but there is never a resolver record created for the zeroAddress. so if you query the
        // `resolver { id }` of a NewResolver event that set the resolver to zeroAddress
        // ex: newResolver(id: "3745840-2") { id resolver {id} }
        // you will receive a GraphQL type error. for subgraph compatibility we re-implement this
        // behavior here, but it should be entirely avoided in a v2 restructuring of the schema.
        resolverId: id || zeroAddress,
      });
=======
      await context.db
        .insert(schema.newResolver)
        .values({
          ...sharedEventValues(event),
          domainId: node,
          // NOTE: this actually produces a bug in the subgraph's graphql layer — `resolver` is not nullable
          // but there is never a resolver record created for the zeroAddress. so if you query the
          // `resolver { id }` of a NewResolver event that set the resolver to zeroAddress
          // ex: newResolver(id: "3745840-2") { id resolver {id} }
          // you will receive a GraphQL type error. for subgraph compatibility we re-implement this
          // behavior here, but it should be entirely avoided in a v2 restructuring of the schema.
          resolverId: resolverAddress === zeroAddress ? zeroAddress : resolverId,
        })
        .onConflictDoNothing(); // upsert for successful recovery when restarting indexing
>>>>>>> 6c7cca86
    },
  };
};<|MERGE_RESOLUTION|>--- conflicted
+++ resolved
@@ -329,19 +329,6 @@
       await saveDomain(context, domain);
 
       // log DomainEvent
-<<<<<<< HEAD
-      await context.db.insert(schema.newResolver).values({
-        ...sharedEventValues(event),
-        domainId: node,
-        // NOTE: this actually produces a bug in the subgraph's graphql layer — `resolver` is not nullable
-        // but there is never a resolver record created for the zeroAddress. so if you query the
-        // `resolver { id }` of a NewResolver event that set the resolver to zeroAddress
-        // ex: newResolver(id: "3745840-2") { id resolver {id} }
-        // you will receive a GraphQL type error. for subgraph compatibility we re-implement this
-        // behavior here, but it should be entirely avoided in a v2 restructuring of the schema.
-        resolverId: id || zeroAddress,
-      });
-=======
       await context.db
         .insert(schema.newResolver)
         .values({
@@ -353,10 +340,9 @@
           // ex: newResolver(id: "3745840-2") { id resolver {id} }
           // you will receive a GraphQL type error. for subgraph compatibility we re-implement this
           // behavior here, but it should be entirely avoided in a v2 restructuring of the schema.
-          resolverId: resolverAddress === zeroAddress ? zeroAddress : resolverId,
+          resolverId: id || zeroAddress,
         })
         .onConflictDoNothing(); // upsert for successful recovery when restarting indexing
->>>>>>> 6c7cca86
     },
   };
 };