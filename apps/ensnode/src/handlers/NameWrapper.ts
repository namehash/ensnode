--- conflicted
+++ resolved
@@ -1,4 +1,4 @@
-import { type Context, type Event, type EventNames } from "ponder:registry";
+import { type Context } from "ponder:registry";
 import schema from "ponder:schema";
 import { checkPccBurned } from "@ensdomains/ensjs/utils";
 import { decodeDNSPacketBytes, tokenIdToLabel } from "ensnode-utils/subname-helpers";
@@ -7,11 +7,8 @@
 import { sharedEventValues, upsertAccount } from "../lib/db-helpers";
 import { bigintMax } from "../lib/helpers";
 import { makeEventId } from "../lib/ids";
-<<<<<<< HEAD
+import { EventWithArgs } from "../lib/ponder-helpers";
 import type { OwnedName } from "../lib/types";
-=======
-import { EventWithArgs } from "../lib/ponder-helpers";
->>>>>>> 2a7d24b9
 
 // if the wrappedDomain has PCC set in fuses, set domain's expiryDate to the greatest of the two
 async function materializeDomainExpiryDate(context: Context, node: Node) {
@@ -86,25 +83,13 @@
       event,
     }: {
       context: Context;
-<<<<<<< HEAD
-      event: {
-        args: {
-          node: Node;
-          owner: Hex;
-          fuses: number;
-          expiry: bigint;
-          name: Hex;
-        };
-      };
-=======
       event: EventWithArgs<{
-        node: Hex;
+        node: Node;
         owner: Hex;
         fuses: number;
         expiry: bigint;
         name: Hex;
       }>;
->>>>>>> 2a7d24b9
     }) {
       const { node, owner, fuses, expiry } = event.args;
 
@@ -147,16 +132,7 @@
       event,
     }: {
       context: Context;
-<<<<<<< HEAD
-      event: {
-        args: {
-          node: Node;
-          owner: Hex;
-        };
-      };
-=======
-      event: EventWithArgs<{ node: Hex; owner: Hex }>;
->>>>>>> 2a7d24b9
+      event: EventWithArgs<{ node: Node; owner: Hex }>;
     }) {
       const { node, owner } = event.args;
 
@@ -185,16 +161,7 @@
       event,
     }: {
       context: Context;
-<<<<<<< HEAD
-      event: {
-        args: {
-          node: Node;
-          fuses: number;
-        };
-      };
-=======
-      event: EventWithArgs<{ node: Hex; fuses: number }>;
->>>>>>> 2a7d24b9
+      event: EventWithArgs<{ node: Node; fuses: number }>;
     }) {
       const { node, fuses } = event.args;
 
@@ -223,16 +190,7 @@
       event,
     }: {
       context: Context;
-<<<<<<< HEAD
-      event: {
-        args: {
-          node: Node;
-          expiry: bigint;
-        };
-      };
-=======
-      event: EventWithArgs<{ node: Hex; expiry: bigint }>;
->>>>>>> 2a7d24b9
+      event: EventWithArgs<{ node: Node; expiry: bigint }>;
     }) {
       const { node, expiry } = event.args;
 
