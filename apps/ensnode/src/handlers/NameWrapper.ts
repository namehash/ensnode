--- conflicted
+++ resolved
@@ -4,12 +4,7 @@
 import { decodeDNSPacketBytes, uint256ToHex32 } from "ensnode-utils/subname-helpers";
 import type { Node } from "ensnode-utils/types";
 import { type Address, type Hex, hexToBytes, namehash } from "viem";
-<<<<<<< HEAD
 import { createSharedEventValues, upsertAccount } from "../lib/db-helpers";
-import { bigintMax } from "../lib/helpers";
-=======
-import { sharedEventValues, upsertAccount } from "../lib/db-helpers";
->>>>>>> fc794fb8
 import { makeEventId } from "../lib/ids";
 import { bigintMax } from "../lib/lib-helpers";
 import { EventWithArgs } from "../lib/ponder-helpers";
@@ -45,7 +40,6 @@
   }));
 }
 
-<<<<<<< HEAD
 export const makeNameWrapperHandlers = (ownedName: OwnedName) => {
   const ownedSubnameNode = namehash(ownedName);
   const sharedEventValues = createSharedEventValues(ownedName);
@@ -58,7 +52,7 @@
     to: Address,
   ) {
     await upsertAccount(context, to);
-    const node = tokenIdToLabel(tokenId);
+    const node = tokenIdToNode(tokenId);
 
     // TODO: remove this if it never fires: subgraph upserts domain but shouldn't be necessary
     const domain = await context.db.find(schema.domain, { id: node });
@@ -74,24 +68,6 @@
         id: node,
         ownerId: to,
         domainId: node,
-=======
-async function handleTransfer(
-  context: Context,
-  event: EventWithArgs,
-  eventId: string,
-  tokenId: bigint,
-  to: Address,
-) {
-  await upsertAccount(context, to);
-  const node = tokenIdToNode(tokenId);
-
-  // TODO: remove this if it never fires: subgraph upserts domain but shouldn't be necessary
-  const domain = await context.db.find(schema.domain, { id: node });
-  if (!domain) {
-    console.log("NameWrapper:handleTransfer called before domain existed");
-    console.table({ ...event.args, node });
-  }
->>>>>>> fc794fb8
 
         // placeholders until we get the NameWrapped event
         expiryDate: 0n,
