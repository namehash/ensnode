--- conflicted
+++ resolved
@@ -15,7 +15,6 @@
 /**
  * Makes a cross-registrar unique registration ID.
  *
-<<<<<<< HEAD
  * The ENS Subgraph has the potential to index "selected data" for any ENS name
  * (ex: through the Registry or the NameWrapper). However, the "selected data"
  * indexed by the ENS Subgraph varies depending on attributes of the name. For
@@ -52,29 +51,4 @@
     // different Registrars.
     return node;
   }
-=======
- * A Registration record's id is historically the labelhash of the label
- * directly under the name the Registrar manages (i.e. for a registration
- * of test.eth, a Registration's id is labelhash('test')). Because the original
- * subgraph implementation didn't consider indexing any Registrars besides
- * the .eth Registrar, this leaves no room in the namespace for Registration
- * records from other Registrars (like the base.eth and linea.eth Registrars).
- * To account for this, while preserving backwards compatibility, Registration
- * records created for the .eth Registrar use labelhash as id and those created by
- * any other Registrar use node (i.e. namehash(test.base.eth) to avoid
- * collisions that would otherwise occur.
- *
- * @param registrarName the name of the registrar issuing the registration
- * @param labelHash the labelHash of the direct subname of `registrarName` that was registered
- * @param node the node of the full name that was registered
- */
-export const makeRegistrationId = (registrarName: string, labelHash: Labelhash, node: Node) => {
-  if (registrarName === "eth") {
-    // To keep subgraph compatibility, we still use labelhash for `eth` registrar name
-    return labelHash;
-  }
-
-  // Otherwise, we use the node to ensure registration ID uniqueness
-  return node;
->>>>>>> ca825c32
 };