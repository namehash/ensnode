--- conflicted
+++ resolved
@@ -1,7 +1,4 @@
-<<<<<<< HEAD
 import { PluginName } from "@ensnode/ens-deployments";
-=======
->>>>>>> c119d06d
 import { SELECTED_DEPLOYMENT_CONFIG } from "./src/lib/globals";
 import { type MergedTypes, getActivePlugins } from "./src/lib/plugin-helpers";
 import { deepMergeRecursive } from "./src/lib/ponder-helpers";
