--- conflicted
+++ resolved
@@ -4,24 +4,17 @@
 import { labelHashToBytes } from "ensrainbow-sdk/label-utils";
 import ProgressBar from "progress";
 import { labelhash } from "viem";
-<<<<<<< HEAD
-import { createDatabase } from "../lib/database";
-import { byteArraysEqual } from "../utils/byte-utils";
-import { LogLevel, createLogger } from "../utils/logger";
-import { buildRainbowRecord } from "../utils/rainbow-record";
-import { countCommand } from "./count-command";
-=======
+
 import {
   clearIngestionMarker,
   createDatabase,
   exitIfIncompleteIngestion,
   markIngestionStarted,
-} from "../lib/database.js";
-import { byteArraysEqual } from "../utils/byte-utils.js";
-import { LogLevel, createLogger } from "../utils/logger.js";
-import { buildRainbowRecord } from "../utils/rainbow-record.js";
-import { countCommand } from "./count-command.js";
->>>>>>> 7a3df57a
+} from "../lib/database";
+import { byteArraysEqual } from "../utils/byte-utils";
+import { LogLevel, createLogger } from "../utils/logger";
+import { buildRainbowRecord } from "../utils/rainbow-record";
+import { countCommand } from "./count-command";
 
 export interface IngestCommandOptions {
   inputFile: string;
