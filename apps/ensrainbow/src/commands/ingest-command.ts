--- conflicted
+++ resolved
@@ -2,28 +2,16 @@
 import { createInterface } from "readline";
 import { createGunzip } from "zlib";
 import ProgressBar from "progress";
-<<<<<<< HEAD
-import { labelhash } from "viem";
 
-=======
->>>>>>> 8172d7b8
 import {
   clearIngestionMarker,
   createDatabase,
   exitIfIncompleteIngestion,
   markIngestionStarted,
-<<<<<<< HEAD
 } from "../lib/database";
-import { byteArraysEqual } from "../utils/byte-utils";
 import { LogLevel, createLogger } from "../utils/logger";
 import { buildRainbowRecord } from "../utils/rainbow-record";
 import { countCommand } from "./count-command";
-=======
-} from "../lib/database.js";
-import { LogLevel, createLogger } from "../utils/logger.js";
-import { buildRainbowRecord } from "../utils/rainbow-record.js";
-import { countCommand } from "./count-command.js";
->>>>>>> 8172d7b8
 
 export interface IngestCommandOptions {
   inputFile: string;
@@ -45,7 +33,6 @@
 export async function ingestCommand(options: IngestCommandOptions): Promise<void> {
   const log = createLogger(options.logLevel);
   const db = await createDatabase(options.dataDir, options.logLevel);
-  await db.open();
 
   // Check if there's an incomplete ingestion
   await exitIfIncompleteIngestion(db, log);
