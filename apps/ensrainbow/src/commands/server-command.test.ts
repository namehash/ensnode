--- conflicted
+++ resolved
@@ -127,11 +127,7 @@
       const response = await fetch(`http://localhost:${nonDefaultPort}/v1/labels/count`);
       expect(response.status).toBe(500);
       const data = (await response.json()) as EnsRainbow.CountResponse;
-<<<<<<< HEAD
-      const expectedData: EnsRainbow.CountError = {
-=======
       const expectedData: EnsRainbow.CountServerError = {
->>>>>>> edfcc8e0
         status: StatusCode.Error,
         error: "Label count not initialized. Check that the ingest command has been run.",
         errorCode: ErrorCode.ServerError,
