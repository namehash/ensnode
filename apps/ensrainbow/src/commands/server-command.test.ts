import { promises as fs } from "fs";
import { ErrorCode, StatusCode } from "@ensnode/ensrainbow-sdk/consts";
import { labelHashToBytes } from "@ensnode/ensrainbow-sdk/label-utils";
import type {
  CountResponse,
  CountServerError,
  CountSuccess,
  HealBadRequestError,
  HealNotFoundError,
  HealResponse,
  HealSuccess,
  HealthResponse,
} from "@ensnode/ensrainbow-sdk/types";
import { serve } from "@hono/node-server";
import { Hono } from "hono";
import { labelhash } from "viem";
import { afterAll, beforeAll, beforeEach, describe, expect, it } from "vitest";
import { createDatabase } from "../lib/database";
import type { ENSRainbowDB } from "../lib/database";
import { LABELHASH_COUNT_KEY } from "../lib/database";
import { createServer } from "./server-command";

describe("Server Command Tests", () => {
  let db: ENSRainbowDB;
  const nonDefaultPort = 3224;
  let app: Hono;
  let server: ReturnType<typeof serve>;
  const TEST_DB_DIR = "test-data-server";

  beforeAll(async () => {
<<<<<<< HEAD
    db = await createDatabase("test-data-server");
    app = createServer(db);

    // Start the server on a different port than what ENSRainbow defaults to
    server = serve({
      fetch: app.fetch,
      port,
    });
=======
    // Clean up any existing test database
    await fs.rm(TEST_DB_DIR, { recursive: true, force: true });

    try {
      db = await createDatabase(TEST_DB_DIR, "error");

      // Initialize label count to be able to start server
      await db.put(LABELHASH_COUNT_KEY, "0");

      app = await createServer(db, console);

      // Start the server on a different port than what ENSRainbow defaults to
      server = serve({
        fetch: app.fetch,
        port: nonDefaultPort,
      });
    } catch (error) {
      // Ensure cleanup if setup fails
      await fs.rm(TEST_DB_DIR, { recursive: true, force: true });
      throw error;
    }
>>>>>>> b36a1892
  });

  beforeEach(async () => {
    // Clear database before each test
    for await (const key of db.keys()) {
      await db.del(key);
    }
  });

  afterAll(async () => {
    // Cleanup
    try {
      if (server) await server.close();
      if (db) await db.close();
      await fs.rm(TEST_DB_DIR, { recursive: true, force: true });
    } catch (error) {
      console.error("Cleanup failed:", error);
    }
  });

  describe("GET /v1/heal/:labelhash", () => {
    it("should return the label for a valid labelhash", async () => {
      const validLabel = "test-label";
      const validLabelhash = labelhash(validLabel);

      // Add test data
      const labelHashBytes = labelHashToBytes(validLabelhash);
      await db.put(labelHashBytes, validLabel);

      const response = await fetch(`http://localhost:${nonDefaultPort}/v1/heal/${validLabelhash}`);
      expect(response.status).toBe(200);
      const data = (await response.json()) as HealResponse;
      const expectedData: HealSuccess = {
        status: StatusCode.Success,
        label: validLabel,
      };
      expect(data).toEqual(expectedData);
    });

    it("should handle missing labelhash parameter", async () => {
      const response = await fetch(`http://localhost:${nonDefaultPort}/v1/heal/`);
      expect(response.status).toBe(404); // Hono returns 404 for missing parameters
      const text = await response.text();
      expect(text).toBe("404 Not Found"); // Hono's default 404 response
    });

    it("should reject invalid labelhash format", async () => {
      const response = await fetch(`http://localhost:${nonDefaultPort}/v1/heal/invalid-hash`);
      expect(response.status).toBe(400);
      const data = (await response.json()) as HealResponse;
      const expectedData: HealBadRequestError = {
        status: StatusCode.Error,
        error: "Invalid labelhash length 12 characters (expected 66)",
        errorCode: ErrorCode.BadRequest,
      };
      expect(data).toEqual(expectedData);
    });

    it("should handle non-existent labelhash", async () => {
      const nonExistentHash = "0xffffffffffffffffffffffffffffffffffffffffffffffffffffffffffffffff";
      const response = await fetch(`http://localhost:${nonDefaultPort}/v1/heal/${nonExistentHash}`);
      expect(response.status).toBe(404);
      const data = (await response.json()) as HealResponse;
      const expectedData: HealNotFoundError = {
        status: StatusCode.Error,
        error: "Label not found",
        errorCode: ErrorCode.NotFound,
      };
      expect(data).toEqual(expectedData);
    });
  });

  describe("GET /health", () => {
    it("should return ok status", async () => {
      const response = await fetch(`http://localhost:${nonDefaultPort}/health`);
      expect(response.status).toBe(200);
      const data = await response.json();
      const expectedData: HealthResponse = {
        status: "ok",
      };
      expect(data).toEqual(expectedData);
    });
  });

  describe("GET /v1/labels/count", () => {
    it("should throw an error when database is empty", async () => {
      const response = await fetch(`http://localhost:${nonDefaultPort}/v1/labels/count`);
      expect(response.status).toBe(500);
      const data = (await response.json()) as CountResponse;
      const expectedData: CountServerError = {
        status: StatusCode.Error,
        error: "Label count not initialized. Check that the ingest command has been run.",
        errorCode: ErrorCode.ServerError,
      };
      expect(data).toEqual(expectedData);
    });

    it("should return correct count from LABEL_COUNT_KEY", async () => {
      // Set a specific count in the database
      await db.put(LABELHASH_COUNT_KEY, "42");

      const response = await fetch(`http://localhost:${nonDefaultPort}/v1/labels/count`);
      expect(response.status).toBe(200);
      const data = (await response.json()) as CountResponse;
      const expectedData: CountSuccess = {
        status: StatusCode.Success,
        count: 42,
        timestamp: expect.any(String),
      };
      expect(data).toEqual(expectedData);
      expect(() => new Date(data.timestamp as string)).not.toThrow(); // valid timestamp
    });
  });
});<|MERGE_RESOLUTION|>--- conflicted
+++ resolved
@@ -28,26 +28,16 @@
   const TEST_DB_DIR = "test-data-server";
 
   beforeAll(async () => {
-<<<<<<< HEAD
-    db = await createDatabase("test-data-server");
-    app = createServer(db);
-
-    // Start the server on a different port than what ENSRainbow defaults to
-    server = serve({
-      fetch: app.fetch,
-      port,
-    });
-=======
     // Clean up any existing test database
     await fs.rm(TEST_DB_DIR, { recursive: true, force: true });
 
     try {
-      db = await createDatabase(TEST_DB_DIR, "error");
+      db = await createDatabase(TEST_DB_DIR);
 
       // Initialize label count to be able to start server
       await db.put(LABELHASH_COUNT_KEY, "0");
 
-      app = await createServer(db, console);
+      app = await createServer(db);
 
       // Start the server on a different port than what ENSRainbow defaults to
       server = serve({
@@ -59,7 +49,6 @@
       await fs.rm(TEST_DB_DIR, { recursive: true, force: true });
       throw error;
     }
->>>>>>> b36a1892
   });
 
   beforeEach(async () => {
