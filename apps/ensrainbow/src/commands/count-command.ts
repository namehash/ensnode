--- conflicted
+++ resolved
@@ -1,14 +1,9 @@
-<<<<<<< HEAD
-import { ENSRainbowDB, safeGet } from "../lib/database.js";
-import { LABELHASH_COUNT_KEY } from "../lib/database.js";
-=======
 import {
   ENSRainbowDB,
   INGESTION_IN_PROGRESS_KEY,
   LABELHASH_COUNT_KEY,
   safeGet,
 } from "../lib/database.js";
->>>>>>> 0236a61f
 import { byteArraysEqual } from "../utils/byte-utils.js";
 import { LogLevel, createLogger } from "../utils/logger.js";
 import { parseNonNegativeInteger } from "../utils/number-utils.js";
