--- conflicted
+++ resolved
@@ -1,20 +1,12 @@
-<<<<<<< HEAD
-import { openDatabase, safeGet } from "../lib/database";
-import { LABELHASH_COUNT_KEY } from "../lib/database";
-import { byteArraysEqual } from "../utils/byte-utils";
-import { LogLevel, createLogger } from "../utils/logger";
-import { parseNonNegativeInteger } from "../utils/number-utils";
-=======
 import {
   ENSRainbowDB,
   INGESTION_IN_PROGRESS_KEY,
   LABELHASH_COUNT_KEY,
   safeGet,
-} from "../lib/database.js";
-import { byteArraysEqual } from "../utils/byte-utils.js";
-import { LogLevel, createLogger } from "../utils/logger.js";
-import { parseNonNegativeInteger } from "../utils/number-utils.js";
->>>>>>> 7a3df57a
+} from "../lib/database";
+import { byteArraysEqual } from "../utils/byte-utils";
+import { LogLevel, createLogger } from "../utils/logger";
+import { parseNonNegativeInteger } from "../utils/number-utils";
 
 export interface CountCommandOptions {
   dataDir: string;
