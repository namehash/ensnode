import type { Labelhash } from "ensnode-utils/types";
import { labelHashToBytes } from "ensrainbow-sdk/label-utils";
<<<<<<< HEAD
import { ByteArray, labelhash } from "viem";
import { byteArraysEqual } from "./byte-utils";
=======
import { ByteArray } from "viem";
>>>>>>> 8172d7b8

export interface RainbowRecord {
  labelHash: ByteArray;
  label: string;
}

/**
 * Parses a line from the rainbow table SQL dump into a RainbowRecord.
 *
 * @param line A line from the rainbow table SQL dump in the format "labelhash\tlabel"
 * @returns A RainbowRecord containing the parsed labelhash and label
 * @throws Error if the line format is invalid
 */
export function buildRainbowRecord(line: string): RainbowRecord {
  const parts = line.trim().split("\t");
  if (parts.length !== 2) {
    throw new Error(
      `Invalid line format - expected 2 columns but got ${parts.length}: "${line.slice(0, 100)}"`,
    );
  }

  const [maybeLabelHash, label] = parts;
  const labelHash = labelHashToBytes(maybeLabelHash as Labelhash);

  return {
    labelHash,
    label,
  };
}<|MERGE_RESOLUTION|>--- conflicted
+++ resolved
@@ -1,11 +1,6 @@
 import type { Labelhash } from "ensnode-utils/types";
 import { labelHashToBytes } from "ensrainbow-sdk/label-utils";
-<<<<<<< HEAD
-import { ByteArray, labelhash } from "viem";
-import { byteArraysEqual } from "./byte-utils";
-=======
 import { ByteArray } from "viem";
->>>>>>> 8172d7b8
 
 export interface RainbowRecord {
   labelHash: ByteArray;
