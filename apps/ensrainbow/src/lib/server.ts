--- conflicted
+++ resolved
@@ -119,11 +119,7 @@
         label: actualLabel,
       } satisfies EnsRainbow.HealSuccess;
     } catch (error) {
-<<<<<<< HEAD
-      logger.error(error, "Error healing label:");
-=======
       logger.error(error, "Error healing label");
->>>>>>> 817a409a
       return {
         status: StatusCode.Error,
         error: "Internal server error",
@@ -150,11 +146,7 @@
         timestamp: new Date().toISOString(),
       } satisfies EnsRainbow.CountSuccess;
     } catch (error) {
-<<<<<<< HEAD
-      logger.error(error, "Failed to retrieve precalculated rainbow record count:");
-=======
       logger.error(error, "Failed to retrieve precalculated rainbow record count");
->>>>>>> 817a409a
       return {
         status: StatusCode.Error,
         error: "Label count not initialized. Check the validate command.",
