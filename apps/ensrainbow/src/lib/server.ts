--- conflicted
+++ resolved
@@ -19,11 +19,7 @@
 export class ENSRainbowServer {
   private readonly db: ENSRainbowDB;
 
-<<<<<<< HEAD
-  constructor(db: ENSRainbowDB) {
-=======
-  private constructor(db: ENSRainbowDB, logLevel?: LogLevel) {
->>>>>>> b36a1892
+  private constructor(db: ENSRainbowDB) {
     this.db = db;
   }
 
@@ -33,8 +29,8 @@
    * @param logLevel Optional log level
    * @throws Error if a "lite" validation of the database fails
    */
-  public static async init(db: ENSRainbowDB, logLevel?: LogLevel): Promise<ENSRainbowServer> {
-    const server = new ENSRainbowServer(db, logLevel);
+  public static async init(db: ENSRainbowDB): Promise<ENSRainbowServer> {
+    const server = new ENSRainbowServer(db);
 
     // Verify that the attached db fully completed its ingestion (ingestion not interrupted)
     if (await isIngestionInProgress(db)) {
