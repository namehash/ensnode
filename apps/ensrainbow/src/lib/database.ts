import { labelHashToBytes } from "@ensnode/ensrainbow-sdk/label-utils";
import { ClassicLevel } from "classic-level";
import { ByteArray, Hex, labelhash } from "viem";

import { logger } from "@/utils/logger";
import { Label } from "@ensnode/utils";

// System keys must have a byte length different from 32 to avoid collisions with labelHashes
export const SYSTEM_KEY_PRECALCULATED_RAINBOW_RECORD_COUNT = new Uint8Array([
  0xff, 0xff, 0xff, 0xff,
]) as ByteArray;
/**
 * Key for storing the ingestion status
 * Possible values:
 * - unstarted: Ingestion has never been started
 * - unfinished: Ingestion was started but hasn't finished
 * - finished: Ingestion has finished successfully
 */
export const SYSTEM_KEY_INGESTION_STATUS = new Uint8Array([0xff, 0xff, 0xff, 0xfe]) as ByteArray;
export const SYSTEM_KEY_SCHEMA_VERSION = new Uint8Array([0xff, 0xff, 0xff, 0xfd]) as ByteArray;
/**
 * Key for storing the highest label set counter
 * Stores the current label set number as a string
 */
export const SYSTEM_KEY_HIGHEST_LABEL_SET = new Uint8Array([0xff, 0xff, 0xff, 0xfc]) as ByteArray;
export const SCHEMA_VERSION = 2;

// Ingestion status values
export const IngestionStatus = {
  Unstarted: "unstarted",
  Unfinished: "unfinished",
  Finished: "finished",
} as const;

export type IngestionStatus = (typeof IngestionStatus)[keyof typeof IngestionStatus];

/**
 * Checks if a key is a system key (one of the special keys used for database metadata).
 * @param key The ByteArray key to check
 * @returns true if the key is a system key, false otherwise
 */
export function isSystemKey(key: ByteArray): boolean {
  return (
    !isRainbowRecordKey(key) &&
    (byteArraysEqual(key, SYSTEM_KEY_PRECALCULATED_RAINBOW_RECORD_COUNT) ||
      byteArraysEqual(key, SYSTEM_KEY_INGESTION_STATUS) ||
      byteArraysEqual(key, SYSTEM_KEY_SCHEMA_VERSION) ||
      byteArraysEqual(key, SYSTEM_KEY_HIGHEST_LABEL_SET))
  );
}

/**
 * Checks if a key is a valid rainbow record key (a 32-byte ByteArray representing an ENS labelHash).
 * @param key The ByteArray key to check
 * @returns true if the key is a valid rainbow record key (32 bytes long), false otherwise
 */
export function isRainbowRecordKey(key: ByteArray): boolean {
  return key.length === 32;
}

/**
 * Type representing the ENSRainbow LevelDB database.
 *
 * Schema:
 * - Keys are binary encoded and represent:
 *   - For rainbow records: The raw bytes of the ENS labelHash. Always a byte length of 32.
 *   - For metadata: A special key format for storing metadata. Always a byte length other than 32.
 *
 * - Values are UTF-8 strings and represent:
 *   - For rainbow records: the label that was hashed to create the labelHash.
 *     Labels are stored exactly as they appear in source data and:
 *     - May or may not be ENS-normalized
 *     - Can contain any valid string, including '.' (dot / period / full stop) and null bytes
 *     - Can be empty strings
 *   - For metadata: string values storing database metadata like:
 *     - Schema version number (string formatted as a non-negative integer)
 *     - Precalculated rainbow record count (string formatted as a non-negative integer)
 *     - Ingestion status flag ("true" string)
 */
type ENSRainbowLevelDB = ClassicLevel<ByteArray, string>;

/**
 * Generates a consistent error message for database issues that require purging and re-ingesting.
 * @param errorDescription The specific error description
 * @returns Formatted error message with purge warning and instructions
 */
function generatePurgeErrorMessage(errorDescription: string): string {
  return (
    `${errorDescription}\n\nTo fix this:\n` +
    "1. Run the purge command to start fresh: pnpm run purge --data-dir <your-data-dir>\n" +
    "2. Run the ingestion command again: pnpm run ingest <input-file>\n\n" +
    "⚠️ WARNING: The purge command will COMPLETELY REMOVE ALL FILES in the specified directory!\n" +
    "Make sure you specify the correct directory and have backups if needed."
  );
}

export class ENSRainbowDB {
  private constructor(
    private readonly db: ENSRainbowLevelDB,
    private readonly dataDir: string,
  ) {}

  /**
   * Creates and opens a new ENSRainbowDB instance with a fresh database.
   * This function:
   * 1. Creates a new LevelDB database at the specified directory
   * 2. Opens the database connection
   * 3. Initializes a new ENSRainbowDB instance with the database
   * 4. Sets the database schema version to the current expected version
   *
   * The schema version is set to guard against potential incompatibility with future database upgrades.
   *
   * @throws Error in the following cases:
   * - If a database already exists at the specified directory
   * - If there are insufficient permissions to write to the directory
   * - If the directory is not accessible
   */
  public static async create(dataDir: string): Promise<ENSRainbowDB> {
    logger.info(`Creating new database in directory: ${dataDir}`);

    try {
      const db = new ClassicLevel<ByteArray, string>(dataDir, {
        keyEncoding: "view",
        valueEncoding: "utf8",
        createIfMissing: true,
        errorIfExists: true,
      });
      logger.info("Opening database...");
      await db.open();
      const dbInstance = new ENSRainbowDB(db, dataDir);
      await dbInstance.setDatabaseSchemaVersion(SCHEMA_VERSION);
      return dbInstance;
    } catch (error) {
      if (
        (error as any).code === "LEVEL_DATABASE_NOT_OPEN" &&
        (error as any).cause?.message?.includes("exists")
      ) {
        logger.error(`Database already exists at ${dataDir}`);
        logger.error("If you want to use an existing database, omit ingestion step");
        logger.error(
          "If you want to start fresh with a new database, first remove the existing database directory",
        );
        throw new Error("Database already exists");
      } else {
        logger.error("Failed to create database:", error);
        logger.error(`Please ensure the directory ${dataDir} is writable`);
        throw error;
      }
    }
  }

  /**
   * Opens an existing ENSRainbowDB instance.
   * This function:
   * 1. Opens an existing LevelDB database at the specified directory
   * 2. Initializes an ENSRainbowDB instance with the database
   * 3. Verifies the database schema version matches the expected version
   *
   * If the schema version doesn't match the expected version, an error is thrown
   * to prevent operations on an incompatible database.
   *
   * @throws Error in the following cases:
   * - If the database directory does not exist
   * - If the database is locked by another process
   * - If the schema version doesn't match the expected version
   * - If there are insufficient permissions to read the database
   */
  public static async open(dataDir: string): Promise<ENSRainbowDB> {
    logger.info(`Opening existing database in directory: ${dataDir}`);

    try {
      const db = new ClassicLevel<ByteArray, string>(dataDir, {
        keyEncoding: "view",
        valueEncoding: "utf8",
        createIfMissing: false,
        errorIfExists: false,
      });
      await db.open();
      const dbInstance = new ENSRainbowDB(db, dataDir);

      // Verify schema version
      await dbInstance.validateSchemaVersion();

      // Check if HIGHEST_LABEL_SET exists, initialize it if not
      //TODO: move to method
      try {
        await dbInstance.getHighestLabelSet();
      } catch (error) {
        logger.warn("Highest label set not found, initializing to 0");
        await db.put(SYSTEM_KEY_HIGHEST_LABEL_SET, "0");
      }

      return dbInstance;
    } catch (error) {
      if (error instanceof Error && error.message.includes("does not exist")) {
        logger.error(`No database found at ${dataDir}`);
        logger.error("If you want to create a new database, start the ingestion step");
      } else if ((error as any).code === "LEVEL_LOCKED") {
        logger.error(`Database at ${dataDir} is locked - it may be in use by another process`);
        logger.error("Please ensure no other instances of the application are running");
        logger.error("If you're certain no other process is using it, try removing the lock file");
      } else {
        logger.error("Failed to open database:", error);
        logger.error(`Please ensure you have read permissions for ${dataDir}`);
      }
      throw error;
    }
  }

  /**
   * Get the current ingestion status
   * @returns The current ingestion status:
   * - IngestionStatus.Unstarted: Ingestion has never been started
   * - IngestionStatus.Unfinished: Ingestion was started but hasn't finished
   * - IngestionStatus.Finished: Ingestion has finished successfully
   * @throws Error if the value in the database is not a recognized enum value
   */
  public async getIngestionStatus(): Promise<IngestionStatus> {
    const status = await this.get(SYSTEM_KEY_INGESTION_STATUS);
    if (status === null) {
      return IngestionStatus.Unstarted;
    }

    return ENSRainbowDB.validateIngestionStatus(status);
  }

  /**
   * Validates if a string is a valid IngestionStatus value
   * @param maybeIngestionStatus - The string to validate
   * @returns The validated IngestionStatus
   * @throws Error if the string is not a valid IngestionStatus
   */
  private static validateIngestionStatus(maybeIngestionStatus: string): IngestionStatus {
    // Check if the provided string exists as a value in the IngestionStatus object
    if (Object.values(IngestionStatus).includes(maybeIngestionStatus as any)) {
      return maybeIngestionStatus as IngestionStatus;
    }

    // If not valid, throw an error with helpful message
    throw new Error(
      `Invalid ingestion status: "${maybeIngestionStatus}". ` +
        `Valid values are: ${Object.values(IngestionStatus).join(", ")}`,
    );
  }

  /**
   * Mark that an ingestion has started and is unfinished
   * Sets the ingestion status to IngestionStatus.Unfinished
   */
  public async markIngestionUnfinished(): Promise<void> {
    await this.db.put(SYSTEM_KEY_INGESTION_STATUS, IngestionStatus.Unfinished);
  }

  /**
   * Mark that ingestion is finished
   * Sets the ingestion status to IngestionStatus.Finished
   */
  public async markIngestionFinished(): Promise<void> {
    await this.db.put(SYSTEM_KEY_INGESTION_STATUS, IngestionStatus.Finished);
  }

  /**
   * Get the current highest label set number
   * @returns The current highest label set number, or 0 if not set yet
   */
  public async getHighestLabelSet(): Promise<number> {
    const labelSet = await this.get(SYSTEM_KEY_HIGHEST_LABEL_SET);
    if (labelSet === null) {
      return 0;
    }
    return parseNonNegativeInteger(labelSet);
  }

  /**
   * Increment the highest label set number and return the new value
   * @returns The new highest label set number after incrementing
   */
  public async incrementHighestLabelSet(): Promise<number> {
    const currentValue = await this.getHighestLabelSet();
    const newValue = currentValue + 1;
    await this.db.put(SYSTEM_KEY_HIGHEST_LABEL_SET, newValue.toString());
    return newValue;
  }

  /**
   * Get the batch interface for the underlying LevelDB.
   * This is exposed for pragmatic reasons to simplify the ingestion process.
   */
  public batch() {
    return this.db.batch();
  }

  /**
   * Helper function to get a value from the database.
   * Returns null if the key is not found.
   * Throws an error for any other database error.
   *
   * @param key The ByteArray key to look up
   * @returns The value as a string if found, null if not found
   * @throws Error if any database error occurs other than key not found
   */
  private async get(key: ByteArray): Promise<string | null> {
    try {
      const value = await this.db.get(key);
      return value;
    } catch (error) {
      if ((error as any).code === "LEVEL_NOT_FOUND") {
        return null;
      }
      throw error;
    }
  }

  /**
   * Retrieves a label from the database by its labelHash.
   *
   * @param labelHash The ByteArray labelHash to look up
   * @returns The label as a string if found, null if not found
   * @throws Error if the provided key is a system key or if any database error occurs
   */
  public async getLabel(labelHash: ByteArray): Promise<Label | null> {
    // Verify that the key has the correct length for a labelHash (32 bytes) which means it is not a system key
    if (!isRainbowRecordKey(labelHash)) {
      throw new Error(`Invalid labelHash length: expected 32 bytes, got ${labelHash.length} bytes`);
    }

<<<<<<< HEAD
    const label = await this.get(labelhash);
    if (label === null) {
      return null;
    }

    // Validate the label format (must have a label set prefix)
    //TODO: remove
    // if (!label.includes(':')) {
    //   logger.warn(`Label with missing set prefix found: "${label}"`);
    // }

    return label;
=======
    return this.get(labelHash);
>>>>>>> 3ba5c1af
  }

  /**
   * Helper function to delete a key from the database.
   * Returns true if the key existed and was deleted, false if the key did not exist.
   * Throws an error for any database error other than key not found.
   *
   * @param key The ByteArray key to delete
   * @returns boolean indicating if the key was deleted (true) or didn't exist (false)
   * @throws Error if any database error occurs other than key not found
   */
  private async del(key: ByteArray): Promise<boolean> {
    try {
      await this.db.del(key);
      return true;
    } catch (error) {
      if ((error as any).code === "LEVEL_NOT_FOUND") {
        return false;
      }
      throw error;
    }
  }

  /**
   * Closes the database.
   *
   * This method:
   * 1. Waits for any pending operations to complete
   * 2. Flushes any pending writes to disk
   * 3. Releases resources associated with the database
   *
   * It's important to call this method before exiting the application
   * to ensure all data is properly persisted.
   */
  public async close(): Promise<void> {
    logger.info(`Closing database at ${this.dataDir}`);
    await this.db.close();
  }

  /**
   * Gets the precalculated count of rainbow records in the database. The accuracy of the returned value is dependent on setting the precalculated count correctly.
   * @throws Error if the precalculated count is not found or is improperly formatted
   */
  public async getPrecalculatedRainbowRecordCount(): Promise<number> {
    const countStr = await this.get(SYSTEM_KEY_PRECALCULATED_RAINBOW_RECORD_COUNT);
    if (countStr === null) {
      throw new Error(`No precalculated count found in database at ${this.dataDir}`);
    }

    try {
      const count = parseNonNegativeInteger(countStr);
      return count;
    } catch (error) {
      throw new Error(
        `Invalid precalculated count value in database at ${this.dataDir}: ${countStr}`,
      );
    }
  }

  /**
   * Sets the precalculated count of rainbow records in the database.
   */
  public async setPrecalculatedRainbowRecordCount(count: number): Promise<void> {
    if (!Number.isInteger(count) || count < 0) {
      throw new Error(`Invalid precalculated count value: ${count}`);
    }
    await this.db.put(SYSTEM_KEY_PRECALCULATED_RAINBOW_RECORD_COUNT, count.toString());
    logger.info(`Updated count in database under PRECALCULATED_RAINBOW_RECORD_COUNT_KEY`);
  }

  /**
   * Gets the database schema version.
   * @returns The current schema version as a non-negative integer, or null if not set
   * @throws Error if schema version is not a valid non-negative integer
   */
  public async getDatabaseSchemaVersion(): Promise<number | null> {
    const versionStr = await this.get(SYSTEM_KEY_SCHEMA_VERSION);
    if (versionStr === null) {
      return null;
    }

    try {
      return parseNonNegativeInteger(versionStr);
    } catch (error) {
      throw new Error(`Invalid schema version in database: ${versionStr}`);
    }
  }

  /**
   * Validates that the database schema version matches the expected version.
   * @throws Error if schema version doesn't match the expected version
   */
  public async validateSchemaVersion(): Promise<void> {
    const schemaVersion = await this.getDatabaseSchemaVersion();
    if (schemaVersion !== SCHEMA_VERSION) {
      const schemaVersionMismatchError = `Database schema version mismatch: expected=${SCHEMA_VERSION}, actual=${schemaVersion}`;
      const errorMsg = generatePurgeErrorMessage(schemaVersionMismatchError);
      logger.error(errorMsg);
      // await this.close();
      throw new Error(schemaVersionMismatchError);
    }
  }

  /**
   * Sets the database schema version.
   * @param version The schema version to set
   * @throws Error if version is not a valid non-negative integer
   */
  public async setDatabaseSchemaVersion(version: number): Promise<void> {
    if (!Number.isInteger(version) || version < 0) {
      throw new Error(`Invalid schema version: ${version}`);
    }
    await this.db.put(SYSTEM_KEY_SCHEMA_VERSION, version.toString());
  }

  /**
   * Validates the database to ensure it's in a consistent state.
   *
   * Validation includes:
   * 1. Checking the ingestion status (must be "finished" for a valid database)
   * 2. Verifying the schema version matches the expected version
   * 3. In full validation mode: Verifying the keys for all rainbow records are valid labelHashes and match their related labels
   * 4. In full validation mode: Verifying the precalculated rainbow record count matches the actual count
   *
   * @param options Validation options
   * @param options.lite If true, performs a faster validation by skipping labelHash verification and precalculated record count validation
   * @returns boolean indicating if validation passed
   */
  public async validate(options: { lite?: boolean } = {}): Promise<boolean> {
    // Fully materialize the lite option into an explicit boolean value
    const isLiteMode = options.lite === true;

    logger.info(`Starting database validation${isLiteMode ? " (lite mode)" : ""}...`);
    // Verify that the attached db fully completed its ingestion (ingestion not interrupted)

    let ingestionStatus: IngestionStatus;
    try {
      ingestionStatus = await this.getIngestionStatus();
    } catch (e) {
      const errorMsg = generatePurgeErrorMessage(
        `Database has an unknown ingestion status: ${e instanceof Error ? e.message : String(e)}`,
      );
      logger.error(errorMsg);
      return false;
    }

    if (ingestionStatus === IngestionStatus.Unstarted) {
      const errorMsg =
        "Database has never been initialized with an ingestion process. Please run an ingestion first: pnpm run ingest <input-file>";
      logger.error(errorMsg);
      return false;
    }

    if (ingestionStatus === IngestionStatus.Unfinished) {
      const errorMsg = generatePurgeErrorMessage(
        "Database is in an incomplete state! An ingestion was started but not completed successfully.",
      );
      logger.error(errorMsg);
      return false;
    }

    try {
      await this.validateSchemaVersion();
    } catch (error) {
      // We already logged the error in validateSchemaVersion
      return false;
    }

    //TODO should we validate if the count is TOTAL_EXPECTED_RECORDS?

    let rainbowRecordCount = 0;
    let validHashes = 0;
    let invalidHashes = 0;
    let hashMismatches = 0;

    // In lite mode, just verify we can get the precalculated rainbow record count
    if (isLiteMode) {
      try {
        const precalculatedCount = await this.getPrecalculatedRainbowRecordCount();
        logger.info(`Precalculated rainbow record count: ${precalculatedCount}`);
        return true;
      } catch (error) {
        const errorMsg = generatePurgeErrorMessage(
          `Database is in an invalid state: failed to get precalculated rainbow record count: ${error}`,
        );
        logger.error(errorMsg);
        return false;
      }
    } else {
      // Full validation of each key-value pair
      for await (const [key, value] of this.db.iterator()) {
        // Skip keys not associated with rainbow records
        if (isSystemKey(key)) {
          continue;
        }
        rainbowRecordCount++;
        // Verify key is a valid labelHash by converting it to hex string
        const keyHex = `0x${Buffer.from(key).toString("hex")}` as Hex;
        try {
          labelHashToBytes(keyHex);
          validHashes++;
        } catch (e) {
          logger.error(`Invalid labelHash key format: ${keyHex}`);
          invalidHashes++;
          continue;
        }

        // Verify hash matches label
        const computedHash = labelHashToBytes(labelhash(value));
        if (!byteArraysEqual(computedHash, key)) {
          logger.error(
            `Hash mismatch for label "${value}": stored=${keyHex}, computed=0x${Buffer.from(
              computedHash,
            ).toString("hex")}`,
          );
          hashMismatches++;
        }
      }

      // Verify precalculated rainbow record count
      try {
        const precalculatedCount = await this.getPrecalculatedRainbowRecordCount();

        if (precalculatedCount !== rainbowRecordCount) {
          const errorMsg = generatePurgeErrorMessage(
            `Count mismatch: precalculated=${precalculatedCount}, actual=${rainbowRecordCount}`,
          );
          logger.error(errorMsg);
          return false;
        }
        logger.info(`Precalculated count verified: ${rainbowRecordCount} rainbow records`);
      } catch (error) {
        const errorMsg = generatePurgeErrorMessage(
          `Error verifying precalculated rainbow record count: ${error}`,
        );
        logger.error(errorMsg);
        return false;
      }

      // Report results
      logger.info("\nValidation Results:");
      logger.info(`Total keys: ${rainbowRecordCount}`);
      logger.info(`Valid rainbow records: ${validHashes}`);
      logger.info(`Invalid rainbow records: ${invalidHashes}`);
      logger.info(`labelHash mismatches: ${hashMismatches}`);

      // Return false if any validation errors were found
      if (invalidHashes > 0 || hashMismatches > 0) {
        const errorMsg = generatePurgeErrorMessage("Validation failed! See errors above.");
        logger.error(errorMsg);
        return false;
      }

      logger.info("\nValidation successful! No errors found.");
      return true;
    }
  }

  /**
   * Clears the database.
   */
  public async clear(): Promise<void> {
    await this.db.clear();
  }

  /**
   * Counts the actual number of rainbow records in the database by iterating through all records.
   *
   * Unlike getPrecalculatedRainbowRecordCount(), this method determines the TRUE count
   * by scanning the entire database, rather than using the stored precalculated count.
   *
   * @warning This function iterates through every record in the database and may take
   * a significant amount of time to complete for large databases. It is primarily intended
   * for use during data ingestion or database maintenance operations, not during normal
   * application runtime.
   *
   * @returns The actual number of rainbow records in the database
   */
  public async countRainbowRecords(): Promise<number> {
    // Try to read existing precalculated count
    try {
      const precalculatedCount = await this.getPrecalculatedRainbowRecordCount();
      logger.warn(`Existing precalculated count in database: ${precalculatedCount}`);
    } catch (error) {
      logger.info("No existing precalculated count found in database");
    }

    logger.info("Counting rainbow records in database...");

    let count = 0;
    for await (const [key] of this.db.iterator()) {
      // Skip keys not associated with rainbow records
      if (isSystemKey(key)) {
        continue;
      }
      count++;
    }

    logger.info(`Total number of rainbow records: ${count}`);

    return count;
  }

  public async addRainbowRecord(label: string) {
    const key = labelHashToBytes(labelhash(label));
    await this.db.put(key, label);
  }
}

export function byteArraysEqual(a: ByteArray, b: ByteArray): boolean {
  return a.length === b.length && a.every((val, i) => val === b[i]);
}

/**
 * Parses a string into a non-negative integer.
 * @param input The string to parse
 * @returns The parsed non-negative integer
 * @throws Error if the input is not a valid non-negative integer
 */
export function parseNonNegativeInteger(maybeNumber: string): number {
  const trimmed = maybeNumber.trim();

  // Check for empty strings
  if (!trimmed) {
    throw new Error("Input cannot be empty");
  }

  // Check for -0
  if (trimmed === "-0") {
    throw new Error("Negative zero is not a valid non-negative integer");
  }

  const num = Number(maybeNumber);

  // Check if it's not a number
  if (Number.isNaN(num)) {
    throw new Error(`"${maybeNumber}" is not a valid number`);
  }

  // Check if it's not finite
  if (!Number.isFinite(num)) {
    throw new Error(`"${maybeNumber}" is not a finite number`);
  }

  // Check if it's not an integer
  if (!Number.isInteger(num)) {
    throw new Error(`"${maybeNumber}" is not an integer`);
  }

  // Check if it's negative
  if (num < 0) {
    throw new Error(`"${maybeNumber}" is not a non-negative integer`);
  }

  return num;
}<|MERGE_RESOLUTION|>--- conflicted
+++ resolved
@@ -324,8 +324,7 @@
       throw new Error(`Invalid labelHash length: expected 32 bytes, got ${labelHash.length} bytes`);
     }
 
-<<<<<<< HEAD
-    const label = await this.get(labelhash);
+    const label = await this.get(labelHash);
     if (label === null) {
       return null;
     }
@@ -337,9 +336,6 @@
     // }
 
     return label;
-=======
-    return this.get(labelHash);
->>>>>>> 3ba5c1af
   }
 
   /**
