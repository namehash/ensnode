--- conflicted
+++ resolved
@@ -95,11 +95,7 @@
   api.get("/v1/labels/count", async (c: HonoContext) => {
     logger.debug("Label count request");
     const result = await server.labelCount();
-<<<<<<< HEAD
-    logger.debug(result, `Count result:`);
-=======
     logger.debug(result, `Count result`);
->>>>>>> 817a409a
     return c.json(result, result.errorCode);
   });
 
@@ -113,11 +109,7 @@
         labelSet: server.getServerLabelSet(),
       },
     };
-<<<<<<< HEAD
-    logger.debug(result, `Version result:`);
-=======
     logger.debug(result, `Version result`);
->>>>>>> 817a409a
     return c.json(result);
   });
 
