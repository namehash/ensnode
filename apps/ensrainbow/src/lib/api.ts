import type { EnsRainbow } from "@ensnode/ensrainbow-sdk";
import { StatusCode } from "@ensnode/ensrainbow-sdk";
import { Hono } from "hono";
import type { Context as HonoContext } from "hono";
import { cors } from "hono/cors";

import packageJson from "@/../package.json";
import { ENSRainbowDB, SCHEMA_VERSION } from "@/lib/database";
import { ENSRainbowServer } from "@/lib/server";
import { logger } from "@/utils/logger";

/**
 * Creates and configures an ENS Rainbow api
 */
export async function createApi(db: ENSRainbowDB): Promise<Hono> {
  const api = new Hono();
  const server = await ENSRainbowServer.init(db);

  // Enable CORS for all versioned API routes
  api.use(
    "/v1/*",
    cors({
      // Allow all origins
      origin: "*",
      // ENSRainbow API is read-only, so only allow read methods
      allowMethods: ["HEAD", "GET", "OPTIONS"],
    }),
  );

<<<<<<< HEAD
  api.get("/v1/heal/:labelhash", async (c: HonoContext) => {
    const labelhash = c.req.param("labelhash") as `0x${string}`;
    // Parse the highest_label_set from query string if provided
    const highestLabelSetParam = c.req.query("highest_label_set");
    let highestLabelSet: number | undefined = undefined;

    if (highestLabelSetParam !== undefined) {
      const parsed = parseInt(highestLabelSetParam, 10);
      if (!isNaN(parsed) && parsed >= 0) {
        highestLabelSet = parsed;
      } else {
        logger.warn(`Invalid highest_label_set parameter: ${highestLabelSetParam}`);
      }
    }

    logger.debug(
      `Healing request for labelhash: ${labelhash}, highest_label_set: ${highestLabelSet}`,
    );
    const result = await server.heal(labelhash, highestLabelSet);
=======
  api.get("/v1/heal/:labelHash", async (c: HonoContext) => {
    const labelHash = c.req.param("labelHash") as `0x${string}`;
    logger.debug(`Healing request for labelHash: ${labelHash}`);
    const result = await server.heal(labelHash);
>>>>>>> 3ba5c1af
    logger.debug(`Heal result:`, result);
    return c.json(result, result.errorCode);
  });

  api.get("/health", (c: HonoContext) => {
    logger.debug("Health check request");
    const result: EnsRainbow.HealthResponse = { status: "ok" };
    return c.json(result);
  });

  api.get("/v1/labels/count", async (c: HonoContext) => {
    logger.debug("Label count request");
    const result = await server.labelCount();
    logger.debug(`Count result:`, result);
    return c.json(result, result.errorCode);
  });

  api.get("/v1/version", (c: HonoContext) => {
    logger.debug("Version request");
    const result: EnsRainbow.VersionResponse = {
      status: StatusCode.Success,
      versionInfo: {
        version: packageJson.version,
        schema_version: SCHEMA_VERSION,
      },
    };
    logger.debug(`Version result:`, result);
    return c.json(result);
  });

  return api;
}<|MERGE_RESOLUTION|>--- conflicted
+++ resolved
@@ -27,9 +27,8 @@
     }),
   );
 
-<<<<<<< HEAD
-  api.get("/v1/heal/:labelhash", async (c: HonoContext) => {
-    const labelhash = c.req.param("labelhash") as `0x${string}`;
+  api.get("/v1/heal/:labelHash", async (c: HonoContext) => {
+    const labelHash = c.req.param("labelHash") as `0x${string}`;
     // Parse the highest_label_set from query string if provided
     const highestLabelSetParam = c.req.query("highest_label_set");
     let highestLabelSet: number | undefined = undefined;
@@ -44,15 +43,9 @@
     }
 
     logger.debug(
-      `Healing request for labelhash: ${labelhash}, highest_label_set: ${highestLabelSet}`,
+      `Healing request for labelHash: ${labelHash}, highest_label_set: ${highestLabelSet}`,
     );
-    const result = await server.heal(labelhash, highestLabelSet);
-=======
-  api.get("/v1/heal/:labelHash", async (c: HonoContext) => {
-    const labelHash = c.req.param("labelHash") as `0x${string}`;
-    logger.debug(`Healing request for labelHash: ${labelHash}`);
-    const result = await server.heal(labelHash);
->>>>>>> 3ba5c1af
+    const result = await server.heal(labelHash, highestLabelSet);
     logger.debug(`Heal result:`, result);
     return c.json(result, result.errorCode);
   });
