--- conflicted
+++ resolved
@@ -3,18 +3,11 @@
 import { Hono } from "hono";
 import type { Context as HonoContext } from "hono";
 import { cors } from "hono/cors";
-<<<<<<< HEAD
 import type { ContentfulStatusCode } from "hono/utils/http-status";
 import { logger } from "../utils/logger";
-import { ENSRainbowDB } from "./database";
+import packageJson from "@/../package.json";
+import { ENSRainbowDB, SCHEMA_VERSION } from "./database";
 import { ENSRainbowServer } from "./server";
-=======
-
-import packageJson from "@/../package.json";
-import { ENSRainbowDB, SCHEMA_VERSION } from "@/lib/database";
-import { ENSRainbowServer } from "@/lib/server";
-import { logger } from "@/utils/logger";
->>>>>>> ba63b4d3
 
 /**
  * Creates and configures an ENS Rainbow api
