--- conflicted
+++ resolved
@@ -55,11 +55,7 @@
       const response = await fetch("http://localhost:3002/v1/heal/invalid-hash");
       expect(response.status).toBe(400);
       const data = await response.json();
-<<<<<<< HEAD
-      expect(data).toEqual({ error: "Labelhash must be 0x-prefixed" });
-=======
       expect(data).toEqual({ error: "Invalid labelhash length 12 characters (expected 66)" });
->>>>>>> 94e421d7
     });
 
     it("should handle non-existent labelhash", async () => {
@@ -89,54 +85,14 @@
       expect(new Date(data.timestamp).getTime()).toBeLessThanOrEqual(Date.now());
     });
 
-<<<<<<< HEAD
     it("should return correct count from LABEL_COUNT_KEY", async () => {
       // Set a specific count in the database
       await db.put(LABELHASH_COUNT_KEY, "42");
-=======
-    it("should return correct count of entries", async () => {
-      // Add some test data
-      const testData = ["test1", "test2", "test2", "test3"].map(label => ({
-        hash: labelhash(label),
-        label: label
-      }));
-
-      for (const entry of testData) {
-        const labelHashBytes = labelHashToBytes(entry.hash);
-        await db.put(labelHashBytes, entry.label);
-      }
->>>>>>> 94e421d7
 
       const response = await fetch("http://localhost:3002/v1/labels/count");
       expect(response.status).toBe(200);
       const data = (await response.json()) as { count: number; timestamp: string };
-      expect(data.count).toBe(42);
-      expect(new Date(data.timestamp).getTime()).toBeLessThanOrEqual(Date.now());
-    });
-
-    it("should handle database errors gracefully", async () => {
-      // Temporarily close the database to simulate an error
-      await db.close();
-
-      const response = await fetch("http://localhost:3002/v1/labels/count");
-      expect(response.status).toBe(500);
-      const data = await response.json();
-      expect(data).toEqual({ error: "Internal server error" });
-
-      // Reopen the database for other tests
-      await db.open();
-    });
-  });
-
-  describe("LevelDB operations", () => {
-    it("should handle values containing null bytes", async () => {
-      const labelWithNull = "test\0label";
-      const labelWithNullLabelhash = labelhash(labelWithNull);
-      const labelHashBytes = labelHashToBytes(labelWithNullLabelhash);
-
-      await db.put(labelHashBytes, labelWithNull);
-      const retrieved = await db.get(labelHashBytes);
-      expect(retrieved).toBe(labelWithNull);
+      expect(data.count).toBe(3);
     });
   });
 
