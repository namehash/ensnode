--- conflicted
+++ resolved
@@ -10,212 +10,6 @@
 
 The initial release of ENSRainbow focuses on backwards compatibility with the ENS Subgraph, providing the same label healing capabilities that ENS ecosystem tools rely on today. However, we're actively working on significant enhancements that will expand ENSRainbow's healing capabilities far beyond what's currently possible with the ENS Subgraph. These upcoming features will allow ENSRainbow to heal many previously unknown labels, making it an even more powerful tool for ENS data analysis and integration.
 
-<<<<<<< HEAD
-## API Endpoints
-See [https://www.ensrainbow.io/reference/using-ensrainbow](https://www.ensrainbow.io/reference/using-ensrainbow)
-
-## Namehash Labs Hosted Instances
-See [https://www.ensrainbow.io/reference/hosted-ensrainbow-instances](https://www.ensrainbow.io/reference/hosted-ensrainbow-instances)
-
-## Command Line Interface
-
-ENSRainbow provides a command-line interface (CLI) for managing the service. You can view detailed help for any command by adding `--help` after the command:
-
-```bash
-pnpm ingest --help     # Show help for the ingest command
-pnpm validate --help   # Show help for the validate command
-pnpm serve --help      # Show help for the serve command
-```
-
-### Key Commands
-
-#### Data Ingestion
-```bash
-pnpm run ingest [--input-file path/to/ens_names.sql.gz] [--data-dir path/to/db]
-```
-
-`input-file`: Path to the gzipped [SQL dump file containing ENS rainbow tables](#getting-the-rainbow-tables) (default: './ens_names.sql.gz'). Only used during data ingestion.
-
-`data-dir`: Directory for the LevelDB database. If not provided, defaults to `data/`
-
-Ingests the rainbow table data into LevelDB. The process will exit with:
-- Code 0: Successful ingestion
-- Code 1: Error during ingestion
-
-#### Database Validation
-```bash
-pnpm run validate [--data-dir path/to/db]
-```
-Validates the database integrity by:
-- Verifying the keys for all rainbow records are valid labelhashes
-- Ensuring stored labels match their corresponding labelhashes
-- Validating the total rainbow record count
-- Verifying no ingestion was interrupted before successful completion
-
-The process will exit with:
-- Code 0: Validation successful
-- Code 1: Validation failed or errors encountered
-
-#### Database Purge
-```bash
-pnpm run purge [--data-dir path/to/db]
-```
-Completely removes all files from the specified data directory. This is useful when you need to start fresh with a clean database.
-
-The process will exit with:
-- Code 0: Successful purge
-- Code 1: Error during purge operation
-
-#### API Server
-```bash
-pnpm run serve [--port 3223] [--data-dir path/to/db]
-```
-Starts the API server. The process will exit with:
-- Code 0: Clean shutdown
-- Code 1: Error during operation
-
-### Common Options
-All commands support these options:
-- `--data-dir`: Directory for LevelDB data (default: './data')
-- `--log-level`: Logging level: "debug", "info", "warn", "error" (default: "info")
-
-## Getting the Rainbow Tables
-
-Our copies of the original ENS rainbow tables (6.37 GB) are stored in a public bucket.
-
-You can download the rainbow tables using either of these methods:
-
-### Method 1: Using the CLI Command (Recommended)
-
-```bash
-pnpm get-legacy-data
-```
-
-This command will:
-- Download the required files (rainbow tables, checksum, and license)
-- Automatically verify the checksum
-- Place the files in a convenient directory for subsequent use of the ingest command
-
-### Method 2: Manual Download
-
-If you prefer to download the files manually:
-
-```bash
-# Download files
-wget https://bucket.ensrainbow.io/ens_names.sql.gz
-wget https://bucket.ensrainbow.io/ens_names.sql.gz.sha256sum
-wget https://bucket.ensrainbow.io/THE_GRAPH_LICENSE.txt
-```
-
-Then verify the checksum:
-
-```bash
-# Verify checksum
-sha256sum -c ens_names.sql.gz.sha256sum
-```
-
-## System Requirements
-
-### Data Ingestion Requirements (`ingest` command)
-- **Storage**:
-  - At least 15 GB of free disk space:
-    - 6.37 GB for the compressed rainbow tables download
-    - ~7 GB for the LevelDB database after ingestion
-    - Additional temporary space during build/ingestion
-- **Memory**: At least 4 GB RAM recommended
-
-### API Server Requirements (`serve` command)
-- **Storage**: 7.61 GB for the Docker image (pre-built with LevelDB database)
-- **Memory**: Minimum 1 GB RAM (4 GB recommended for optimal performance)
-- **CPU**: Minimal requirements - operates well with low CPU resources
-
-## Quick Start with Docker
-
-This section assumes you have already installed Docker on your system.
-
-### Option 1: Using the Pre-built Image (Recommended)
-
-We provide a pre-built Docker image that includes the database already ingested, making it the fastest way to get started:
-
-```bash
-docker pull ghcr.io/namehash/ensnode/ensrainbow:latest
-docker run -d -p 3223:3223 ghcr.io/namehash/ensnode/ensrainbow:latest
-```
-
-The service will be available at `http://localhost:3223`.
-
-### Option 2: Building Your Own Image
-
-If you prefer to build the image yourself (includes data download & ingestion):
-
-1. Build the Docker image:
-
-```bash
-# while in the monorepo root directory
-docker build -t ensnode/ensrainbow -f apps/ensrainbow/Dockerfile .
-```
-
-2. Run the container:
-
-```bash
-docker run -d -p 3223:3223 ensnode/ensrainbow
-```
-
-The service will be available at `http://localhost:3223`.
-
-## Local Development
-
-1. Ensure you have Node.js v18 or later installed
-
-2. Install dependencies:
-
-```bash
-pnpm install
-```
-
-3. [Get the Rainbow Tables](#getting-the-rainbow-tables)
-
-4. Run data ingestion and verify the number of unique label-labelhash pairs in the database:
-
-```bash
-pnpm run ingest
-```
-
-5. Start the service:
-
-```bash
-pnpm run serve
-```
-You can verify the service is running by checking the health endpoint or retrieving the label count:
-
-```bash
-# Health check
-curl http://localhost:3223/health
-
-# Get count of healable labels
-curl http://localhost:3223/v1/labels/count
-```
-
-Expected count as of January 30, 2024: 133,856,894 unique label-labelhash pairs
-
-## Service Management
-
-### Graceful Shutdown
-
-The service handles graceful shutdown on SIGTERM and SIGINT signals (e.g., when receiving Ctrl+C or Docker stop commands). During shutdown:
-
-1. The HTTP server stops accepting new connections
-2. The database is properly closed to prevent data corruption
-3. The process exits with appropriate status code (0 for success, 1 for errors)
-
-### Database Management
-If you need to start fresh with the database:
-1. Stop any running ENSRainbow processes
-2. Delete the LevelDB data directory (default: './data')
-3. Run the ingest command again
-
-=======
->>>>>>> 62d7bf7c
 ## Special Thanks
 
 Special thanks to [The Graph](https://thegraph.com/) for their work to generate the [original ENS rainbow table](https://github.com/graphprotocol/ens-rainbow) and [ENS Labs](https://www.enslabs.org/) for developing the [ENS Subgraph](https://github.com/ensdomains/ens-subgraph).
