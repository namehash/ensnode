--- conflicted
+++ resolved
@@ -242,19 +242,14 @@
 ### Global Variables
 These variables affect all commands:
 - `LOG_LEVEL`: Logging level, one of: "fatal", "error", "warn", "info", "debug", "trace", "silent" (default: "info"). Case-insensitive.
-- `NODE_ENV`: Standard Node.js environment variable used to indicate the current environment, such as "development, "test", or "production". If "production" a performance optimized logging format is used.
+- `NODE_ENV`: Environment setting that affects logging format:
+  - When set to "production": Uses standard pino JSON output format for optimal performance and machine parsing
+  - Other values (development/test/etc): Uses pretty-printed, human-readable output with colors and formatted timestamps
 
 ### Server Command Variables
 These variables affect the ENSRainbow server operation:
 - `PORT`: Server port (default: 3223)
-<<<<<<< HEAD
-- `DATA_DIR`: Directory for LevelDB data (default: './data')
-- `LOG_LEVEL`: Logging level, one of: "fatal", "error", "warn", "info", "debug", "trace", "silent" (default: "info"). Case-insensitive.
-- `NODE_ENV`: Environment setting that affects logging format:
-  - When set to "production": Uses standard pino JSON output format for optimal performance and machine parsing
-  - Other values (development/test/etc): Uses pretty-printed, human-readable output with colors and formatted timestamps
-=======
->>>>>>> b36a1892
+
 
 
 ## Service Management
