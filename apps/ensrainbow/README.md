# ENSRainbow

<<<<<<< HEAD
ENSRainbow a service for healing ENS labels. It provides a simple API endpoint to heal ENS labelhashes back to their original labels.
=======
ENSRainbow is an ENSNode service for healing ENS labels. It provides a simple API endpoint to heal ENS labelhashes back to their original labels.
>>>>>>> 20bc1558

[![Deploy on Railway](https://railway.com/button.svg)](https://railway.com/template/Ddy-Qg?referralCode=HxmgeB)

## Documentation

For detailed documentation and guides, see the [ENSRainbow Documentation](https://ensnode.io/ensrainbow).

<<<<<<< HEAD
## Current Release & Future Direction
=======
- **Storage Layer**: Uses LevelDB as an embedded key-value store to efficiently map labelhashes to their original labels
- **API Layer**: Exposes a REST API endpoint that accepts labelhashes and returns the corresponding original label
- **Data Ingestion**: Processes a pre-computed rainbow table (SQL dump) to populate the LevelDB store
- **Performance**: Provides fast, constant-time lookups for known ENS labels through LevelDB's efficient indexing

The service is designed to be run as part of ENSNode, helping to "heal" the labelhashes of unknown labels by finding their original labels when available.

### Current Release & Future Direction
>>>>>>> 20bc1558

The initial release of ENSRainbow focuses on backwards compatibility with the ENS Subgraph, providing the same label healing capabilities that ENS ecosystem tools rely on today. However, we're actively working on significant enhancements that will expand ENSRainbow's healing capabilities far beyond what's currently possible with the ENS Subgraph. These upcoming features will allow ENSRainbow to heal many previously unknown labels, making it an even more powerful tool for ENS data analysis and integration.

## Special Thanks

Special thanks to [The Graph](https://thegraph.com/) for their work to generate the [original ENS rainbow table](https://github.com/graphprotocol/ens-rainbow) and [ENS Labs](https://www.enslabs.org/) for developing the [ENS Subgraph](https://github.com/ensdomains/ens-subgraph).

## License

Licensed under the MIT License, Copyright © 2025-present [NameHash Labs](https://namehashlabs.org).

See [LICENSE](./LICENSE) for more information.<|MERGE_RESOLUTION|>--- conflicted
+++ resolved
@@ -1,29 +1,12 @@
 # ENSRainbow
 
-<<<<<<< HEAD
-ENSRainbow a service for healing ENS labels. It provides a simple API endpoint to heal ENS labelhashes back to their original labels.
-=======
 ENSRainbow is an ENSNode service for healing ENS labels. It provides a simple API endpoint to heal ENS labelhashes back to their original labels.
->>>>>>> 20bc1558
 
 [![Deploy on Railway](https://railway.com/button.svg)](https://railway.com/template/Ddy-Qg?referralCode=HxmgeB)
 
 ## Documentation
 
 For detailed documentation and guides, see the [ENSRainbow Documentation](https://ensnode.io/ensrainbow).
-
-<<<<<<< HEAD
-## Current Release & Future Direction
-=======
-- **Storage Layer**: Uses LevelDB as an embedded key-value store to efficiently map labelhashes to their original labels
-- **API Layer**: Exposes a REST API endpoint that accepts labelhashes and returns the corresponding original label
-- **Data Ingestion**: Processes a pre-computed rainbow table (SQL dump) to populate the LevelDB store
-- **Performance**: Provides fast, constant-time lookups for known ENS labels through LevelDB's efficient indexing
-
-The service is designed to be run as part of ENSNode, helping to "heal" the labelhashes of unknown labels by finding their original labels when available.
-
-### Current Release & Future Direction
->>>>>>> 20bc1558
 
 The initial release of ENSRainbow focuses on backwards compatibility with the ENS Subgraph, providing the same label healing capabilities that ENS ecosystem tools rely on today. However, we're actively working on significant enhancements that will expand ENSRainbow's healing capabilities far beyond what's currently possible with the ENS Subgraph. These upcoming features will allow ENSRainbow to heal many previously unknown labels, making it an even more powerful tool for ENS data analysis and integration.
 
