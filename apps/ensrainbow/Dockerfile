# ensrainbow-data contains already populated DB that will be served by the application
# Using a prebuilt image reduces build time for infrequently changing data
FROM ghcr.io/namehash/ensnode/ensrainbow-data AS base

RUN apt-get update && \
    npm install -g pnpm
WORKDIR /app

# Runtime dependencies stage
FROM base AS ensrainbow.runtime_deps
# Copy pnpm workspace configuration files from the root directory
COPY pnpm-workspace.yaml ./
# Copy the root package.json and lockfile
COPY package.json pnpm-lock.yaml ./
# Copy all pnpm workspace modules
COPY packages ./packages
COPY apps ./apps
# Install dependencies for the entire monorepo
RUN pnpm install --frozen-lockfile
# Change to the specific app directory
WORKDIR /app/apps/ensrainbow
# Transpile TypeScript files into JavaScript
RUN pnpm build

# Application runtime stage
FROM base AS ensrainbow.runtime
# Copy top-level dependencies
COPY --from=ensrainbow.runtime_deps /app/node_modules node_modules
# Change to the specific app directory
WORKDIR /app/apps/ensrainbow
# Copy built files and dependencies
COPY --from=ensrainbow.runtime_deps /app/apps/ensrainbow/package*.json .
COPY --from=ensrainbow.runtime_deps /app/apps/ensrainbow/node_modules node_modules
COPY --from=ensrainbow.runtime_deps /app/apps/ensrainbow/dist dist

<<<<<<< HEAD
=======
# Ingestor stage
FROM ensrainbow.runtime AS ingestor
# Copy input data
COPY --from=ensrainbow.data /app/ens_names.sql.gz .
COPY --from=ensrainbow.data /app/ens_names.sql.gz.sha256sum .
# Load input data into the key-value store
RUN node dist/cli.js ingest
# Verify the number of keys in the database
RUN node dist/cli.js count

# API server stage
FROM ensrainbow.runtime AS runner
# Copy key-value store data
COPY --from=ingestor /app/apps/ensrainbow/data ./data
>>>>>>> 0236a61f
# Set environment variables
ENV NODE_ENV=production
ENV PORT=3001
EXPOSE 3001
# Start the application
CMD ["node", "dist/cli.js", "serve"]<|MERGE_RESOLUTION|>--- conflicted
+++ resolved
@@ -33,23 +33,6 @@
 COPY --from=ensrainbow.runtime_deps /app/apps/ensrainbow/node_modules node_modules
 COPY --from=ensrainbow.runtime_deps /app/apps/ensrainbow/dist dist
 
-<<<<<<< HEAD
-=======
-# Ingestor stage
-FROM ensrainbow.runtime AS ingestor
-# Copy input data
-COPY --from=ensrainbow.data /app/ens_names.sql.gz .
-COPY --from=ensrainbow.data /app/ens_names.sql.gz.sha256sum .
-# Load input data into the key-value store
-RUN node dist/cli.js ingest
-# Verify the number of keys in the database
-RUN node dist/cli.js count
-
-# API server stage
-FROM ensrainbow.runtime AS runner
-# Copy key-value store data
-COPY --from=ingestor /app/apps/ensrainbow/data ./data
->>>>>>> 0236a61f
 # Set environment variables
 ENV NODE_ENV=production
 ENV PORT=3001
