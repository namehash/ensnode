import { getUnixTime } from "date-fns";

import {
  createRealtimeIndexingStatusProjection,
  type RealtimeIndexingStatusProjection,
  SWRCache,
} from "@ensnode/ensnode-sdk";

import { indexingStatusCache } from "@/cache/indexing-status.cache";
import { factory } from "@/lib/hono-factory";
<<<<<<< HEAD
import { makeLogger } from "@/lib/logger";

const logger = makeLogger("indexing-status.middleware");
const client = new ENSNodeClient({ url: config.ensIndexerUrl });

export const indexingStatusCache = new SWRCache({
  fn: async () =>
    client
      .indexingStatus() // fetch a new indexing status snapshot
      .then((response) => {
        if (response.responseCode !== IndexingStatusResponseCodes.Ok) {
          // An indexing status response was successfully fetched, but the response code contained within the response was not 'ok'.
          // Therefore, throw an error to trigger the subsequent `.catch` handler.
          throw new Error("Received Indexing Status response with responseCode other than 'ok'.");
        }

        logger.info(`Indexing Status cached at: ${new Date()}`);

        // The indexing status snapshot has been fetched and successfully validated for caching.
        // Therefore, return it so that this current invocation of `readCache` will:
        // - Replace the currently cached value (if any) with this new value.
        // - Return this non-null value.
        return response.realtimeProjection.snapshot;
      })
      .catch((error) => {
        // Either the indexing status snapshot fetch failed, or the indexing status response was not 'ok'.
        // Therefore, throw an error so that this current invocation of `readCache` will:
        // - Reject the newly fetched response (if any) such that it won't be cached.
        // - Return the most recently cached value from prior invocations, or `null` if no prior invocation successfully cached a value.
        logger.debug(
          error,
          "Error occurred while fetching a new indexing status snapshot. The cached indexing status snapshot (if any) will not be updated.",
        );
        throw error;
      }),
  ttl: 5, // 5 seconds
  revalidationInterval: 10, // 10 seconds
  proactivelyInitialize: true,
});
=======
>>>>>>> 5d3237d8

/**
 * Type definition for the indexing status middleware context passed to downstream middleware and handlers.
 */
export type IndexingStatusMiddlewareVariables = {
  /**
   * The current {@link RealtimeIndexingStatusProjection} or an {@link Error} indicating failure.
<<<<<<< HEAD
   *
   * If {@link indexingStatus} is an Error, no prior attempts to successfully fetch (and cache) an
   * indexing status snapshot within the lifetime of this middleware have been successful.
   *
=======
   *
   * If {@link indexingStatus} is an Error, no prior attempts to successfully fetch (and cache) an
   * indexing status snapshot within the lifetime of this middleware have been successful.
   *
>>>>>>> 5d3237d8
   * If {@link indexingStatus} is a RealtimeIndexingStatusProjection, an indexing status snapshot
   * was successfully fetched (and cached) at least once within the lifetime of this middleware.
   */
  indexingStatus: RealtimeIndexingStatusProjection | Error;
};

/**
 * Middleware that provides {@link IndexingStatusMiddlewareVariables}
 * to downstream middleware and handlers.
 *
 * Optimizes for low-latency and high-availability by:
 * - Using an efficient {@link SWRCache} for managing the most recently
 *   successfully fetched (and cached) indexing status snapshot.
 * - Automatically generates a {@link RealtimeIndexingStatusProjection} as context from the most recently
 *   successfully fetched (and cached) indexing status snapshot as of the time the middleware was invoked.
 * - Retaining the most recent successfully fetched (and cached) indexing status snapshot, such that even
 *   if the ENSIndexer service is unreachable or in an error state, the middleware will still be able to
 *   continue generating new {@link RealtimeIndexingStatusProjection} containing updated worst-case distances
 *   to downstream middleware and handlers.
 */
export const indexingStatusMiddleware = factory.createMiddleware(async (c, next) => {
<<<<<<< HEAD
  const snapshot = await indexingStatusCache.read();

  if (snapshot === null) {
=======
  const cachedSnapshot = await indexingStatusCache.readCache();

  if (cachedSnapshot === null) {
    // An indexing status snapshot has never been cached successfully.
    // Build a p-reflect `PromiseResult` for downstream handlers such that they will receive
    // an `indexingStatus` variable where `isRejected` is `true` and `reason` is the provided `error`.
>>>>>>> 5d3237d8
    c.set(
      "indexingStatus",
      new Error(
        "Unable to generate a new indexing status projection. No indexing status snapshots have been successfully fetched and stored into cache since service startup. This may indicate the ENSIndexer service is unreachable or in an error state.",
      ),
    );
  } else {
    const now = getUnixTime(new Date());
<<<<<<< HEAD
    const realtimeProjection = createRealtimeIndexingStatusProjection(snapshot.value, now);
=======
    const realtimeProjection = createRealtimeIndexingStatusProjection(cachedSnapshot.value, now);
>>>>>>> 5d3237d8
    c.set("indexingStatus", realtimeProjection);
  }

  await next();
});<|MERGE_RESOLUTION|>--- conflicted
+++ resolved
@@ -8,48 +8,6 @@
 
 import { indexingStatusCache } from "@/cache/indexing-status.cache";
 import { factory } from "@/lib/hono-factory";
-<<<<<<< HEAD
-import { makeLogger } from "@/lib/logger";
-
-const logger = makeLogger("indexing-status.middleware");
-const client = new ENSNodeClient({ url: config.ensIndexerUrl });
-
-export const indexingStatusCache = new SWRCache({
-  fn: async () =>
-    client
-      .indexingStatus() // fetch a new indexing status snapshot
-      .then((response) => {
-        if (response.responseCode !== IndexingStatusResponseCodes.Ok) {
-          // An indexing status response was successfully fetched, but the response code contained within the response was not 'ok'.
-          // Therefore, throw an error to trigger the subsequent `.catch` handler.
-          throw new Error("Received Indexing Status response with responseCode other than 'ok'.");
-        }
-
-        logger.info(`Indexing Status cached at: ${new Date()}`);
-
-        // The indexing status snapshot has been fetched and successfully validated for caching.
-        // Therefore, return it so that this current invocation of `readCache` will:
-        // - Replace the currently cached value (if any) with this new value.
-        // - Return this non-null value.
-        return response.realtimeProjection.snapshot;
-      })
-      .catch((error) => {
-        // Either the indexing status snapshot fetch failed, or the indexing status response was not 'ok'.
-        // Therefore, throw an error so that this current invocation of `readCache` will:
-        // - Reject the newly fetched response (if any) such that it won't be cached.
-        // - Return the most recently cached value from prior invocations, or `null` if no prior invocation successfully cached a value.
-        logger.debug(
-          error,
-          "Error occurred while fetching a new indexing status snapshot. The cached indexing status snapshot (if any) will not be updated.",
-        );
-        throw error;
-      }),
-  ttl: 5, // 5 seconds
-  revalidationInterval: 10, // 10 seconds
-  proactivelyInitialize: true,
-});
-=======
->>>>>>> 5d3237d8
 
 /**
  * Type definition for the indexing status middleware context passed to downstream middleware and handlers.
@@ -57,17 +15,10 @@
 export type IndexingStatusMiddlewareVariables = {
   /**
    * The current {@link RealtimeIndexingStatusProjection} or an {@link Error} indicating failure.
-<<<<<<< HEAD
    *
    * If {@link indexingStatus} is an Error, no prior attempts to successfully fetch (and cache) an
    * indexing status snapshot within the lifetime of this middleware have been successful.
    *
-=======
-   *
-   * If {@link indexingStatus} is an Error, no prior attempts to successfully fetch (and cache) an
-   * indexing status snapshot within the lifetime of this middleware have been successful.
-   *
->>>>>>> 5d3237d8
    * If {@link indexingStatus} is a RealtimeIndexingStatusProjection, an indexing status snapshot
    * was successfully fetched (and cached) at least once within the lifetime of this middleware.
    */
@@ -89,18 +40,9 @@
  *   to downstream middleware and handlers.
  */
 export const indexingStatusMiddleware = factory.createMiddleware(async (c, next) => {
-<<<<<<< HEAD
   const snapshot = await indexingStatusCache.read();
 
   if (snapshot === null) {
-=======
-  const cachedSnapshot = await indexingStatusCache.readCache();
-
-  if (cachedSnapshot === null) {
-    // An indexing status snapshot has never been cached successfully.
-    // Build a p-reflect `PromiseResult` for downstream handlers such that they will receive
-    // an `indexingStatus` variable where `isRejected` is `true` and `reason` is the provided `error`.
->>>>>>> 5d3237d8
     c.set(
       "indexingStatus",
       new Error(
@@ -109,11 +51,7 @@
     );
   } else {
     const now = getUnixTime(new Date());
-<<<<<<< HEAD
     const realtimeProjection = createRealtimeIndexingStatusProjection(snapshot.value, now);
-=======
-    const realtimeProjection = createRealtimeIndexingStatusProjection(cachedSnapshot.value, now);
->>>>>>> 5d3237d8
     c.set("indexingStatus", realtimeProjection);
   }
 
