import config from "@/config";

import { PluginName } from "@ensnode/ensnode-sdk";

import { factory } from "@/lib/hono-factory";
import { makeLogger } from "@/lib/logger";

const logger = makeLogger("can-accelerate.middleware");

export type CanAccelerateVariables = { canAccelerate: boolean };

// TODO: expand this datamodel to include 'reasons' acceleration was disabled to drive ui

let didWarnNoProtocolAccelerationPlugin = false;
<<<<<<< HEAD
let prevIndexingStatusOk = false;
let prevIsWithinMaxRealtime = false;

let didInitialIndexingStatus = false;
let didInitialRealtime = false;

/**
 * Type guard to check if an indexing status result is successful and OK.
 *
 * @param result - Promise result containing IndexingStatusResponse
 * @returns True if the result is fulfilled and has OK response code
 */
const isIndexingStatusOk = (
  result: PromiseResult<IndexingStatusResponse>,
): result is PromiseResult<IndexingStatusResponse> & {
  value: IndexingStatusResponseOk;
} => result.status === "fulfilled" && result.value.responseCode === IndexingStatusResponseCodes.Ok;
=======
let didInitialCanAccelerate = false;
let prevCanAccelerate = false;
>>>>>>> 3bf50b45

/**
 * Middleware that determines if protocol acceleration can be enabled for the current request.
 *
 * Checks if ENSIndexer has the protocol-acceleration plugin enabled and is realtime according to
 * a parent isRealtimeMiddleware. Sets the `canAccelerate` variable on the context for use by
 * resolution handlers.
 */
export const canAccelerateMiddleware = factory.createMiddleware(async (c, next) => {
  if (c.var.isRealtime === undefined) {
    throw new Error(`Invariant(canAccelerateMiddleware): isRealtime middleware required`);
  }

  /////////////////////////////////////////////
  /// Protocol Acceleration Plugin Availability
  /////////////////////////////////////////////

  const hasProtocolAccelerationPlugin = config.ensIndexerPublicConfig.plugins.includes(
    PluginName.ProtocolAcceleration,
  );

  // log one warning to the console if !hasProtocolAccelerationPlugin
  if (!didWarnNoProtocolAccelerationPlugin && !hasProtocolAccelerationPlugin) {
    logger.warn(
      `ENSApi is connected to an ENSIndexer that does NOT include the ${PluginName.ProtocolAcceleration} plugin: ENSApi will NOT be able to accelerate Resolution API requests, even if ?accelerate=true. Resolution requests will abide by the full Forward/Reverse Resolution specification, including RPC calls and CCIP-Read requests to external CCIP-Read Gateways.`,
    );

    didWarnNoProtocolAccelerationPlugin = true;
  }

  /////////////////////////////
  /// Can Accelerate Derivation
  /////////////////////////////

  // the Resolution API can accelerate requests if
  // a) ENSIndexer reports that it is within MAX_REALTIME_DISTANCE_TO_ACCELERATE of realtime, and
  // b) ENSIndexer reports that it has the ProtocolAcceleration plugin enabled.
  const canAccelerate = hasProtocolAccelerationPlugin && c.var.isRealtime;

  // log notice when acceleration begins
  if (
    (!didInitialCanAccelerate && canAccelerate) || // first time
    (didInitialCanAccelerate && !prevCanAccelerate && canAccelerate) // future change in status
  ) {
    logger.info(`Protocol Acceleration is now ENABLED.`);
  }

  // log notice when acceleration ends
  if (
    (!didInitialCanAccelerate && !canAccelerate) || // first time
    (didInitialCanAccelerate && prevCanAccelerate && !canAccelerate) // future change in status
  ) {
    logger.info(`Protocol Acceleration is DISABLED.`);
  }

  prevCanAccelerate = canAccelerate;
  didInitialCanAccelerate = true;

  c.set("canAccelerate", canAccelerate);
  await next();
});<|MERGE_RESOLUTION|>--- conflicted
+++ resolved
@@ -12,28 +12,8 @@
 // TODO: expand this datamodel to include 'reasons' acceleration was disabled to drive ui
 
 let didWarnNoProtocolAccelerationPlugin = false;
-<<<<<<< HEAD
-let prevIndexingStatusOk = false;
-let prevIsWithinMaxRealtime = false;
-
-let didInitialIndexingStatus = false;
-let didInitialRealtime = false;
-
-/**
- * Type guard to check if an indexing status result is successful and OK.
- *
- * @param result - Promise result containing IndexingStatusResponse
- * @returns True if the result is fulfilled and has OK response code
- */
-const isIndexingStatusOk = (
-  result: PromiseResult<IndexingStatusResponse>,
-): result is PromiseResult<IndexingStatusResponse> & {
-  value: IndexingStatusResponseOk;
-} => result.status === "fulfilled" && result.value.responseCode === IndexingStatusResponseCodes.Ok;
-=======
 let didInitialCanAccelerate = false;
 let prevCanAccelerate = false;
->>>>>>> 3bf50b45
 
 /**
  * Middleware that determines if protocol acceleration can be enabled for the current request.
