--- conflicted
+++ resolved
@@ -5,13 +5,8 @@
 import { otel } from "@hono/otel";
 import { cors } from "hono/cors";
 
-<<<<<<< HEAD
-=======
-import { prettyPrintJson } from "@ensnode/ensnode-sdk/internal";
-
 import { indexingStatusCache } from "@/cache/indexing-status.cache";
 import { referrerLeaderboardCache } from "@/cache/referrer-leaderboard.cache";
->>>>>>> 7afed856
 import { redactEnsApiConfig } from "@/config/redact";
 import { errorResponse } from "@/lib/handlers/error-response";
 import { factory } from "@/lib/hono-factory";
