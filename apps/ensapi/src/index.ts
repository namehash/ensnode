import packageJson from "@/../package.json" with { type: "json" };
import config from "@/config";

import { serve } from "@hono/node-server";
import { otel } from "@hono/otel";
import { cors } from "hono/cors";
<<<<<<< HEAD
import { openAPIRouteHandler } from "hono-openapi";
=======
import { html } from "hono/html";
>>>>>>> 4ee1b2d0

import { prettyPrintJson } from "@ensnode/ensnode-sdk/internal";

import { indexingStatusCache } from "@/cache/indexing-status.cache";
import { referrerLeaderboardCache } from "@/cache/referrer-leaderboard.cache";
import { redactEnsApiConfig } from "@/config/redact";
import { errorResponse } from "@/lib/handlers/error-response";
import { factory } from "@/lib/hono-factory";
import { sdk } from "@/lib/instrumentation";
import logger from "@/lib/logger";
import { indexingStatusMiddleware } from "@/middleware/indexing-status.middleware";

import amIRealtimeApi from "./handlers/amirealtime-api";
import ensanalyticsApi from "./handlers/ensanalytics-api";
import ensNodeApi from "./handlers/ensnode-api";
import subgraphApi from "./handlers/subgraph-api";

const app = factory.createApp();

// set the X-ENSNode-Version header to the current version
app.use(async (ctx, next) => {
  ctx.header("x-ensnode-version", packageJson.version);
  return next();
});

// use CORS middleware
app.use(cors({ origin: "*" }));

// include automatic OpenTelemetry instrumentation for incoming requests
app.use(otel());

// add ENSIndexer Indexing Status Middleware to all routes for convenience
app.use(indexingStatusMiddleware);

// host welcome page
app.get("/", (c) =>
  c.html(html`
<!DOCTYPE html>
<html lang="en">
<head>
    <meta charset="UTF-8">
    <meta name="viewport" content="width=device-width, initial-scale=1.0">
    <title>ENSApi</title>
</head>
<body>
    <h1>Hello, World!</h1>
    <p>You've reached the root of an ENSApi instance. You might be looking for the <a href="https://ensnode.io/docs/">ENSNode documentation</a>.</p>
</body>
</html>
`),
);

// use ENSNode HTTP API at /api
app.route("/api", ensNodeApi);

// use Subgraph GraphQL API at /subgraph
app.route("/subgraph", subgraphApi);

// use ENSAnalytics API at /ensanalytics
app.route("/ensanalytics", ensanalyticsApi);

// use Am I Realtime API at /amirealtime
app.route("/amirealtime", amIRealtimeApi);

// use OpenAPI Schema
app.get(
  "/openapi.json",
  openAPIRouteHandler(app, {
    documentation: {
      info: {
        title: "ENSApi APIs",
        version: packageJson.version,
        description:
          "APIs for ENS resolution, navigating the ENS nameforest, and metadata about an ENSNode",
      },
      servers: [{ url: `http://localhost:${config.port}`, description: "Local Development" }],
    },
  }),
);

// will automatically 503 if config is not available due to ensIndexerPublicConfigMiddleware
app.get("/health", async (c) => {
  return c.json({ message: "fallback ok" });
});

// log hono errors to console
app.onError((error, ctx) => {
  logger.error(error);
  return errorResponse(ctx, "Internal Server Error");
});

// start ENSNode API OpenTelemetry SDK
sdk.start();

// start hono server
const server = serve(
  {
    fetch: app.fetch,
    port: config.port,
  },
  async (info) => {
    logger.info(
      `ENSApi listening on port ${info.port} with config:\n${prettyPrintJson(redactEnsApiConfig(config))}`,
    );

    // self-healthcheck to connect to ENSIndexer & warm Indexing Status cache
    await app.request("/health");
  },
);

// promisify hono server.close
const closeServer = () =>
  new Promise<void>((resolve, reject) =>
    server.close((err) => {
      if (err) return reject(err);
      resolve();
    }),
  );

// perform graceful shutdown
const gracefulShutdown = async () => {
  try {
    await sdk.shutdown();
    logger.info("Destroyed tracing instrumentation");

    referrerLeaderboardCache.destroy();
    logger.info("Destroyed referrerLeaderboardCache");

    indexingStatusCache.destroy();
    logger.info("Destroyed indexingStatusCache");

    await closeServer();
    logger.info("Closed application server");

    process.exit(0);
  } catch (error) {
    logger.error(error);
    process.exit(1);
  }
};

// graceful shutdown
process.on("SIGINT", gracefulShutdown);
process.on("SIGTERM", gracefulShutdown);

process.on("uncaughtException", async (error) => {
  logger.error(error, "uncaughtException");
  await gracefulShutdown();
});<|MERGE_RESOLUTION|>--- conflicted
+++ resolved
@@ -4,11 +4,8 @@
 import { serve } from "@hono/node-server";
 import { otel } from "@hono/otel";
 import { cors } from "hono/cors";
-<<<<<<< HEAD
 import { openAPIRouteHandler } from "hono-openapi";
-=======
 import { html } from "hono/html";
->>>>>>> 4ee1b2d0
 
 import { prettyPrintJson } from "@ensnode/ensnode-sdk/internal";
 
