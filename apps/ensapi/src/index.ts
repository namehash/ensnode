import packageJson from "@/../package.json" with { type: "json" };
import config from "@/config";

import { serve } from "@hono/node-server";
import { otel } from "@hono/otel";
import { cors } from "hono/cors";

import { prettyPrintJson } from "@ensnode/ensnode-sdk/internal";

import { redactEnsApiConfig } from "@/config/redact";
import { errorResponse } from "@/lib/handlers/error-response";
import { factory } from "@/lib/hono-factory";
import logger from "@/lib/logger";
import { sdk } from "@/lib/tracing/instrumentation";
import { fetcher as referrersCacheFetcher } from "@/middleware/aggregated-referrer-snapshot-cache.middleware";
import { indexingStatusMiddleware } from "@/middleware/indexing-status.middleware";
import { fetcher as referrersCacheFetcher } from "@/middleware/referrers-cache.middleware";

import ensanalyticsApi from "./handlers/ensanalytics-api";
import ensNodeApi from "./handlers/ensnode-api";
import subgraphApi from "./handlers/subgraph-api";

const app = factory.createApp();

// set the X-ENSNode-Version header to the current version
app.use(async (ctx, next) => {
  ctx.header("x-ensnode-version", packageJson.version);
  return next();
});

// use CORS middleware
app.use(cors({ origin: "*" }));

// include automatic OpenTelemetry instrumentation for incoming requests
// NOTE: required for protocol tracing
app.use(otel());

// add ENSIndexer Indexing Status Middleware to all routes for convenience
app.use(indexingStatusMiddleware);

// use ENSNode HTTP API at /api
app.route("/api", ensNodeApi);

// use Subgraph GraphQL API at /subgraph
app.route("/subgraph", subgraphApi);

// use ENSAnalytics API at /ensanalytics
app.route("/ensanalytics", ensanalyticsApi);

// will automatically 500 if config is not available due to ensIndexerPublicConfigMiddleware
app.get("/health", async (c) => {
  return c.json({ ok: true });
});

// log hono errors to console
app.onError((error, ctx) => {
  logger.error(error);
  return errorResponse(ctx, "Internal Server Error");
});

// start ENSNode API OpenTelemetry SDK
sdk.start();

// start hono server
const server = serve(
  {
    fetch: app.fetch,
    port: config.port,
  },
  async (info) => {
    logger.info(
      `ENSApi listening on port ${info.port} with config:\n${prettyPrintJson(redactEnsApiConfig(config))}`,
    );

    // self-healthcheck to connect to ENSIndexer & warm Indexing Status / Can Accelerate cache
    await app.request("/health");

<<<<<<< HEAD
    // warm start ENSAnalytics referrers cache
    logger.info("Warming up ENSAnalytics referrers cache...");
    try {
      const cache = await referrersCacheFetcher();
      logger.info(`ENSAnalytics cache warmed up with ${cache.referrers.length} referrers`);
    } catch (error) {
      logger.error({ error }, "Failed to warm up ENSAnalytics cache");
=======
    // warm start ENSAnalytics aggregated referrer snapshot cache
    logger.info("Warming up ENSAnalytics aggregated referrer snapshot cache...");
    const cache = await referrersCacheFetcher();
    if (cache) {
      logger.info(`ENSAnalytics cache warmed up with ${cache.referrers.size} referrers`);
    } else {
      logger.error("Failed to warm up ENSAnalytics cache - no cached data available yet");
>>>>>>> 965707d4
      // Don't exit - let the service run without pre-warmed analytics
    }
  },
);

// promisify hono server.close
const closeServer = () =>
  new Promise<void>((resolve, reject) =>
    server.close((err) => {
      if (err) return reject(err);
      resolve();
    }),
  );

// perform graceful shutdown
const gracefulShutdown = async () => {
  try {
    await sdk.shutdown();
    await closeServer();

    process.exit(0);
  } catch (error) {
    logger.error(error);
    process.exit(1);
  }
};

// graceful shutdown
process.on("SIGINT", gracefulShutdown);
process.on("SIGTERM", gracefulShutdown);

process.on("uncaughtException", async (error) => {
  logger.error(error, "uncaughtException");
  await gracefulShutdown();
});<|MERGE_RESOLUTION|>--- conflicted
+++ resolved
@@ -14,7 +14,6 @@
 import { sdk } from "@/lib/tracing/instrumentation";
 import { fetcher as referrersCacheFetcher } from "@/middleware/aggregated-referrer-snapshot-cache.middleware";
 import { indexingStatusMiddleware } from "@/middleware/indexing-status.middleware";
-import { fetcher as referrersCacheFetcher } from "@/middleware/referrers-cache.middleware";
 
 import ensanalyticsApi from "./handlers/ensanalytics-api";
 import ensNodeApi from "./handlers/ensnode-api";
@@ -75,15 +74,6 @@
     // self-healthcheck to connect to ENSIndexer & warm Indexing Status / Can Accelerate cache
     await app.request("/health");
 
-<<<<<<< HEAD
-    // warm start ENSAnalytics referrers cache
-    logger.info("Warming up ENSAnalytics referrers cache...");
-    try {
-      const cache = await referrersCacheFetcher();
-      logger.info(`ENSAnalytics cache warmed up with ${cache.referrers.length} referrers`);
-    } catch (error) {
-      logger.error({ error }, "Failed to warm up ENSAnalytics cache");
-=======
     // warm start ENSAnalytics aggregated referrer snapshot cache
     logger.info("Warming up ENSAnalytics aggregated referrer snapshot cache...");
     const cache = await referrersCacheFetcher();
@@ -91,7 +81,6 @@
       logger.info(`ENSAnalytics cache warmed up with ${cache.referrers.size} referrers`);
     } else {
       logger.error("Failed to warm up ENSAnalytics cache - no cached data available yet");
->>>>>>> 965707d4
       // Don't exit - let the service run without pre-warmed analytics
     }
   },
