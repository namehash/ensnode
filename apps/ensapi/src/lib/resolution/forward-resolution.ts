import config from "@/config";

import { trace } from "@opentelemetry/api";
import { replaceBigInts } from "@ponder/utils";
import { namehash } from "viem";
import { normalize } from "viem/ens";

import { DatasourceNames, getDatasource } from "@ensnode/datasources";
import {
  type AccountId,
  type ForwardResolutionArgs,
  ForwardResolutionProtocolStep,
  type ForwardResolutionResult,
  getRootRegistry,
  isNormalizedName,
  isSelectionEmpty,
  makeResolverId,
  type Node,
  PluginName,
  parseReverseName,
  type ResolverRecordsResponse,
  type ResolverRecordsSelection,
  TraceableENSProtocol,
} from "@ensnode/ensnode-sdk";
import { isExtendedResolver } from "@ensnode/ensnode-sdk/internal";

<<<<<<< HEAD
import { db } from "@/lib/db";
=======
import { withActiveSpanAsync, withSpanAsync } from "@/lib/instrumentation/auto-span";
>>>>>>> 7afed856
import { makeLogger } from "@/lib/logger";
import { findResolver } from "@/lib/protocol-acceleration/find-resolver";
import { getENSIP19ReverseNameRecordFromIndex } from "@/lib/protocol-acceleration/get-primary-name-from-index";
import { getRecordsFromIndex } from "@/lib/protocol-acceleration/get-records-from-index";
import { areResolverRecordsIndexedByProtocolAccelerationPluginOnChainId } from "@/lib/protocol-acceleration/resolver-records-indexed-on-chain";
import { getPublicClient } from "@/lib/public-client";
import {
  makeEmptyResolverRecordsResponse,
  makeRecordsResponseFromIndexedRecords,
  makeRecordsResponseFromResolveResults,
} from "@/lib/resolution/make-records-response";
import {
  executeResolveCalls,
  interpretRawCallsAndResults,
  makeResolveCalls,
} from "@/lib/resolution/resolve-calls-and-results";
<<<<<<< HEAD
import { executeResolveCallsWithUniversalResolver } from "@/lib/resolution/resolve-with-universal-resolver";
import { withActiveSpanAsync, withSpanAsync } from "@/lib/tracing/auto-span";
import { addProtocolStepEvent, withProtocolStepAsync } from "@/lib/tracing/protocol-tracing";
=======
import { supportsENSIP10Interface } from "@/lib/rpc/ensip-10";
import { getPublicClient } from "@/lib/rpc/public-client";
import {
  addEnsProtocolStepEvent,
  withEnsProtocolStep,
} from "@/lib/tracing/ens-protocol-tracing-api";
>>>>>>> 7afed856

const logger = makeLogger("forward-resolution");
const tracer = trace.getTracer("forward-resolution");

// NOTE: normalize generic name to force the normalization lib to lazy-load itself (otherwise the
// first trace generated here would be unusually slow)
normalize("example.eth");

/**
 * Implements Forward Resolution of record values for a specified ENS Name.
 *
 * @param name the ENS name to resolve
 * @param selection selection specifying which records to resolve
 * @param options Optional settings
 * @param options.accelerate Whether acceleration is requested (default: true)
 * @param options.canAccelerate Whether acceleration is currently possible (default: false)
 *
 * @example
 * await resolveForward("jesse.base.eth", {
 *   name: true,
 *   addresses: [evmChainIdToCoinType(mainnet.id), evmChainIdToCoinType(base.id)],
 *   texts: ["com.twitter", "description"],
 * })
 *
 * // results in
 * {
 *   name: 'jesse.base.eth',
 *   addresses: {
 *     60: '0x849151d7D0bF1F34b70d5caD5149D28CC2308bf1',
 *     2147492101: null
 *   },
 *   texts: {
 *     'com.twitter': 'jessepollak',
 *     description: 'base.eth builder #001'
 *   }
 * }
 */
export async function resolveForward<SELECTION extends ResolverRecordsSelection>(
  name: ForwardResolutionArgs<SELECTION>["name"],
  selection: ForwardResolutionArgs<SELECTION>["selection"],
  options: Omit<Parameters<typeof _resolveForward>[2], "registry">,
): Promise<ForwardResolutionResult<SELECTION>> {
  // NOTE: `resolveForward` is just `_resolveForward` with the enforcement that `registry` must
  // initially be ENS Root Chain's Registry: see `_resolveForward` for additional context.
  return _resolveForward(name, selection, {
    ...options,
    registry: getRootRegistry(config.namespace),
  });
}

/**
 * Internal Forward Resolution implementation for a given `name`, beginning from the specified
 * `registry`.
 */
async function _resolveForward<SELECTION extends ResolverRecordsSelection>(
  name: ForwardResolutionArgs<SELECTION>["name"],
  selection: ForwardResolutionArgs<SELECTION>["selection"],
  options: { registry: AccountId; accelerate: boolean; canAccelerate: boolean },
): Promise<ForwardResolutionResult<SELECTION>> {
  const {
    registry: { chainId },
    accelerate = false,
    canAccelerate = false,
  } = options;

  const selectionString = JSON.stringify(selection);

  // trace for external consumers
  return withEnsProtocolStep(
    TraceableENSProtocol.ForwardResolution,
    ForwardResolutionProtocolStep.Operation,
    { name, selection: selectionString, chainId, accelerate },
    (protocolTracingSpan) =>
      // trace for internal metrics
      withActiveSpanAsync(
        tracer,
        `resolveForward(${name}, chainId: ${chainId})`,
        {
          name,
          selection: selectionString,
          chainId,
          accelerate,
        },
        async (span) => {
          //////////////////////////////////////////////////
          // Validate Input
          //////////////////////////////////////////////////

          // Invariant: Name must be normalized
          if (!isNormalizedName(name)) {
            throw new Error(`Invariant: Name "${name}" must be normalized.`);
          }

          const node: Node = namehash(name);
          span.setAttribute("node", node);

          // if selection is empty, give them what they asked for
          if (isSelectionEmpty(selection)) {
            return makeEmptyResolverRecordsResponse(selection);
          }

          // construct the set of resolve() calls indicated by selection
          const calls = makeResolveCalls(node, selection);
          span.setAttribute("calls", JSON.stringify(replaceBigInts(calls, String)));

          // Invariant: a non-empty selection must have generated some resolve calls
          if (calls.length === 0) {
            throw new Error(
              `Invariant: Selection ${JSON.stringify(selection)} is not empty but resulted in no resolution calls.`,
            );
          }

          // create an un-cached viem#PublicClient separate from ponder's cached/logged clients
          const publicClient = getPublicClient(chainId);

          ////////////////////////////
          /// Temporary ENSv2 Bailout
          ////////////////////////////
          // TODO: re-enable protocol acceleration for ENSv2
          if (config.ensIndexerPublicConfig.plugins.includes(PluginName.ENSv2)) {
            // execute each record's call against the UniversalResolver
            const rawResults = await withProtocolStepAsync(
              TraceableENSProtocol.ForwardResolution,
              ForwardResolutionProtocolStep.ExecuteResolveCalls,
              {},
              () =>
                executeResolveCallsWithUniversalResolver<SELECTION>({
                  name,
                  calls,
                  publicClient,
                }),
            );

            span.setAttribute("rawResults", JSON.stringify(replaceBigInts(rawResults, String)));

            // additional semantic interpretation of the raw results from the chain
            const results = interpretRawCallsAndResults(rawResults);
            span.setAttribute("results", JSON.stringify(replaceBigInts(results, String)));

            // return record values
            return makeRecordsResponseFromResolveResults(selection, results);
          }

          //////////////////////////////////////////////////
          // 1. Identify the active resolver for the name on the specified chain.
          //////////////////////////////////////////////////

<<<<<<< HEAD
          const { activeName, activeResolver, requiresWildcardSupport } =
            await withProtocolStepAsync(
              TraceableENSProtocol.ForwardResolution,
              ForwardResolutionProtocolStep.FindResolver,
              { name, chainId },
              () =>
                findResolver({
                  registry: options.registry,
                  name,
                  accelerate,
                  canAccelerate,
                  publicClient,
                }),
            );
=======
          const publicClient = getPublicClient(chainId);

          const { activeName, activeResolver, requiresWildcardSupport } = await withEnsProtocolStep(
            TraceableENSProtocol.ForwardResolution,
            ForwardResolutionProtocolStep.FindResolver,
            { name, chainId },
            () =>
              findResolver({
                registry: options.registry,
                name,
                accelerate,
                canAccelerate,
                publicClient,
              }),
          );
>>>>>>> 7afed856

          // 1.2 Determine whether active resolver exists
          addEnsProtocolStepEvent(
            protocolTracingSpan,
            TraceableENSProtocol.ForwardResolution,
            ForwardResolutionProtocolStep.ActiveResolverExists,
            !!activeResolver,
          );
          // we're unable to find an active resolver for this name, return empty response
          if (!activeResolver) {
            return makeEmptyResolverRecordsResponse(selection);
          }

          // set some attributes on the span for easy reference
          span.setAttribute("activeResolver", activeResolver);
          span.setAttribute("activeName", activeName);
          span.setAttribute("requiresWildcardSupport", requiresWildcardSupport);
          span.addEvent("Active Resolver Identified", {
            activeName,
            activeResolver,
            chainId,
            requiresWildcardSupport,
          });

          //////////////////////////////////////////////////
          // 2. _resolveBatch with activeResolver, w/ ENSIP-10 Wildcard Resolution support
          //////////////////////////////////////////////////

          //////////////////////////////////////////////////
          // Protocol Acceleration
          //////////////////////////////////////////////////
<<<<<<< HEAD
          if (accelerate && canAccelerate) {
            const resolverId = makeResolverId({ chainId, address: activeResolver });
            const resolver = await db.query.resolver.findFirst({
              where: (t, { eq }) => eq(t.id, resolverId),
            });
=======
          if (accelerate) {
            const activeResolverIsKnownENSIP19ReverseResolver = isKnownENSIP19ReverseResolver(
              chainId,
              activeResolver,
            );

            if (canAccelerate && activeResolverIsKnownENSIP19ReverseResolver) {
              return withEnsProtocolStep(
                TraceableENSProtocol.ForwardResolution,
                ForwardResolutionProtocolStep.AccelerateENSIP19ReverseResolver,
                {},
                async () => {
                  // Invariant: consumer must be selecting the `name` record at this point
                  if (selection.name !== true) {
                    throw new Error(
                      `Invariant(ENSIP-19 Reverse Resolvers Protocol Acceleration): expected 'name' record in selection but instead received: ${JSON.stringify(selection)}.`,
                    );
                  }

                  // Sanity Check: This should only happen in the context of Reverse Resolution, and
                  // the selection should just be `{ name: true }`, but technically not prohibited to
                  // select more records than just 'name', so just warn if that happens.
                  if (selection.addresses !== undefined || selection.texts !== undefined) {
                    logger.warn(
                      `Sanity Check(ENSIP-19 Reverse Resolvers Protocol Acceleration): expected a selection of exactly '{ name: true }' but received ${JSON.stringify(selection)}.`,
                    );
                  }
>>>>>>> 7afed856

            // Must have an indexed Resolver in order to accelerate further — otherwise fall back to
            // Forward Resolution
            if (resolver) {
              //////////////////////////////////////////////////
              // Protocol Acceleration: ENSIP-19 Reverse Resolvers
              //   If the activeResolver is a Known ENSIP-19 Reverse Resolver,
              //   then we can just read the name record value directly from the index.
              //////////////////////////////////////////////////
              if (resolver.isENSIP19ReverseResolver) {
                return withProtocolStepAsync(
                  TraceableENSProtocol.ForwardResolution,
                  ForwardResolutionProtocolStep.AccelerateENSIP19ReverseResolver,
                  {},
                  async () => {
                    // Invariant: consumer must be selecting the `name` record at this point
                    if (selection.name !== true) {
                      throw new Error(
                        `Invariant(ENSIP-19 Reverse Resolvers Protocol Acceleration): expected 'name' record in selection but instead received: ${JSON.stringify(selection)}.`,
                      );
                    }

                    // Sanity Check: This should only happen in the context of Reverse Resolution, and
                    // the selection should just be `{ name: true }`, but technically not prohibited to
                    // select more records than just 'name', so just warn if that happens.
                    if (selection.addresses !== undefined || selection.texts !== undefined) {
                      logger.warn(
                        `Sanity Check(ENSIP-19 Reverse Resolvers Protocol Acceleration): expected a selection of exactly '{ name: true }' but received ${JSON.stringify(selection)}.`,
                      );
                    }

                    // Invariant: the name in question should be an ENSIP-19 Reverse Name that we're able to parse
                    const parsed = parseReverseName(name);
                    if (!parsed) {
                      throw new Error(
                        `Invariant(ENSIP-19 Reverse Resolvers Protocol Acceleration): expected a valid ENSIP-19 Reverse Name but recieved '${name}'.`,
                      );
                    }

                    // retrieve the name record from the index
                    const nameRecordValue = await getENSIP19ReverseNameRecordFromIndex(
                      parsed.address,
                      parsed.coinType,
                    );

<<<<<<< HEAD
                    // NOTE: typecast is ok because of sanity checks above
                    return { name: nameRecordValue } as ResolverRecordsResponse<SELECTION>;
                  },
                );
              }

              //////////////////////////////////////////////////
              // Protocol Acceleration: CCIP-Read Shadow Registry Resolvers
              //   If the activeResolver is a CCIP-Read Shadow Registry Resolver,
              //   then we can short-circuit the CCIP-Read and defer resolution to the indicated (shadow)Registry.
              //////////////////////////////////////////////////
              if (
                resolver.bridgesToRegistryChainId !== null &&
                resolver.bridgesToRegistryAddress !== null
              ) {
                return withProtocolStepAsync(
                  TraceableENSProtocol.ForwardResolution,
                  ForwardResolutionProtocolStep.AccelerateKnownOffchainLookupResolver,
                  {},
                  () =>
                    _resolveForward(name, selection, {
                      ...options,
                      registry: {
                        // biome-ignore lint/style/noNonNullAssertion: null check above
                        chainId: resolver.bridgesToRegistryChainId!,
                        // biome-ignore lint/style/noNonNullAssertion: null check above
                        address: resolver.bridgesToRegistryAddress!,
                      },
                    }),
                );
              }

              addProtocolStepEvent(
                protocolTracingSpan,
=======
                  // retrieve the name record from the index
                  const nameRecordValue = await getENSIP19ReverseNameRecordFromIndex(
                    parsed.address,
                    parsed.coinType,
                  );

                  // NOTE: typecast is ok because of sanity checks above
                  return { name: nameRecordValue } as ResolverRecordsResponse<SELECTION>;
                },
              );
            }
          }

          //////////////////////////////////////////////////
          // Protocol Acceleration: CCIP-Read Shadow Registry Resolvers
          //   If:
          //    1) the caller requested acceleration, and
          //    2) the ProtocolAcceleration Plugin is active, and
          //    3) the activeResolver is a CCIP-Read Shadow Registry Resolver,
          //   then we can short-circuit the CCIP-Read and defer resolution to the indicated
          //   (shadow)Registry.
          //////////////////////////////////////////////////
          if (accelerate) {
            const defersToRegistry = possibleKnownCCIPReadShadowRegistryResolverDefersTo({
              chainId,
              address: activeResolver,
            });

            if (canAccelerate && defersToRegistry !== null) {
              return withEnsProtocolStep(
>>>>>>> 7afed856
                TraceableENSProtocol.ForwardResolution,
                ForwardResolutionProtocolStep.AccelerateKnownOffchainLookupResolver,
                false,
              );

<<<<<<< HEAD
              //////////////////////////////////////////////////
              // Protocol Acceleration: Known On-Chain Static Resolvers
              //   If:
              //    1) the ProtocolAcceleration Plugin indexes records for all Resolver contracts on
              //       this chain, and
              //    2) the activeResolver is a Static Resolver,
              //   then we can retrieve records directly from the database.
              //////////////////////////////////////////////////
              const resolverRecordsAreIndexed =
                areResolverRecordsIndexedByProtocolAccelerationPluginOnChainId(
                  config.namespace,
                  chainId,
                );

              if (resolverRecordsAreIndexed && resolver.isStatic) {
                return withProtocolStepAsync(
                  TraceableENSProtocol.ForwardResolution,
                  ForwardResolutionProtocolStep.AccelerateKnownOnchainStaticResolver,
                  {},
                  async () => {
                    const resolver = await getRecordsFromIndex({
                      resolver: { chainId, address: activeResolver },
                      node,
                      selection,
                    });

                    // if resolver doesn't exist here, there are no records in the index
                    if (!resolver) {
                      return makeEmptyResolverRecordsResponse(selection);
                    }

                    // format into RecordsResponse and return
                    return makeRecordsResponseFromIndexedRecords(selection, resolver);
                  },
                );
              }

              addProtocolStepEvent(
                protocolTracingSpan,
=======
            addEnsProtocolStepEvent(
              protocolTracingSpan,
              TraceableENSProtocol.ForwardResolution,
              ForwardResolutionProtocolStep.AccelerateKnownOffchainLookupResolver,
              false,
            );
          }

          //////////////////////////////////////////////////
          // Protocol Acceleration: Known On-Chain Static Resolvers
          //   If:
          //    1) the caller requested acceleration, and
          //    2) the ProtocolAcceleration Plugin is active, and
          //    3) the ProtocolAcceleration Plugin indexes records for all Resolver contracts on
          //       this chain, and
          //    4) the activeResolver is a Known Onchain Static Resolver on this chain,
          //   then we can retrieve records directly from the database.
          //////////////////////////////////////////////////
          if (accelerate) {
            const resolverRecordsAreIndexed =
              areResolverRecordsIndexedByProtocolAccelerationPluginOnChainId(
                config.namespace,
                chainId,
              );

            const activeResolverIsKnownOnchainStaticResolver = isKnownOnchainStaticResolver(
              chainId,
              activeResolver,
            );

            if (
              canAccelerate &&
              resolverRecordsAreIndexed &&
              activeResolverIsKnownOnchainStaticResolver
            ) {
              return withEnsProtocolStep(
>>>>>>> 7afed856
                TraceableENSProtocol.ForwardResolution,
                ForwardResolutionProtocolStep.AccelerateKnownOnchainStaticResolver,
                false,
              );
            }
<<<<<<< HEAD
=======

            addEnsProtocolStepEvent(
              protocolTracingSpan,
              TraceableENSProtocol.ForwardResolution,
              ForwardResolutionProtocolStep.AccelerateKnownOnchainStaticResolver,
              false,
            );
>>>>>>> 7afed856
          }

          //////////////////////////////////////////////////
          // 3. Execute each record's call against the active Resolver.
          //    NOTE: from here, MUST execute EVM code to be compliant with ENS Protocol.
          //    i.e. must execute resolve() to retrieve active record values
          //////////////////////////////////////////////////

          // 3.1 requireResolver() — verifies that the resolver supports ENSIP-10 if necessary
<<<<<<< HEAD
          const extended = await withProtocolStepAsync(
=======
          const isExtendedResolver = await withEnsProtocolStep(
>>>>>>> 7afed856
            TraceableENSProtocol.ForwardResolution,
            ForwardResolutionProtocolStep.RequireResolver,
            { chainId, activeResolver, requiresWildcardSupport },
            async (span) => {
              const extended = await withSpanAsync(
                tracer,
                "isExtendedResolver",
                { chainId, address: activeResolver },
                () => isExtendedResolver({ address: activeResolver, publicClient }),
              );

              span.setAttribute("isExtendedResolver", extended);

              return extended;
            },
          );

          // if we require wildcard support and this is NOT an extended resolver, the resolver is not
          // valid, i.e. there is no active resolver for the name
          // https://docs.ens.domains/ensip/10/#specification
          if (requiresWildcardSupport && !extended) {
            return makeEmptyResolverRecordsResponse(selection);
          }

          // execute each record's call against the active Resolver
          const rawResults = await withEnsProtocolStep(
            TraceableENSProtocol.ForwardResolution,
            ForwardResolutionProtocolStep.ExecuteResolveCalls,
            {},
            () =>
              executeResolveCalls<SELECTION>({
                name,
                resolverAddress: activeResolver,
                // NOTE: ENSIP-10 specifies that if a resolver supports IExtendedResolver,
                // the client MUST use the ENSIP-10 resolve() method over the legacy methods.
                useENSIP10Resolve: extended,
                calls,
                publicClient,
              }),
          );

          span.setAttribute("rawResults", JSON.stringify(replaceBigInts(rawResults, String)));

          // additional semantic interpretation of the raw results from the chain
          const results = interpretRawCallsAndResults(rawResults);
          span.setAttribute("results", JSON.stringify(replaceBigInts(results, String)));

          // return record values
          return makeRecordsResponseFromResolveResults(selection, results);
        },
      ),
  );
}<|MERGE_RESOLUTION|>--- conflicted
+++ resolved
@@ -5,7 +5,6 @@
 import { namehash } from "viem";
 import { normalize } from "viem/ens";
 
-import { DatasourceNames, getDatasource } from "@ensnode/datasources";
 import {
   type AccountId,
   type ForwardResolutionArgs,
@@ -24,11 +23,8 @@
 } from "@ensnode/ensnode-sdk";
 import { isExtendedResolver } from "@ensnode/ensnode-sdk/internal";
 
-<<<<<<< HEAD
 import { db } from "@/lib/db";
-=======
 import { withActiveSpanAsync, withSpanAsync } from "@/lib/instrumentation/auto-span";
->>>>>>> 7afed856
 import { makeLogger } from "@/lib/logger";
 import { findResolver } from "@/lib/protocol-acceleration/find-resolver";
 import { getENSIP19ReverseNameRecordFromIndex } from "@/lib/protocol-acceleration/get-primary-name-from-index";
@@ -45,18 +41,11 @@
   interpretRawCallsAndResults,
   makeResolveCalls,
 } from "@/lib/resolution/resolve-calls-and-results";
-<<<<<<< HEAD
 import { executeResolveCallsWithUniversalResolver } from "@/lib/resolution/resolve-with-universal-resolver";
-import { withActiveSpanAsync, withSpanAsync } from "@/lib/tracing/auto-span";
-import { addProtocolStepEvent, withProtocolStepAsync } from "@/lib/tracing/protocol-tracing";
-=======
-import { supportsENSIP10Interface } from "@/lib/rpc/ensip-10";
-import { getPublicClient } from "@/lib/rpc/public-client";
 import {
   addEnsProtocolStepEvent,
   withEnsProtocolStep,
 } from "@/lib/tracing/ens-protocol-tracing-api";
->>>>>>> 7afed856
 
 const logger = makeLogger("forward-resolution");
 const tracer = trace.getTracer("forward-resolution");
@@ -178,7 +167,7 @@
           // TODO: re-enable protocol acceleration for ENSv2
           if (config.ensIndexerPublicConfig.plugins.includes(PluginName.ENSv2)) {
             // execute each record's call against the UniversalResolver
-            const rawResults = await withProtocolStepAsync(
+            const rawResults = await withEnsProtocolStep(
               TraceableENSProtocol.ForwardResolution,
               ForwardResolutionProtocolStep.ExecuteResolveCalls,
               {},
@@ -203,24 +192,6 @@
           //////////////////////////////////////////////////
           // 1. Identify the active resolver for the name on the specified chain.
           //////////////////////////////////////////////////
-
-<<<<<<< HEAD
-          const { activeName, activeResolver, requiresWildcardSupport } =
-            await withProtocolStepAsync(
-              TraceableENSProtocol.ForwardResolution,
-              ForwardResolutionProtocolStep.FindResolver,
-              { name, chainId },
-              () =>
-                findResolver({
-                  registry: options.registry,
-                  name,
-                  accelerate,
-                  canAccelerate,
-                  publicClient,
-                }),
-            );
-=======
-          const publicClient = getPublicClient(chainId);
 
           const { activeName, activeResolver, requiresWildcardSupport } = await withEnsProtocolStep(
             TraceableENSProtocol.ForwardResolution,
@@ -235,7 +206,6 @@
                 publicClient,
               }),
           );
->>>>>>> 7afed856
 
           // 1.2 Determine whether active resolver exists
           addEnsProtocolStepEvent(
@@ -267,41 +237,11 @@
           //////////////////////////////////////////////////
           // Protocol Acceleration
           //////////////////////////////////////////////////
-<<<<<<< HEAD
           if (accelerate && canAccelerate) {
             const resolverId = makeResolverId({ chainId, address: activeResolver });
             const resolver = await db.query.resolver.findFirst({
               where: (t, { eq }) => eq(t.id, resolverId),
             });
-=======
-          if (accelerate) {
-            const activeResolverIsKnownENSIP19ReverseResolver = isKnownENSIP19ReverseResolver(
-              chainId,
-              activeResolver,
-            );
-
-            if (canAccelerate && activeResolverIsKnownENSIP19ReverseResolver) {
-              return withEnsProtocolStep(
-                TraceableENSProtocol.ForwardResolution,
-                ForwardResolutionProtocolStep.AccelerateENSIP19ReverseResolver,
-                {},
-                async () => {
-                  // Invariant: consumer must be selecting the `name` record at this point
-                  if (selection.name !== true) {
-                    throw new Error(
-                      `Invariant(ENSIP-19 Reverse Resolvers Protocol Acceleration): expected 'name' record in selection but instead received: ${JSON.stringify(selection)}.`,
-                    );
-                  }
-
-                  // Sanity Check: This should only happen in the context of Reverse Resolution, and
-                  // the selection should just be `{ name: true }`, but technically not prohibited to
-                  // select more records than just 'name', so just warn if that happens.
-                  if (selection.addresses !== undefined || selection.texts !== undefined) {
-                    logger.warn(
-                      `Sanity Check(ENSIP-19 Reverse Resolvers Protocol Acceleration): expected a selection of exactly '{ name: true }' but received ${JSON.stringify(selection)}.`,
-                    );
-                  }
->>>>>>> 7afed856
 
             // Must have an indexed Resolver in order to accelerate further — otherwise fall back to
             // Forward Resolution
@@ -312,7 +252,7 @@
               //   then we can just read the name record value directly from the index.
               //////////////////////////////////////////////////
               if (resolver.isENSIP19ReverseResolver) {
-                return withProtocolStepAsync(
+                return withEnsProtocolStep(
                   TraceableENSProtocol.ForwardResolution,
                   ForwardResolutionProtocolStep.AccelerateENSIP19ReverseResolver,
                   {},
@@ -347,7 +287,6 @@
                       parsed.coinType,
                     );
 
-<<<<<<< HEAD
                     // NOTE: typecast is ok because of sanity checks above
                     return { name: nameRecordValue } as ResolverRecordsResponse<SELECTION>;
                   },
@@ -363,7 +302,7 @@
                 resolver.bridgesToRegistryChainId !== null &&
                 resolver.bridgesToRegistryAddress !== null
               ) {
-                return withProtocolStepAsync(
+                return withEnsProtocolStep(
                   TraceableENSProtocol.ForwardResolution,
                   ForwardResolutionProtocolStep.AccelerateKnownOffchainLookupResolver,
                   {},
@@ -380,46 +319,13 @@
                 );
               }
 
-              addProtocolStepEvent(
+              addEnsProtocolStepEvent(
                 protocolTracingSpan,
-=======
-                  // retrieve the name record from the index
-                  const nameRecordValue = await getENSIP19ReverseNameRecordFromIndex(
-                    parsed.address,
-                    parsed.coinType,
-                  );
-
-                  // NOTE: typecast is ok because of sanity checks above
-                  return { name: nameRecordValue } as ResolverRecordsResponse<SELECTION>;
-                },
-              );
-            }
-          }
-
-          //////////////////////////////////////////////////
-          // Protocol Acceleration: CCIP-Read Shadow Registry Resolvers
-          //   If:
-          //    1) the caller requested acceleration, and
-          //    2) the ProtocolAcceleration Plugin is active, and
-          //    3) the activeResolver is a CCIP-Read Shadow Registry Resolver,
-          //   then we can short-circuit the CCIP-Read and defer resolution to the indicated
-          //   (shadow)Registry.
-          //////////////////////////////////////////////////
-          if (accelerate) {
-            const defersToRegistry = possibleKnownCCIPReadShadowRegistryResolverDefersTo({
-              chainId,
-              address: activeResolver,
-            });
-
-            if (canAccelerate && defersToRegistry !== null) {
-              return withEnsProtocolStep(
->>>>>>> 7afed856
                 TraceableENSProtocol.ForwardResolution,
                 ForwardResolutionProtocolStep.AccelerateKnownOffchainLookupResolver,
                 false,
               );
 
-<<<<<<< HEAD
               //////////////////////////////////////////////////
               // Protocol Acceleration: Known On-Chain Static Resolvers
               //   If:
@@ -435,7 +341,7 @@
                 );
 
               if (resolverRecordsAreIndexed && resolver.isStatic) {
-                return withProtocolStepAsync(
+                return withEnsProtocolStep(
                   TraceableENSProtocol.ForwardResolution,
                   ForwardResolutionProtocolStep.AccelerateKnownOnchainStaticResolver,
                   {},
@@ -457,61 +363,13 @@
                 );
               }
 
-              addProtocolStepEvent(
+              addEnsProtocolStepEvent(
                 protocolTracingSpan,
-=======
-            addEnsProtocolStepEvent(
-              protocolTracingSpan,
-              TraceableENSProtocol.ForwardResolution,
-              ForwardResolutionProtocolStep.AccelerateKnownOffchainLookupResolver,
-              false,
-            );
-          }
-
-          //////////////////////////////////////////////////
-          // Protocol Acceleration: Known On-Chain Static Resolvers
-          //   If:
-          //    1) the caller requested acceleration, and
-          //    2) the ProtocolAcceleration Plugin is active, and
-          //    3) the ProtocolAcceleration Plugin indexes records for all Resolver contracts on
-          //       this chain, and
-          //    4) the activeResolver is a Known Onchain Static Resolver on this chain,
-          //   then we can retrieve records directly from the database.
-          //////////////////////////////////////////////////
-          if (accelerate) {
-            const resolverRecordsAreIndexed =
-              areResolverRecordsIndexedByProtocolAccelerationPluginOnChainId(
-                config.namespace,
-                chainId,
-              );
-
-            const activeResolverIsKnownOnchainStaticResolver = isKnownOnchainStaticResolver(
-              chainId,
-              activeResolver,
-            );
-
-            if (
-              canAccelerate &&
-              resolverRecordsAreIndexed &&
-              activeResolverIsKnownOnchainStaticResolver
-            ) {
-              return withEnsProtocolStep(
->>>>>>> 7afed856
                 TraceableENSProtocol.ForwardResolution,
                 ForwardResolutionProtocolStep.AccelerateKnownOnchainStaticResolver,
                 false,
               );
             }
-<<<<<<< HEAD
-=======
-
-            addEnsProtocolStepEvent(
-              protocolTracingSpan,
-              TraceableENSProtocol.ForwardResolution,
-              ForwardResolutionProtocolStep.AccelerateKnownOnchainStaticResolver,
-              false,
-            );
->>>>>>> 7afed856
           }
 
           //////////////////////////////////////////////////
@@ -521,11 +379,7 @@
           //////////////////////////////////////////////////
 
           // 3.1 requireResolver() — verifies that the resolver supports ENSIP-10 if necessary
-<<<<<<< HEAD
-          const extended = await withProtocolStepAsync(
-=======
-          const isExtendedResolver = await withEnsProtocolStep(
->>>>>>> 7afed856
+          const extended = await withEnsProtocolStep(
             TraceableENSProtocol.ForwardResolution,
             ForwardResolutionProtocolStep.RequireResolver,
             { chainId, activeResolver, requiresWildcardSupport },
