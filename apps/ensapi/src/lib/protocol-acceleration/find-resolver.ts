--- conflicted
+++ resolved
@@ -15,12 +15,9 @@
 import { DatasourceNames, getDatasource } from "@ensnode/datasources";
 import {
   type AccountId,
-<<<<<<< HEAD
-  type ENSv1DomainId,
-=======
   accountIdEqual,
+  type DomainId,
   getDatasourceContract,
->>>>>>> 05d7481d
   getNameHierarchy,
   isENSv1Registry,
   type Name,
@@ -28,7 +25,6 @@
   type NormalizedName,
 } from "@ensnode/ensnode-sdk";
 
-import { sortByArrayOrder } from "@/graphql-api/lib/sort-by-array-order";
 import { db } from "@/lib/db";
 import { withActiveSpanAsync, withSpanAsync } from "@/lib/instrumentation/auto-span";
 
@@ -77,7 +73,7 @@
   //   If:
   //    1) the caller requested acceleration, and
   //    2) the ProtocolAcceleration plugin is active,
-  //   then we can identify a node's active resolver via the indexed Node-Resolver Relationships.
+  //   then we can identify a node's active resolver via the indexed Domain-Resolver Relationships.
   //////////////////////////////////////////////////
   if (accelerate && canAccelerate) {
     return findResolverWithIndex(registry, name);
@@ -197,139 +193,83 @@
         throw new Error(`Invariant(findResolverWithIndex): received an invalid name: '${name}'`);
       }
 
-      // 2. compute node of each via namehash
+      // 2. compute domainId of each node
+      // NOTE: this is currently ENSv1-specific
       const nodes = names.map((name) => namehash(name) as Node);
-      const domainIds = nodes as ENSv1DomainId[];
-
-<<<<<<< HEAD
-      // 3. for each node, find its associated resolver (only in the specified registry)
+      const domainIds = nodes as DomainId[];
+
+      // 3. for each domain, find its associated resolver in the selected registry
       const domainResolverRelations = await withSpanAsync(
-=======
-      // 3. for each node, find its resolver in the selected registry
-      const nodeResolverRelations = await withSpanAsync(
->>>>>>> 05d7481d
         tracer,
         "domainResolverRelation.findMany",
         {},
         async () => {
-<<<<<<< HEAD
-          const records = await db.query.domainResolverRelation.findMany({
-            where: (t, { inArray, and, eq }) =>
-              and(
-                eq(t.chainId, registry.chainId), // exclusively for the requested registry
-                eq(t.address, registry.address), // exclusively for the requested registry
-                inArray(t.domainId, domainIds), // find Relations for the following Domains
-              ),
-            columns: { domainId: true, resolver: true },
-=======
           // the current ENS Root Chain Registry is actually ENSRegistryWithFallback: if a node
           // doesn't exist in its own storage, it directs the lookup to RegistryOld. We must encode
           // this logic here, so that the active resolver of unmigrated nodes can be correctly identified.
           // https://github.com/ensdomains/ens-contracts/blob/be53b9c25be5b2c7326f524bbd34a3939374ab1f/contracts/registry/ENSRegistryWithFallback.sol#L19
-          const records = await db.query.nodeResolverRelation.findMany({
-            where: (nrr, { inArray, and, or, eq }) =>
+          const records = await db.query.domainResolverRelation.findMany({
+            where: (t, { inArray, and, or, eq }) =>
               and(
                 or(
                   ...[
-                    // filter for Node-Resolver Relationship in the current Registry
-                    and(eq(nrr.chainId, registry.chainId), eq(nrr.registry, registry.address)),
+                    // filter for Domain-Resolver Relationship in the current Registry
+                    and(eq(t.chainId, registry.chainId), eq(t.address, registry.address)),
                     // OR, if the registry is the ENS Root Registry, also include records from RegistryOld
-                    isENSRootRegistry(registry) &&
-                      and(
-                        eq(nrr.chainId, RegistryOld.chainId),
-                        eq(nrr.registry, RegistryOld.address),
-                      ),
+                    isENSv1Registry(config.namespace, registry) &&
+                      and(eq(t.chainId, RegistryOld.chainId), eq(t.address, RegistryOld.address)),
                   ].filter((c) => !!c),
                 ),
-                // filter for Node-Resolver Relations for the following Nodes
-                inArray(nrr.node, nodes),
+                // filter for Domain-Resolver Relations for the following DomainIds
+                inArray(t.domainId, domainIds),
               ),
           });
 
-          // 3.1 sort into the same order as `nodes`: db results are not guaranteed to match `inArray` order
+          // 3.1 sort into the same order as `domainIds`: db results are not guaranteed to match `inArray` order
           // NOTE: we also sort with a preference for `registry` matching the specific Registry we're
-          // searching within — this provides the "prefer Node-Resolver-Relationships in Registry
+          // searching within — this provides the "prefer Domain-Resolver-Relationships in Registry
           // over RegistryOld" necessary to implement fallback.
           records.sort((a, b) => {
-            // if the nodes match, prefer exact-registry-match
-            if (a.node === b.node) {
-              return accountIdEqual({ chainId: a.chainId, address: a.registry }, registry) ? -1 : 1;
-            }
-
-            // otherwise, sort by order in `nodes`
-            return nodes.indexOf(a.node) > nodes.indexOf(b.node) ? 1 : -1;
->>>>>>> 05d7481d
+            // if the DomainIds match, prefer exact-registry-match
+            if (a.domainId === b.domainId) return accountIdEqual(a, registry) ? -1 : 1;
+
+            // otherwise, sort by order in `domainIds`
+            return domainIds.indexOf(a.domainId) > domainIds.indexOf(b.domainId) ? 1 : -1;
           });
 
-          // 3.1 sort into the same order as `domainIds`, db results are not guaranteed to match `inArray` order
-          records.sort(sortByArrayOrder(domainIds, (drr) => drr.domainId));
-
-          // cast into our semantic types
-          return records as { domainId: ENSv1DomainId; resolver: Address }[];
+          return records;
         },
       );
 
-<<<<<<< HEAD
-      // 4. iterate up the hierarchy and return the first valid resolver
-      for (const { domainId, resolver } of domainResolverRelations) {
-        // NOTE: this zeroAddress check is not strictly necessary, as the ProtocolAcceleration plugin
-        // encodes a zeroAddress resolver as the _absence_ of a Node-Resolver relation, so there is
-        // no case where a Node-Resolver relation exists and the resolverAddress is zeroAddress, but
-        // we include this invariant here to encode that expectation explicitly.
-        if (isAddressEqual(zeroAddress, resolver)) {
-          throw new Error(
-            `Invariant(findResolverWithIndex): Encountered a zeroAddress resolverAddress for Domain ${domainId}, which should be impossible: check ProtocolAcceleration Domain-Resolver Relation indexing logic.`,
-          );
-        }
-
-        // map the relation's `domainId` back to its name in `names`
-        const indexInHierarchy = domainIds.indexOf(domainId);
-        const activeName = names[indexInHierarchy];
-
-        // will never occur, exlusively for typechecking
-        if (!activeName) {
-          throw new Error(
-            `Invariant(findResolverWithIndex): activeName could not be determined. names = ${JSON.stringify(names)} nodes = ${JSON.stringify(nodes)} active resolver's domainId: ${domainId}.`,
-          );
-        }
-
-        return {
-          activeName,
-          activeResolver: resolver,
-          // this resolver must have wildcard support if it was not for the first node in our hierarchy
-          requiresWildcardSupport: indexInHierarchy > 0,
-        };
-=======
-      // 4. If no Node-Resolver Relations were found, there is no active resolver for the given node
-      if (nodeResolverRelations.length === 0) return NULL_RESULT;
+      // 4. If no Domain-Resolver Relations were found, there is no active resolver for the given domain
+      if (domainResolverRelations.length === 0) return NULL_RESULT;
 
       // 5. The first record is the active resolver
-      const { node, resolver } = nodeResolverRelations[0];
-
-      // Invariant: Node-Resolver Relations encodes the unsetting of a Resolver as null, so `resolver`
+      const { domainId, resolver } = domainResolverRelations[0];
+
+      // Invariant: Domain-Resolver Relations encodes the unsetting of a Resolver as null, so `resolver`
       // should never be zeroAddress.
       if (isAddressEqual(resolver, zeroAddress)) {
         throw new Error(
-          `Invariant(findResolverWithIndex): Encountered a zeroAddress resolverAddress for node ${node}, which should be impossible: check ProtocolAcceleration Node-Resolver Relation indexing logic.`,
-        );
-      }
-
-      // map the relation's `node` back to its name in `names`
-      const indexInHierarchy = nodes.indexOf(node);
+          `Invariant(findResolverWithIndex): Encountered a zeroAddress resolverAddress for ${domainId}, which should be impossible: check ProtocolAcceleration Domain-Resolver Relation indexing logic.`,
+        );
+      }
+
+      // map the relation's `domainId` back to its name in `names`
+      const indexInHierarchy = domainIds.indexOf(domainId);
       const activeName = names[indexInHierarchy];
 
       // will never occur, exlusively for typechecking
       if (!activeName) {
         throw new Error(
-          `Invariant(findResolverWithIndex): activeName could not be determined. names = ${JSON.stringify(names)} nodes = ${JSON.stringify(nodes)} active resolver's node: ${node}.`,
-        );
->>>>>>> 05d7481d
+          `Invariant(findResolverWithIndex): activeName could not be determined. names = ${JSON.stringify(names)} domains = ${JSON.stringify(domainIds)} active resolver's domainId: ${domainId}.`,
+        );
       }
 
       return {
         activeName,
         activeResolver: resolver,
-        // this resolver must have wildcard support if it was not for the first node in our hierarchy
+        // this resolver must have wildcard support if it was not for the first domain in our hierarchy
         requiresWildcardSupport: indexInHierarchy > 0,
       };
     },
