import config from "@/config";

import { bytesToPacket } from "@ensdomains/ensjs/utils";
import { SpanStatusCode, trace } from "@opentelemetry/api";
import {
  type Address,
  isAddressEqual,
  namehash,
  type PublicClient,
  toHex,
  zeroAddress,
} from "viem";
import { packetToBytes } from "viem/ens";

import { DatasourceNames, getDatasource } from "@ensnode/datasources";
import {
  type AccountId,
  type ENSv1DomainId,
  getNameHierarchy,
  isRootRegistry,
  type Name,
  type Node,
  type NormalizedName,
} from "@ensnode/ensnode-sdk";

import { sortByArrayOrder } from "@/graphql-api/lib/sort-by-array-order";
import { db } from "@/lib/db";
<<<<<<< HEAD
import { withActiveSpanAsync, withSpanAsync } from "@/lib/tracing/auto-span";
=======
import { withActiveSpanAsync, withSpanAsync } from "@/lib/instrumentation/auto-span";
import { isENSRootRegistry } from "@/lib/protocol-acceleration/ens-root-registry";
>>>>>>> 7afed856

type FindResolverResult =
  | {
      activeName: null;
      activeResolver: null;
      requiresWildcardSupport: undefined;
    }
  | { activeName: Name; requiresWildcardSupport: boolean; activeResolver: Address };

const NULL_RESULT: FindResolverResult = {
  activeName: null,
  activeResolver: null,
  requiresWildcardSupport: undefined,
};

const tracer = trace.getTracer("find-resolver");

/**
 * Identifies `name`'s active resolver in `registry`.
 *
 * Note that any `registry` that is not the ENS Root Chain's Registry is a Shadow Registry like
 * Basenames' or Lineanames' (shadow)Registry contracts.
 */
export async function findResolver({
  registry,
  name,
  accelerate,
  canAccelerate,
  publicClient,
}: {
  registry: AccountId;
  name: NormalizedName;
  accelerate: boolean;
  canAccelerate: boolean;
  publicClient: PublicClient;
}) {
  //////////////////////////////////////////////////
  // Protocol Acceleration: Active Resolver Identification
  //   If:
  //    1) the caller requested acceleration, and
  //    2) the ProtocolAcceleration plugin is active,
  //   then we can identify a node's active resolver via the indexed Node-Resolver Relationships.
  //////////////////////////////////////////////////
  if (accelerate && canAccelerate) {
    return findResolverWithIndex(registry, name);
  }

  // Invariant: UniversalResolver#findResolver only works for ENS Root Registry
  if (!isRootRegistry(config.namespace, registry)) {
    throw new Error(
      `Invariant(findResolver): UniversalResolver#findResolver only identifies active resolvers agains the ENs Root Registry, but a different Registry contract was passed: ${JSON.stringify(registry)}.`,
    );
  }

  // query the UniversalResolver on the ENSRoot Chain (via RPC)
  return findResolverWithUniversalResolver(publicClient, name);
}

/**
 * Queries the resolverAddress for the specified `name` using the UniversalResolver via RPC.
 */
async function findResolverWithUniversalResolver(
  publicClient: PublicClient,
  name: Name,
): Promise<FindResolverResult> {
  return withActiveSpanAsync(
    tracer,
    "findResolverWithUniversalResolver",
    { name },
    async (span) => {
      // 1. Retrieve the UniversalResolver's address/abi in the configured namespace
      const {
        contracts: {
          UniversalResolver: { address, abi },
        },
      } = getDatasource(config.namespace, DatasourceNames.ENSRoot);

      // 2. Call UniversalResolver#findResolver via RPC
      const dnsEncodedNameBytes = packetToBytes(name);
      const [activeResolver, , _offset] = await withSpanAsync(
        tracer,
        "UniversalResolver#findResolver",
        { name },
        () =>
          publicClient.readContract({
            address,
            abi,
            functionName: "findResolver",
            args: [toHex(dnsEncodedNameBytes)],
          }),
      );

      // 3. Interpret results

      if (isAddressEqual(activeResolver, zeroAddress)) {
        span.setStatus({ code: SpanStatusCode.ERROR, message: "activeResolver is zeroAddress" });
        return NULL_RESULT;
      }

      // will never occur, exclusively for the type checking...
      if (_offset > Number.MAX_SAFE_INTEGER) {
        throw new Error(
          `Invariant: UniversalResolver returned an offset (${_offset}) larger than MAX_SAFE_INTEGER.`,
        );
      }

      // offset is byte offset into DNS Encoded Name used for resolution
      const offset = Number(_offset);

      if (offset > dnsEncodedNameBytes.length) {
        throw new Error(
          `Invariant: findResolverWithUniversalResolver returned an offset (${offset}) larger than the number of bytes in the dns-encoding of '${name}' (${dnsEncodedNameBytes.length}).`,
        );
      }

      // UniversalResolver returns the offset in bytes within the DNS Encoded Name where the activeName begins
      const activeName: Name = bytesToPacket(dnsEncodedNameBytes.slice(offset));

      return {
        activeName,
        activeResolver,
        // this resolver must have wildcard support if it was not the 0th offset
        requiresWildcardSupport: offset > 0,
      };
    },
  );
}

/**
 * Identifies the active resolver for a given ENS name, using indexed data, following ENSIP-10.
 * This function parallels UniversalResolver#findResolver.
 *
 * @param registry — the AccountId of the Registry / Shadow Registry to use
 * @param name - The ENS name to find the Resolver for
 * @returns The resolver ID if found, null otherwise
 *
 * @example
 * ```ts
 * const resolverId = await identifyActiveResolver("sub.example.eth")
 * // Returns: "0x123..." or null if no resolver found
 * ```
 */
async function findResolverWithIndex(
  registry: AccountId,
  name: NormalizedName,
): Promise<FindResolverResult> {
  return withActiveSpanAsync(
    tracer,
    "findResolverWithIndex",
    { chainId: registry.chainId, registry: registry.address, name },
    async () => {
      // TODO: all of this logic needs to be updated for ENSv2 Datamodel, need to reference new UR

      // 1. construct a hierarchy of names. i.e. sub.example.eth -> [sub.example.eth, example.eth, eth]
      const names = getNameHierarchy(name);

      // Invariant: there is at least 1 name in the hierarchy
      if (names.length === 0) {
        throw new Error(`Invariant(findResolverWithIndex): received an invalid name: '${name}'`);
      }

      // 2. compute node of each via namehash
      const nodes = names.map((name) => namehash(name) as Node);
      const domainIds = nodes as ENSv1DomainId[];

      // 3. for each node, find its associated resolver (only in the specified registry)
      const domainResolverRelations = await withSpanAsync(
        tracer,
        "domainResolverRelation.findMany",
        {},
        async () => {
          const records = await db.query.domainResolverRelation.findMany({
            where: (t, { inArray, and, eq }) =>
              and(
                eq(t.chainId, registry.chainId), // exclusively for the requested registry
                eq(t.address, registry.address), // exclusively for the requested registry
                inArray(t.domainId, domainIds), // find Relations for the following Domains
              ),
            columns: { domainId: true, address: true },
          });

          // cast into our semantic types
          return records as { domainId: ENSv1DomainId; address: Address }[];
        },
      );

      // 3.1 sort into the same order as `nodes`, db results are not guaranteed to match `inArray` order
      domainResolverRelations.sort(sortByArrayOrder(domainIds, (nrr) => nrr.domainId));

      // 4. iterate up the hierarchy and return the first valid resolver
      for (const { domainId, address } of domainResolverRelations) {
        // NOTE: this zeroAddress check is not strictly necessary, as the ProtocolAcceleration plugin
        // encodes a zeroAddress resolver as the _absence_ of a Node-Resolver relation, so there is
        // no case where a Node-Resolver relation exists and the resolverAddress is zeroAddress, but
        // we include this invariant here to encode that expectation explicitly.
        if (isAddressEqual(zeroAddress, address)) {
          throw new Error(
            `Invariant(findResolverWithIndex): Encountered a zeroAddress resolverAddress for Domain ${domainId}, which should be impossible: check ProtocolAcceleration Node-Resolver Relation indexing logic.`,
          );
        }

        // map the relation's `node` back to its name in `names`
        const indexInHierarchy = domainIds.indexOf(domainId);
        const activeName = names[indexInHierarchy];

        // will never occur, exlusively for typechecking
        if (!activeName) {
          throw new Error(
            `Invariant(findResolverWithIndex): activeName could not be determined. names = ${JSON.stringify(names)} nodes = ${JSON.stringify(nodes)} active resolver's domainId: ${domainId}.`,
          );
        }

        return {
          activeName,
          activeResolver: address,
          // this resolver must have wildcard support if it was not for the first node in our hierarchy
          requiresWildcardSupport: indexInHierarchy > 0,
        };
      }

      // 5. unable to find an active resolver
      return NULL_RESULT;
    },
  );
}<|MERGE_RESOLUTION|>--- conflicted
+++ resolved
@@ -25,12 +25,7 @@
 
 import { sortByArrayOrder } from "@/graphql-api/lib/sort-by-array-order";
 import { db } from "@/lib/db";
-<<<<<<< HEAD
-import { withActiveSpanAsync, withSpanAsync } from "@/lib/tracing/auto-span";
-=======
 import { withActiveSpanAsync, withSpanAsync } from "@/lib/instrumentation/auto-span";
-import { isENSRootRegistry } from "@/lib/protocol-acceleration/ens-root-registry";
->>>>>>> 7afed856
 
 type FindResolverResult =
   | {
