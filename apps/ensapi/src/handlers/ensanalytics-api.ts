import {
  getReferrerDetail,
  getReferrerLeaderboardPage,
  REFERRERS_PER_LEADERBOARD_PAGE_MAX,
} from "@namehash/ens-referrals";
import { z } from "zod/v4";

import {
  type ReferrerDetailResponse,
  ReferrerDetailResponseCodes,
  type ReferrerLeaderboardPageRequest,
  type ReferrerLeaderboardPageResponse,
  ReferrerLeaderboardPageResponseCodes,
  serializeReferrerDetailResponse,
  serializeReferrerLeaderboardPageResponse,
} from "@ensnode/ensnode-sdk";
import { makeLowercaseAddressSchema } from "@ensnode/ensnode-sdk/internal";

import { validate } from "@/lib/handlers/validate";
import { factory } from "@/lib/hono-factory";
import { makeLogger } from "@/lib/logger";
import { referrerLeaderboardMiddleware } from "@/middleware/referrer-leaderboard.middleware";

const logger = makeLogger("ensanalytics-api");

// Pagination query parameters schema (mirrors ReferrerLeaderboardPageRequest)
const paginationQuerySchema = z.object({
  page: z.optional(z.coerce.number().int().min(1, "Page must be a positive integer")),
  recordsPerPage: z.optional(
    z.coerce
      .number()
      .int()
      .min(1, "Records per page must be at least 1")
      .max(
        REFERRERS_PER_LEADERBOARD_PAGE_MAX,
        `Records per page must not exceed ${REFERRERS_PER_LEADERBOARD_PAGE_MAX}`,
      ),
  ),
}) satisfies z.ZodType<ReferrerLeaderboardPageRequest>;

const app = factory
  .createApp()

  // Apply referrer leaderboard cache middleware to all routes in this handler
  .use(referrerLeaderboardMiddleware)

  // Get a page from the referrer leaderboard
  .get("/referrers", validate("query", paginationQuerySchema), async (c) => {
    // context must be set by the required middleware
    if (c.var.referrerLeaderboard === undefined) {
      throw new Error(`Invariant(ensanalytics-api): referrerLeaderboardMiddleware required`);
    }

    try {
      if (c.var.referrerLeaderboard instanceof Error) {
        return c.json(
          serializeReferrerLeaderboardPageResponse({
            responseCode: ReferrerLeaderboardPageResponseCodes.Error,
            error: "Internal Server Error",
            errorMessage: "Failed to load referrer leaderboard data.",
          } satisfies ReferrerLeaderboardPageResponse),
          500,
        );
      }

      const { page, recordsPerPage } = c.req.valid("query");
      const leaderboardPage = getReferrerLeaderboardPage(
<<<<<<< HEAD
        { page, recordsPerPage },
        referrerLeaderboard.value,
=======
        { page, itemsPerPage },
        c.var.referrerLeaderboard,
>>>>>>> c5179862
      );

      return c.json(
        serializeReferrerLeaderboardPageResponse({
          responseCode: ReferrerLeaderboardPageResponseCodes.Ok,
          data: leaderboardPage,
        } satisfies ReferrerLeaderboardPageResponse),
      );
    } catch (error) {
      logger.error({ error }, "Error in /ensanalytics/referrers endpoint");
      const errorMessage =
        error instanceof Error
          ? error.message
          : "An unexpected error occurred while processing your request";
      return c.json(
        serializeReferrerLeaderboardPageResponse({
          responseCode: ReferrerLeaderboardPageResponseCodes.Error,
          error: "Internal server error",
          errorMessage,
        } satisfies ReferrerLeaderboardPageResponse),
        500,
      );
    }
  });

// Referrer address parameter schema
const referrerAddressSchema = z.object({
  referrer: makeLowercaseAddressSchema("Referrer address"),
});

// Get referrer detail for a specific address
app.get("/referrers/:referrer", validate("param", referrerAddressSchema), async (c) => {
  // context must be set by the required middleware
  if (c.var.referrerLeaderboard === undefined) {
    throw new Error(`Invariant(ensanalytics-api): referrerLeaderboardMiddleware required`);
  }

  try {
    // Check if leaderboard failed to load
    if (c.var.referrerLeaderboard instanceof Error) {
      return c.json(
        serializeReferrerDetailResponse({
          responseCode: ReferrerDetailResponseCodes.Error,
          error: "Service Unavailable",
          errorMessage: "Referrer leaderboard data has not been successfully cached yet.",
        } satisfies ReferrerDetailResponse),
        503,
      );
    }

    const { referrer } = c.req.valid("param");
    const detail = getReferrerDetail(referrer, c.var.referrerLeaderboard);

    return c.json(
      serializeReferrerDetailResponse({
        responseCode: ReferrerDetailResponseCodes.Ok,
        data: detail,
      } satisfies ReferrerDetailResponse),
    );
  } catch (error) {
    logger.error({ error }, "Error in /ensanalytics/referrers/:referrer endpoint");
    const errorMessage =
      error instanceof Error
        ? error.message
        : "An unexpected error occurred while processing your request";
    return c.json(
      serializeReferrerDetailResponse({
        responseCode: ReferrerDetailResponseCodes.Error,
        error: "Internal server error",
        errorMessage,
      } satisfies ReferrerDetailResponse),
      500,
    );
  }
});

export default app;<|MERGE_RESOLUTION|>--- conflicted
+++ resolved
@@ -65,13 +65,8 @@
 
       const { page, recordsPerPage } = c.req.valid("query");
       const leaderboardPage = getReferrerLeaderboardPage(
-<<<<<<< HEAD
         { page, recordsPerPage },
-        referrerLeaderboard.value,
-=======
-        { page, itemsPerPage },
         c.var.referrerLeaderboard,
->>>>>>> c5179862
       );
 
       return c.json(
