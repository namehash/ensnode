--- conflicted
+++ resolved
@@ -1,31 +1,18 @@
 import {
+  buildZeroScoreReferrerMetrics,
   getReferrerLeaderboardPage,
   REFERRERS_PER_LEADERBOARD_PAGE_MAX,
 } from "@namehash/ens-referrals";
 import { z } from "zod/v4";
 
 import {
-<<<<<<< HEAD
-  type AggregatedReferrerMetrics,
-  type AggregatedReferrerMetricsContribution,
-  ENS_HOLIDAY_AWARDS_POOL_USD,
-  ITEMS_PER_PAGE_DEFAULT,
-  ITEMS_PER_PAGE_MAX,
-  type PaginatedAggregatedReferrersRequest,
-  type PaginatedAggregatedReferrersResponse,
-  PaginatedAggregatedReferrersResponseCodes,
-  priceUsdc,
   type ReferrerDetailResponse,
   ReferrerDetailResponseCodes,
-  SECONDS_PER_YEAR,
-  serializePaginatedAggregatedReferrersResponse,
-  serializeReferrerDetailResponse,
-=======
   type ReferrerLeaderboardPageResponse,
   ReferrerLeaderboardPageResponseCodes,
   type ReferrerLeaderboardPaginationRequest,
+  serializeReferrerDetailResponse,
   serializeReferrerLeaderboardPageResponse,
->>>>>>> ea06a3cf
 } from "@ensnode/ensnode-sdk";
 import { makeLowercaseAddressSchema } from "@ensnode/ensnode-sdk/internal";
 
@@ -114,16 +101,21 @@
 
 // Get referrer detail for a specific address
 app.get("/referrer/:referrer", validate("param", referrerAddressSchema), async (c) => {
+  // context must be set by the required middleware
+  if (c.var.referrerLeaderboard === undefined) {
+    throw new Error(`Invariant(ensanalytics-api): referrerLeaderboardMiddleware required`);
+  }
+
   try {
-    const aggregatedReferrerSnapshotCache = c.var.aggregatedReferrerSnapshotCache;
+    const referrerLeaderboard = c.var.referrerLeaderboard;
 
-    // Check if cache failed to load
-    if (aggregatedReferrerSnapshotCache === null) {
+    // Check if leaderboard failed to load
+    if (referrerLeaderboard.isRejected) {
       return c.json(
         serializeReferrerDetailResponse({
           responseCode: ReferrerDetailResponseCodes.Error,
           error: "Internal Server Error",
-          errorMessage: "Failed to load aggregated referrer data.",
+          errorMessage: "Failed to load referrer leaderboard data.",
         } satisfies ReferrerDetailResponse),
         500,
       );
@@ -131,50 +123,29 @@
 
     const { referrer } = c.req.valid("param");
 
-    // Lookup the referrer in the cache
-    const referrerMetrics = aggregatedReferrerSnapshotCache.referrers.get(referrer);
+    const leaderboard = referrerLeaderboard.value;
 
-    // If referrer not found, return 404 Not Found
-    if (!referrerMetrics) {
-      return c.notFound();
+    // Lookup the referrer in the leaderboard
+    let awardedReferrerMetrics = leaderboard.referrers.get(referrer);
+
+    // If referrer not found, create a zero-score referrer record
+    if (!awardedReferrerMetrics) {
+      // Rank is leaderboard size + 1 (last position)
+      const rank = leaderboard.referrers.size + 1;
+      awardedReferrerMetrics = buildZeroScoreReferrerMetrics(
+        referrer,
+        rank,
+        leaderboard.aggregatedMetrics,
+        leaderboard.rules,
+      );
     }
-
-    // Calculate referrer score (in Qualifying Referral Years)
-    const referrerScore = referrerMetrics.totalIncrementalDuration / SECONDS_PER_YEAR;
-
-    // Grand total referrer score (in Qualifying Referral Years) is the sum of all incremental durations converted to years
-    const grandTotalReferrerScore =
-      aggregatedReferrerSnapshotCache.grandTotalIncrementalDuration / SECONDS_PER_YEAR;
-
-    // Calculate referrer contribution (as a percentage from 0 to 1)
-    const referrerContribution =
-      grandTotalReferrerScore > 0 ? referrerScore / grandTotalReferrerScore : 0;
-
-    // Calculate award pool share (ENS Holiday Awards Pool in USDC)
-    // USDC has 6 decimals
-    const USDC_DECIMALS = 6;
-    const awardPoolTotalAmount = BigInt(ENS_HOLIDAY_AWARDS_POOL_USD) * BigInt(10 ** USDC_DECIMALS);
-    // Calculate share using the already-computed contribution percentage
-    // Scale contribution (0-1) by 1e18 to convert to fixed-point for BigInt math
-    const PRECISION_SCALE = 1e18;
-    const awardPoolShareAmount =
-      referrerContribution > 0
-        ? (awardPoolTotalAmount * BigInt(Math.floor(referrerContribution * PRECISION_SCALE))) /
-          BigInt(PRECISION_SCALE)
-        : 0n;
 
     return c.json(
       serializeReferrerDetailResponse({
         responseCode: ReferrerDetailResponseCodes.Ok,
         data: {
-          referrer: referrerMetrics.referrer,
-          totalReferrals: referrerMetrics.totalReferrals,
-          totalIncrementalDuration: referrerMetrics.totalIncrementalDuration,
-          referrerScore,
-          grandTotalReferrerScore,
-          referrerContribution,
-          awardPoolShare: priceUsdc(awardPoolShareAmount),
-          updatedAt: aggregatedReferrerSnapshotCache.updatedAt,
+          referrer: awardedReferrerMetrics,
+          accurateAsOf: leaderboard.accurateAsOf,
         },
       } satisfies ReferrerDetailResponse),
     );
