--- conflicted
+++ resolved
@@ -42,31 +42,15 @@
 
 describe("/ensanalytics", () => {
   describe("/referrers", () => {
-<<<<<<< HEAD
-    it("returns requested records when referrer leaderboard has multiple pages of data", async () => {
-      // Arrange: set `referrerLeaderboard` context var
+    it("returns requested records when cached referrer leaderboard has multiple pages of data", async () => {
+      // Arrange: set `referrerLeaderboardCache` context var
       vi.mocked(middleware.referrerLeaderboardMiddleware).mockImplementation(async (c, next) => {
         const mockedReferrerLeaderboard = await pReflect(
           Promise.resolve(populatedReferrerLeaderboard),
         );
-
         c.set("referrerLeaderboard", mockedReferrerLeaderboard);
         return await next();
       });
-=======
-    it("returns requested records when cached referrer leaderboard has multiple pages of data", async () => {
-      // Arrange: set `referrerLeaderboardCache` context var
-      vi.mocked(middleware.referrerLeaderboardCacheMiddleware).mockImplementation(
-        async (c, next) => {
-          const mockedReferrerLeaderboardCache = await pReflect(
-            Promise.resolve(populatedReferrerLeaderboard),
-          );
-
-          c.set("referrerLeaderboardCache", mockedReferrerLeaderboardCache);
-          return await next();
-        },
-      );
->>>>>>> ac5be89f
 
       // Arrange: all possible referrers on a single page response
       const allPossibleReferrers = referrerLeaderboardPageResponseOk.data.referrers;
