<<<<<<< HEAD
# the base URL to the ENSIndexer instance that ENSAdmin will connect to by default
# if not provided, the app will use value of DEFAULT_BASE_URL constant
VITE_ENSINDEXER_URL=https://subgraph.ensnode.io
=======
# the base URL to the ENSNode instance that ENSAdmin will connect to by default
# if not provided, the app will use value of PREFERRED_ENSNODE_URL constant
VITE_ENSNODE_URL=https://subgraph.ensnode.io
>>>>>>> 58921c1b
<|MERGE_RESOLUTION|>--- conflicted
+++ resolved
@@ -1,9 +1,3 @@
-<<<<<<< HEAD
-# the base URL to the ENSIndexer instance that ENSAdmin will connect to by default
-# if not provided, the app will use value of DEFAULT_BASE_URL constant
-VITE_ENSINDEXER_URL=https://subgraph.ensnode.io
-=======
 # the base URL to the ENSNode instance that ENSAdmin will connect to by default
 # if not provided, the app will use value of PREFERRED_ENSNODE_URL constant
-VITE_ENSNODE_URL=https://subgraph.ensnode.io
->>>>>>> 58921c1b
+VITE_ENSNODE_URL=https://subgraph.ensnode.io