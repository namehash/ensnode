--- conflicted
+++ resolved
@@ -1,17 +1,11 @@
 "use client";
 
-<<<<<<< HEAD
-import { Name, buildEnsMetadataServiceAvatarUrl } from "@ensnode/ensnode-sdk";
-import { useQuery } from "@tanstack/react-query";
-
-=======
 import { useQuery } from "@tanstack/react-query";
 
 import type { Name } from "@ensnode/ensnode-sdk";
 
 import { buildEnsMetadataServiceAvatarUrl } from "@/lib/namespace-utils";
 
->>>>>>> ad0383ff
 import { useNamespace } from "./use-namespace";
 
 export interface UseEnsMetadataServiceAvatarUrlParameters {
