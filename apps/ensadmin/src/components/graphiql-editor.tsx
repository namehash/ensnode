"use client";

import "graphiql/graphiql.css";

<<<<<<< HEAD
import { createGraphiQLFetcher } from "@graphiql/toolkit";
import { GraphiQL, type GraphiQLProps } from "graphiql";

// TODO: Remove this import
import { savedQueries } from "@/app/gql/ponder/plugins/saved-queries";

export type GraphiQLPropsWithUrl = Omit<GraphiQLProps, "fetcher"> & {
  url?: string;
};

export function GraphiQLEditor({ url, ...props }: GraphiQLPropsWithUrl) {
=======
import { GraphiQL } from "graphiql";

import { Button } from "@/components/ui/button";
import { Input } from "@/components/ui/input";
import { Label } from "@/components/ui/label";
import {
  Select,
  SelectContent,
  SelectItem,
  SelectTrigger,
  SelectValue,
} from "@/components/ui/select";

import { createGraphiQLFetcher } from "@graphiql/toolkit";
import { useMutation } from "@tanstack/react-query";
import { useCallback, useRef, useState } from "react";
import { toast } from "sonner";

interface GraphiQLEditorProps {
  /** The URL of the GraphQL endpoint */
  url?: string;

  /** Whether to use the AI query generator */
  aiQueryGeneratorEnabled: boolean;
}

export function GraphiQLEditor({ url, aiQueryGeneratorEnabled }: GraphiQLEditorProps) {
>>>>>>> bc9e65e4
  if (!url || typeof window === "undefined") {
    return null;
  }

  const fetcher = createGraphiQLFetcher({
    url,
    // Disable subscriptions for now since we don't have a WebSocket server
    // legacyWsClient: false,
    subscriptionUrl: undefined,
    wsConnectionParams: undefined,
  });

  // Create a unique storage namespace for each endpoint
  const storageNamespace = `ensnode:graphiql:${url}`;

  // Custom storage implementation with namespaced keys
  const storage = {
    getItem: (key: string) => {
      return localStorage.getItem(`${storageNamespace}:${key}`);
    },
    setItem: (key: string, value: string) => {
      localStorage.setItem(`${storageNamespace}:${key}`, value);
    },
    removeItem: (key: string) => {
      localStorage.removeItem(`${storageNamespace}:${key}`);
    },
    clear: () => {
      localStorage.clear();
    },
    length: localStorage.length,
  };

  const [aiGeneratedQueryResult, setAiGeneratedQueryResult] = useState<AiQueryGeneratorResult>();

  const handleAiQueryResult = useCallback(
    (result: AiQueryGeneratorResult) => {
      setAiGeneratedQueryResult(result);
    },
    [setAiGeneratedQueryResult],
  );

  let query: string | undefined;
  let variables: string | undefined;

  if (aiQueryGeneratorEnabled && aiGeneratedQueryResult) {
    query = aiGeneratedQueryResult.query;
    variables = JSON.stringify(aiGeneratedQueryResult.variables, null, 2);
  }

  return (
    <section className="flex flex-col flex-1">
      {aiQueryGeneratorEnabled && <AiQueryGenerator onResult={handleAiQueryResult} url={url} />}

      <div className="flex-1 graphiql-container">
        <GraphiQL
          fetcher={fetcher}
          defaultEditorToolsVisibility={true}
          shouldPersistHeaders={true}
          storage={storage}
          forcedTheme="light"
          query={query}
          variables={variables}
        />
      </div>
    </section>
  );
}

interface AiQueryGeneratorResult {
  /** The query to execute */
  query: string;

  /** The variables to use for the query */
  variables: Record<string, unknown>;
}

interface AiQueryGeneratorProps {
  /** The callback to handle the result of the AI query generation */
  onResult: (result: AiQueryGeneratorResult) => void;

  /** The URL of the GraphQL endpoint */
  url: string;
}

function AiQueryGenerator({ onResult, url }: AiQueryGeneratorProps) {
  const createAiGeneratedQuery = useCallback(
    async (prompt: string) => {
      const requestUrl = new URL("/gql/api", window.location.origin);

      requestUrl.searchParams.set("prompt", prompt);
      requestUrl.searchParams.set("gqlApiUrl", url);

      const response = await fetch(requestUrl);

      if (!response.ok) {
        throw new Error("Failed to fetch AI generated query");
      }

      const responseJson = (await response.json()) as AiQueryGeneratorResult;

      if (!responseJson) {
        throw new Error("No data returned from AI generated query");
      }

      if (!responseJson.query || typeof responseJson.query !== "string") {
        throw new Error("No query returned from AI generated query");
      }

      if (!responseJson.variables) {
        throw new Error("No variables returned from AI generated query");
      }

      return {
        query: responseJson.query,
        variables: responseJson.variables,
      };
    },
    [url],
  );

  const aiQueryGeneratorMutation = useMutation({
    mutationFn: createAiGeneratedQuery,
    onSuccess: (data) => {
      onResult(data);
      console.log("AI generated suggested GraphQL query", data);
      toast.success("AI generated suggested GraphQL query");
    },
    onError: (error) => {
      console.error("Error generating GraphQL query with AI", error);
      toast.error("Error generating GraphQL query with AI");
    },
  });

  const promptInputRef = useRef<HTMLInputElement>(null);

  const handleSubmit = (e: React.FormEvent<HTMLFormElement>) => {
    e.preventDefault();

    const formData = new FormData(e.target as HTMLFormElement);
    const prompt = formData.get("prompt");

    if (!prompt) {
      throw new Error("Prompt is required");
    }

    aiQueryGeneratorMutation.mutate(prompt.toString());
  };

  const handleSelectChange = (value: string) => {
    if (promptInputRef.current) {
      promptInputRef.current.value = value;
    }
  };

  const exampleQueries = [
    {
      label: "Get subnames",
      value: "Get the first 20 subnames of `ens.eth` ordered by name ascending",
    },
    {
      label: "Get owned names",
      value:
        "Get the first 20 names owned by address `0xb8c2C29ee19D8307cb7255e1Cd9CbDE883A267d5` ordered by name ascending",
    },
  ];

  return (
<<<<<<< HEAD
    <div className="flex-1 graphiql-container">
      <GraphiQL
        defaultEditorToolsVisibility={true}
        shouldPersistHeaders={true}
        storage={storage}
        forcedTheme="light"
        fetcher={fetcher}
        // TODO: Don't pass plugins here, instead let props do it
        // See app/gql/ponder/page.tsx
        plugins={[savedQueries]}
        {...props}
      />
    </div>
=======
    <form className="flex flex-col gap-2 p-4" onSubmit={handleSubmit}>
      <fieldset>
        <Select onValueChange={handleSelectChange}>
          <SelectTrigger>
            <SelectValue placeholder="Example ENS AI Queries" />
          </SelectTrigger>
          <SelectContent>
            {exampleQueries.map((exampleQuery) => (
              <SelectItem key={exampleQuery.label} value={exampleQuery.value}>
                {exampleQuery.label}
              </SelectItem>
            ))}
          </SelectContent>
        </Select>
      </fieldset>
      <fieldset className="flex flex-col md:grid grid-cols-[auto_1fr_auto] gap-2 items-center">
        <Label htmlFor="prompt" className="w-auto">
          ENS AI Query Generator
        </Label>
        <Input
          type="text"
          required
          id="prompt"
          name="prompt"
          ref={promptInputRef}
          placeholder="Describe what you want to achieve with GraphQL..."
        />
        {aiQueryGeneratorMutation.isPending ? (
          <Button type="submit" disabled={true}>
            Generating...
          </Button>
        ) : (
          <Button type="submit">AI Generate Query</Button>
        )}
      </fieldset>
    </form>
>>>>>>> bc9e65e4
  );
}<|MERGE_RESOLUTION|>--- conflicted
+++ resolved
@@ -2,20 +2,8 @@
 
 import "graphiql/graphiql.css";
 
-<<<<<<< HEAD
 import { createGraphiQLFetcher } from "@graphiql/toolkit";
 import { GraphiQL, type GraphiQLProps } from "graphiql";
-
-// TODO: Remove this import
-import { savedQueries } from "@/app/gql/ponder/plugins/saved-queries";
-
-export type GraphiQLPropsWithUrl = Omit<GraphiQLProps, "fetcher"> & {
-  url?: string;
-};
-
-export function GraphiQLEditor({ url, ...props }: GraphiQLPropsWithUrl) {
-=======
-import { GraphiQL } from "graphiql";
 
 import { Button } from "@/components/ui/button";
 import { Input } from "@/components/ui/input";
@@ -28,21 +16,22 @@
   SelectValue,
 } from "@/components/ui/select";
 
-import { createGraphiQLFetcher } from "@graphiql/toolkit";
 import { useMutation } from "@tanstack/react-query";
 import { useCallback, useRef, useState } from "react";
 import { toast } from "sonner";
 
-interface GraphiQLEditorProps {
+// TODO: Remove this import
+import { savedQueries } from "@/app/gql/ponder/plugins/saved-queries";
+
+export type GraphiQLPropsWithUrl = Omit<GraphiQLProps, "fetcher"> & {
   /** The URL of the GraphQL endpoint */
   url?: string;
 
   /** Whether to use the AI query generator */
   aiQueryGeneratorEnabled: boolean;
-}
-
-export function GraphiQLEditor({ url, aiQueryGeneratorEnabled }: GraphiQLEditorProps) {
->>>>>>> bc9e65e4
+};
+
+export function GraphiQLEditor({ url, ...props }: GraphiQLPropsWithUrl) {
   if (!url || typeof window === "undefined") {
     return null;
   }
@@ -87,24 +76,30 @@
   let query: string | undefined;
   let variables: string | undefined;
 
-  if (aiQueryGeneratorEnabled && aiGeneratedQueryResult) {
+  if (props.aiQueryGeneratorEnabled && aiGeneratedQueryResult) {
     query = aiGeneratedQueryResult.query;
     variables = JSON.stringify(aiGeneratedQueryResult.variables, null, 2);
   }
 
   return (
     <section className="flex flex-col flex-1">
-      {aiQueryGeneratorEnabled && <AiQueryGenerator onResult={handleAiQueryResult} url={url} />}
+      {props.aiQueryGeneratorEnabled && (
+        <AiQueryGenerator onResult={handleAiQueryResult} url={url} />
+      )}
 
       <div className="flex-1 graphiql-container">
         <GraphiQL
-          fetcher={fetcher}
           defaultEditorToolsVisibility={true}
           shouldPersistHeaders={true}
           storage={storage}
           forcedTheme="light"
+          fetcher={fetcher}
+          // TODO: Don't pass plugins here, instead let props do it
+          // See app/gql/ponder/page.tsx
+          plugins={[savedQueries]}
           query={query}
           variables={variables}
+          {...props}
         />
       </div>
     </section>
@@ -210,21 +205,6 @@
   ];
 
   return (
-<<<<<<< HEAD
-    <div className="flex-1 graphiql-container">
-      <GraphiQL
-        defaultEditorToolsVisibility={true}
-        shouldPersistHeaders={true}
-        storage={storage}
-        forcedTheme="light"
-        fetcher={fetcher}
-        // TODO: Don't pass plugins here, instead let props do it
-        // See app/gql/ponder/page.tsx
-        plugins={[savedQueries]}
-        {...props}
-      />
-    </div>
-=======
     <form className="flex flex-col gap-2 p-4" onSubmit={handleSubmit}>
       <fieldset>
         <Select onValueChange={handleSelectChange}>
@@ -261,6 +241,5 @@
         )}
       </fieldset>
     </form>
->>>>>>> bc9e65e4
   );
 }