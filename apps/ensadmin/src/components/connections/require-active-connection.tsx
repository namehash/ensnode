--- conflicted
+++ resolved
@@ -1,10 +1,7 @@
 "use client";
 
 import { ErrorInfo } from "@/components/error-info";
-<<<<<<< HEAD
-=======
 import { LoadingSpinner } from "@/components/loading-spinner";
->>>>>>> b9a988ce
 import { useENSIndexerConfig } from "@ensnode/ensnode-react";
 import { PropsWithChildren } from "react";
 
