"use client";

import { ChevronsUpDown, Plus } from "lucide-react";
import { useRouter, useSearchParams } from "next/navigation";
import { useCallback, useState } from "react";

<<<<<<< HEAD
import { AddConnectionDialog } from "@/components/connections/add-connection-dialog";
import { CustomConnectionsList } from "@/components/connections/custom-connections-list";
import { DefaultConnectionsList } from "@/components/connections/default-connections-list";
import { ENSAdminIcon } from "@/components/ensadmin-icon";
=======
import { ENSAdminIcon } from "@/components/icons/ensnode-apps/ensadmin-icon";
import { Button } from "@/components/ui/button";
import {
  Dialog,
  DialogContent,
  DialogDescription,
  DialogFooter,
  DialogHeader,
  DialogTitle,
  DialogTrigger,
} from "@/components/ui/dialog";
>>>>>>> 8cbf1ade
import {
  DropdownMenu,
  DropdownMenuContent,
  DropdownMenuItem,
  DropdownMenuSeparator,
  DropdownMenuTrigger,
} from "@/components/ui/dropdown-menu";
import {
  SidebarMenu,
  SidebarMenuButton,
  SidebarMenuItem,
  useSidebar,
} from "@/components/ui/sidebar";
import { useActiveENSNodeUrl } from "@/hooks/active/use-active-ensnode-url";
import { useAvailableENSNodeConnections } from "@/hooks/ensnode-connections";
import { CONNECTION_PARAM_KEY } from "@/lib/constants";
import { useMutation } from "@tanstack/react-query";
<<<<<<< HEAD
=======
import { CopyButton } from "../copy-button";
>>>>>>> 8cbf1ade

export function ConnectionSelector() {
  const { isMobile } = useSidebar();
  const router = useRouter();
  const searchParams = useSearchParams();

  const {
    availableConnections,
    addAndSelectCustomConnection: _addAndSelectCustomConnection,
    removeCustomConnection,
  } = useAvailableENSNodeConnections();
  const activeENSNodeUrl = useActiveENSNodeUrl().toString();
  const addAndSelectConnection = useMutation({
    mutationFn: _addAndSelectCustomConnection,
  });

  const [dialogOpen, setDialogOpen] = useState(false);

  const updateUrlParam = useCallback(
    (url: string) => {
      const params = new URLSearchParams(searchParams.toString());
      params.set(CONNECTION_PARAM_KEY, url);
      router.replace(`?${params.toString()}`);
    },
    [router, searchParams],
  );

  const handleSelect = (url: string) => {
    updateUrlParam(url);
    setDialogOpen(false);
  };

  const handleAdd = (url: string) => {
    addAndSelectConnection.mutate(url, {
      onSuccess: (addedUrl) => {
        setDialogOpen(false);
        updateUrlParam(addedUrl);
        addAndSelectConnection.reset();
      },
    });
  };

  return (
    <>
      <SidebarMenu>
        <SidebarMenuItem>
          <DropdownMenu>
            <DropdownMenuTrigger asChild>
              <SidebarMenuButton
                size="lg"
                className="data-[state=open]:bg-sidebar-accent data-[state=open]:text-sidebar-accent-foreground"
              >
                <div className="flex aspect-square size-8 items-center justify-center rounded-lg bg-sidebar-primary text-sidebar-primary-foreground">
                  <ENSAdminIcon className="size-8" />
                </div>
                <div className="grid flex-1 text-left text-sm leading-tight">
                  <span className="truncate font-semibold">ENSAdmin</span>
                  <span className="truncate text-xs font-mono">{activeENSNodeUrl}</span>
                </div>
                <ChevronsUpDown className="ml-auto" />
              </SidebarMenuButton>
            </DropdownMenuTrigger>
            <DropdownMenuContent
              className="w-[--radix-dropdown-menu-trigger-width] min-w-80 rounded-lg"
              align="start"
              side={isMobile ? "bottom" : "right"}
              sideOffset={4}
            >
              <DefaultConnectionsList
                availableConnections={availableConnections}
                activeConnectionUrl={activeENSNodeUrl}
                onSelectDefaultConnection={handleSelect}
              />

              <CustomConnectionsList
                availableConnections={availableConnections}
                activeConnectionUrl={activeENSNodeUrl}
                onSelectCustomConnection={handleSelect}
                onRemoveCustomConnection={removeCustomConnection}
              />

              <DropdownMenuSeparator />

              <DropdownMenuItem
                className="gap-2 p-2 cursor-pointer"
                onClick={() => setDialogOpen(true)}
              >
                <div className="flex size-6 items-center justify-center rounded-md border bg-background">
                  <Plus className="size-4" />
                </div>
                <div className="font-medium text-muted-foreground">Add connection</div>
              </DropdownMenuItem>
            </DropdownMenuContent>
          </DropdownMenu>
        </SidebarMenuItem>
      </SidebarMenu>

      <AddConnectionDialog
        open={dialogOpen}
        onOpenChange={setDialogOpen}
        onAdd={handleAdd}
        isLoading={addAndSelectConnection.isPending}
        error={addAndSelectConnection.error?.message}
        onErrorReset={addAndSelectConnection.reset}
      />
    </>
  );
}<|MERGE_RESOLUTION|>--- conflicted
+++ resolved
@@ -4,24 +4,11 @@
 import { useRouter, useSearchParams } from "next/navigation";
 import { useCallback, useState } from "react";
 
-<<<<<<< HEAD
 import { AddConnectionDialog } from "@/components/connections/add-connection-dialog";
 import { CustomConnectionsList } from "@/components/connections/custom-connections-list";
 import { DefaultConnectionsList } from "@/components/connections/default-connections-list";
 import { ENSAdminIcon } from "@/components/ensadmin-icon";
-=======
 import { ENSAdminIcon } from "@/components/icons/ensnode-apps/ensadmin-icon";
-import { Button } from "@/components/ui/button";
-import {
-  Dialog,
-  DialogContent,
-  DialogDescription,
-  DialogFooter,
-  DialogHeader,
-  DialogTitle,
-  DialogTrigger,
-} from "@/components/ui/dialog";
->>>>>>> 8cbf1ade
 import {
   DropdownMenu,
   DropdownMenuContent,
@@ -38,11 +25,7 @@
 import { useActiveENSNodeUrl } from "@/hooks/active/use-active-ensnode-url";
 import { useAvailableENSNodeConnections } from "@/hooks/ensnode-connections";
 import { CONNECTION_PARAM_KEY } from "@/lib/constants";
-import { useMutation } from "@tanstack/react-query";
-<<<<<<< HEAD
-=======
-import { CopyButton } from "../copy-button";
->>>>>>> 8cbf1ade
+import { CopyButton } from "@/components/copy-button";
 
 export function ConnectionSelector() {
   const { isMobile } = useSidebar();
