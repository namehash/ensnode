/**
 * This file describes UI components presenting information about
 * ENSNode's public configuration.
 */

"use client";

import { Replace } from "lucide-react";
import { ReactNode } from "react";

<<<<<<< HEAD
import { type ENSApiPublicConfig, getENSRootChainId } from "@ensnode/ensnode-sdk";
=======
import { useENSIndexerConfig } from "@ensnode/ensnode-react";
import { ENSIndexerPublicConfig } from "@ensnode/ensnode-sdk";
>>>>>>> c72919a9

import { ChainIcon } from "@/components/chains/ChainIcon";
import { ConfigInfoAppCard } from "@/components/connection/config-info/app-card";
import { ErrorInfo, type ErrorInfoProps } from "@/components/error-info";
import { ENSDbIcon } from "@/components/icons/ensnode-apps/ensdb-icon";
import { ENSIndexerIcon } from "@/components/icons/ensnode-apps/ensindexer-icon";
import { ENSNodeIcon } from "@/components/icons/ensnode-apps/ensnode-icon";
import { ENSRainbowIcon } from "@/components/icons/ensnode-apps/ensrainbow-icon";
import { IconGraphNetwork } from "@/components/icons/graph-network";
import { HealIcon } from "@/components/icons/HealIcon";
import { IndexAdditionalRecordsIcon } from "@/components/icons/IndexAdditionalRecordsIcon";
import { ExternalLinkWithIcon } from "@/components/link";
import { Card, CardContent, CardHeader, CardTitle } from "@/components/ui/card";
import { Skeleton } from "@/components/ui/skeleton";
import { Tooltip, TooltipContent, TooltipTrigger } from "@/components/ui/tooltip";
import { getChainName } from "@/lib/namespace-utils";
import { cn } from "@/lib/utils";

/**
<<<<<<< HEAD
 * ENSNodeConfigInfo display variations:
 *
 * Standard - ensApiPublicConfig: ENSIndexerPublicConfig, error: undefined
 * Loading - ensApiPublicConfig: undefined, error: undefined
 * Error - ensApiPublicConfig: undefined, error: ErrorInfoProps
 *
 * @throws If both ensApiPublicConfig and error are defined
 */
export interface ENSNodeConfigProps {
  ensApiPublicConfig?: ENSApiPublicConfig;
=======
 * Reusable ENSNode card wrapper that provides consistent header and accepts children content
 */
export interface ENSNodeCardProps {
  children: ReactNode;
}

export function ENSNodeCard({ children }: ENSNodeCardProps) {
  const cardContentStyles = "flex flex-col gap-4 max-sm:p-3";

  return (
    <Card className="w-full">
      <CardHeader>
        <CardTitle className="flex items-center gap-2 text-xl">
          <ENSNodeIcon width={28} height={28} />
          <span>ENSNode</span>
        </CardTitle>
      </CardHeader>
      <CardContent className={cn(cardContentStyles, "max-sm:pt-0")}>{children}</CardContent>
    </Card>
  );
}

/**
 * Loading skeleton content for ENSNodeCard
 */
function ENSNodeCardLoadingSkeleton() {
  const cardContentStyles = "flex flex-col gap-4 max-sm:p-3";

  return (
    <div className={cn(cardContentStyles, "max-sm:gap-3 max-sm:p-0")}>
      {["ENSDb", "ENSIndexer", "ENSRainbow"].map((app) => (
        <Card key={`${app}-loading`} className="animate-pulse">
          <CardHeader className="max-sm:p-3">
            <div className="h-6 bg-muted rounded w-1/3" />
          </CardHeader>
          <CardContent className="space-y-3 max-sm:p-3 max-sm:pt-0">
            <div className="space-y-2">
              <Skeleton className="h-4 w-24" />
              <Skeleton className="h-4 w-32" />
            </div>
            <div className="space-y-2">
              <Skeleton className="h-4 w-24" />
              <Skeleton className="h-4 w-32" />
            </div>
          </CardContent>
        </Card>
      ))}
    </div>
  );
}

/**
 * Props for ENSNodeConfigCardDisplay - display component that accepts props for testing/mocking
 */
export interface ENSNodeConfigCardDisplayProps {
  ensIndexerConfig: ENSIndexerPublicConfig;
}

/**
 * Display component that receives props - used for reusable/mockable presentation
 */
export function ENSNodeConfigCardDisplay({ ensIndexerConfig }: ENSNodeConfigCardDisplayProps) {
  return (
    <ENSNodeCard>
      <ENSNodeConfigCardContent ensIndexerConfig={ensIndexerConfig} />
    </ENSNodeCard>
  );
}

/**
 * Props for ENSNodeConfigInfoView - internal component that accepts props for testing/mocking
 */
export interface ENSNodeConfigInfoViewProps {
  ensIndexerConfig?: ENSIndexerPublicConfig;
>>>>>>> c72919a9
  error?: ErrorInfoProps;
  isLoading?: boolean;
}

<<<<<<< HEAD
export function ENSNodeConfigInfo({
  ensApiPublicConfig,
  error,
  ensAdminVersion,
}: ENSNodeConfigProps) {
  const baseCardTitleStyles = "flex items-center gap-2 text-xl";
  const cardContentStyles = "flex flex-col gap-4 max-sm:p-3";
  const cardItemValueStyles = "text-sm leading-6 font-normal text-black";
  const { rawSelectedConnection } = useSelectedConnection();

  if (error !== undefined && ensApiPublicConfig !== undefined) {
    throw new Error("Invariant: ENSNodeConfigInfo with both ensApiPublicConfig and error defined.");
=======
/**
 * Internal view component that accepts props - used by both the main component and mock pages
 */
export function ENSNodeConfigInfoView({
  ensIndexerConfig,
  error,
  isLoading = false,
}: ENSNodeConfigInfoViewProps) {
  if (error) {
    return <ErrorInfo title={error.title} description={error.description} />;
>>>>>>> c72919a9
  }

  // Show ENSNode card - shell with skeleton while loading, or content when ready
  if (isLoading || !ensIndexerConfig) {
    return (
      <ENSNodeCard>
        <ENSNodeCardLoadingSkeleton />
      </ENSNodeCard>
    );
  }

<<<<<<< HEAD
  if (ensApiPublicConfig === undefined) {
    return <ENSNodeConfigInfoLoading />;
  }
=======
  return <ENSNodeConfigCardDisplay ensIndexerConfig={ensIndexerConfig} />;
}

/**
 * ENSNodeConfigInfo component - fetches and displays ENSNode configuration data
 */
export function ENSNodeConfigInfo() {
  const ensIndexerConfigQuery = useENSIndexerConfig();

  return (
    <ENSNodeConfigInfoView
      ensIndexerConfig={ensIndexerConfigQuery.isSuccess ? ensIndexerConfigQuery.data : undefined}
      error={
        ensIndexerConfigQuery.isError
          ? {
              title: "ENSNodeConfigInfo Error",
              description: ensIndexerConfigQuery.error.message,
            }
          : undefined
      }
      isLoading={ensIndexerConfigQuery.isPending}
    />
  );
}

function ENSNodeConfigCardContent({
  ensIndexerConfig,
}: {
  ensIndexerConfig: ENSIndexerPublicConfig;
}) {
  const cardItemValueStyles = "text-sm leading-6 font-normal text-black";
>>>>>>> c72919a9

  const { ensIndexerPublicConfig } = ensApiPublicConfig;

  const healReverseAddressesActivated = !ensIndexerPublicConfig.isSubgraphCompatible;
  const indexAdditionalRecordsActivated = !ensIndexerPublicConfig.isSubgraphCompatible;
  const replaceUnnormalizedLabelsActivated = !ensIndexerPublicConfig.isSubgraphCompatible;
  const subgraphCompatibilityActivated = ensIndexerPublicConfig.isSubgraphCompatible;

  const healReverseAddressesDescription = healReverseAddressesActivated ? (
    <p>Subnames of addr.reverse will all be known (healed) labels.</p>
  ) : (
    <p>Subnames of addr.reverse will generally be unknown labels.</p>
  );

  const indexAdditionalRecordsDescription = indexAdditionalRecordsActivated ? (
    <p>
      The keys and values of all onchain resolver records will be indexed across all indexed chains.
    </p>
  ) : (
    <p>
      Only the keys (generally none of the values) of onchain resolver records will be indexed
      across all indexed chains.
    </p>
  );

  const replaceUnnormalizedLabelsDescription = replaceUnnormalizedLabelsActivated ? (
    <p>
      All labels and names that ENSIndexer stores in ENSDb will meet the strong guarantees of
      "Interpreted Labels" and "Interpreted Names". Therefore apps integrating with this ENSNode
      don't need to worry about receiving unnormalized labels from ENSNode that are not encoded
      labelhashes.{" "}
      <ExternalLinkWithIcon href="https://ensnode.io/docs/reference/terminology/#interpreted-label">
        Learn more.
      </ExternalLinkWithIcon>
    </p>
  ) : (
    <p>
      All labels and names that ENSIndexer stores in ENSDb will meet the loose guarantees of
      "Subgraph Interpreted Labels" and "Subgraph Interpreted Names". Therefore apps integrating
      with this ENSNode need to worry about receiving unnormalized labels and names from ENSNode.
    </p>
  );

  const subgraphCompatibilityDescription = subgraphCompatibilityActivated ? (
    <p>
      ENSIndexer is operating in a subgraph-compatible way. It will use subgraph-compatible IDs for
      entities and events and limit indexing behavior to subgraph indexing semantics.
    </p>
  ) : (
    <p>
      ENSIndexer has activated feature enhancements and/or plugins that provide key benefits but are
      not fully backwards compatible with the ENS Subgraph.
    </p>
  );

  const ensRootChainId = getENSRootChainId(ensIndexerPublicConfig.namespace);

  return (
    <>
      {/*ENSDb*/}
      <ConfigInfoAppCard
        name="ENSDb"
        icon={<ENSDbIcon width={24} height={24} />}
        items={[
          {
            label: "Database",
            value: <p className={cardItemValueStyles}>Postgres</p>,
          },
          {
            label: "Database Schema",
            value: <p className={cardItemValueStyles}>{ensIndexerConfig.databaseSchemaName}</p>,
            additionalInfo: (
              <p>ENSIndexer writes indexed data to tables within this Postgres database schema.</p>
            ),
          },
        ]}
        version={
          <p className="text-sm leading-normal font-normal text-muted-foreground">
            v{ensIndexerConfig.versionInfo.ensDb}
          </p>
        }
        docsLink={new URL("https://ensnode.io/ensdb/")}
      />

      {/*ENSIndexer*/}
      <ConfigInfoAppCard
        name="ENSIndexer"
        icon={<ENSIndexerIcon width={24} height={24} />}
        items={[
          {
            label: "Node.js",
            value: <p className={cardItemValueStyles}>{ensIndexerConfig.versionInfo.nodejs}</p>,
            additionalInfo: (
              <p>
                Version of the{" "}
                <ExternalLinkWithIcon
                  href={`https://nodejs.org/en/download/archive/v${ensIndexerConfig.versionInfo.nodejs}`}
                >
                  Node.js
                </ExternalLinkWithIcon>{" "}
                runtime.
              </p>
            ),
          },
          {
            label: "Ponder",
            value: <p className={cardItemValueStyles}>{ensIndexerConfig.versionInfo.ponder}</p>,
            additionalInfo: (
              <p>
                Version of the{" "}
                <ExternalLinkWithIcon
                  href={`https://www.npmjs.com/package/ponder/v/${ensIndexerConfig.versionInfo.ponder}`}
                >
                  ponder
                </ExternalLinkWithIcon>{" "}
                package used for indexing onchain data.
              </p>
            ),
          },
          {
            label: "ens-normalize.js",
            value: (
              <p className={cardItemValueStyles}>{ensIndexerConfig.versionInfo.ensNormalize}</p>
            ),
            additionalInfo: (
              <p>
                Version of the{" "}
                <ExternalLinkWithIcon
                  href={`https://www.npmjs.com/package/@adraffy/ens-normalize/v/${ensIndexerConfig.versionInfo.ensNormalize}`}
                >
                  @adraffy/ens-normalize
                </ExternalLinkWithIcon>{" "}
                package used for ENS name normalization.
              </p>
            ),
          },
          {
            label: "Client LabelSet",
            value: (
              <ul className={cardItemValueStyles}>
                <li>
                  {ensIndexerConfig.labelSet.labelSetId}:{ensIndexerConfig.labelSet.labelSetVersion}
                </li>
              </ul>
            ),
            additionalInfo: (
              <p>
                The "fully pinned" labelset id and version used for deterministic healing of unknown
                labels across time. The label set version may be equal to or less than the highest
                label set version offered by the connected ENSRainbow server.{" "}
                <ExternalLinkWithIcon
                  href={`https://ensnode.io/ensrainbow/concepts/label-sets-and-versioning/#client-behavior`}
                >
                  Learn more.
                </ExternalLinkWithIcon>
              </p>
            ),
          },
          {
            label: "ENS Namespace",
            value: <p className={cardItemValueStyles}>{ensIndexerConfig.namespace}</p>,
            additionalInfo: <p>The ENS namespace that ENSNode operates in the context of.</p>,
          },
          {
            label: "Indexed Chains",
            value: (
              <div className="flex flex-row flex-nowrap max-sm:flex-wrap justify-start items-start gap-3 pt-1">
                {Array.from(ensIndexerConfig.indexedChainIds).map((chainId) => (
                  <Tooltip key={`indexed-chain-#${chainId}`}>
                    <TooltipTrigger className="cursor-default">
                      <ChainIcon key={`indexed-chain-${chainId}-icon`} chainId={chainId} />
                    </TooltipTrigger>
                    <TooltipContent
                      side="top"
                      className="bg-gray-50 text-sm text-black text-center shadow-md outline-none w-fit"
                    >
                      {getChainName(chainId)}
                    </TooltipContent>
                  </Tooltip>
                ))}
              </div>
            ),
          },
          {
            label: "Plugins",
            value: (
              <div className="w-full flex flex-row flex-nowrap max-[1100px]:flex-wrap justify-start items-start gap-1 pt-1">
                {ensIndexerConfig.plugins.map((plugin) => (
                  <span
                    key={`${plugin}-plugin-badge`}
                    className="flex justify-start items-start py-[2px] px-[10px] rounded-full bg-secondary text-sm leading-normal font-semibold text-black cursor-default whitespace-nowrap"
                  >
                    {plugin}
                  </span>
                ))}
              </div>
            ),
          },
        ]}
        features={[
          {
            label: "Heal Reverse Addresses",
            description: healReverseAddressesDescription,
            isActivated: healReverseAddressesActivated,
            icon: <HealIcon width={15} height={15} className="flex-shrink-0" />,
          },
          {
            label: "Index Additional Resolver Records",
            description: indexAdditionalRecordsDescription,
            isActivated: indexAdditionalRecordsActivated,
            icon: <IndexAdditionalRecordsIcon width={15} height={15} className="flex-shrink-0" />,
          },
          {
            label: "Replace Unnormalized Labels",
            description: replaceUnnormalizedLabelsDescription,
            isActivated: replaceUnnormalizedLabelsActivated,
            icon: <Replace width={15} height={15} stroke="#3F3F46" className="flex-shrink-0" />,
          },
          {
            label: "Subgraph Compatibility",
            description: subgraphCompatibilityDescription,
            isActivated: subgraphCompatibilityActivated,
            icon: (
              <IconGraphNetwork width={15} height={15} className="text-[#3F3F46] flex-shrink-0" />
            ),
          },
        ]}
        version={
          <p className="text-sm leading-normal font-normal text-muted-foreground">
            v{ensIndexerConfig.versionInfo.ensIndexer}
          </p>
        }
        docsLink={new URL("https://ensnode.io/ensindexer/")}
      />

<<<<<<< HEAD
      <ConnectionLine />

      <Card className="w-full">
        <CardHeader>
          <CardTitle className={baseCardTitleStyles}>
            <ENSNodeIcon width={28} height={28} />
            <span>ENSNode</span>
          </CardTitle>
        </CardHeader>
        <CardContent className={cn(cardContentStyles, "max-sm:pt-0")}>
          <div className={cn(cardContentStyles, "max-sm:gap-3 max-sm:p-0")}>
            {/*ENSApi*/}
            <ConfigInfoAppCard
              name="ENSApi"
              icon={<ENSAdminIcon width={24} height={24} />}
              items={[
                {
                  label: "Database",
                  value: <p className={cardItemValueStyles}>Postgres</p>,
                },
                {
                  label: "Database Schema",
                  value: (
                    <p className={cardItemValueStyles}>
                      {ensIndexerPublicConfig.databaseSchemaName}
                    </p>
                  ),
                  additionalInfo: (
                    <p>ENSApi reads from tables within this Postgres database schema.</p>
                  ),
                },
                {
                  label: "RPC Config",
                  value: (
                    <div className="flex flex-row flex-nowrap max-sm:flex-wrap justify-start items-start gap-3 pt-1">
                      <Tooltip>
                        <TooltipTrigger className="cursor-default">
                          <ChainIcon chainId={ensRootChainId} />
                        </TooltipTrigger>
                        <TooltipContent
                          side="top"
                          className="bg-gray-50 text-sm text-black text-center shadow-md outline-none w-fit"
                        >
                          {getChainName(ensRootChainId)}
                        </TooltipContent>
                      </Tooltip>
                    </div>
                  ),
                },
              ]}
              version={ensApiPublicConfig.version}
              docsLink={new URL("https://ensnode.io/ensapi/")}
            />

            {/*ENSDb*/}
            <ConfigInfoAppCard
              name="ENSDb"
              icon={<ENSDbIcon width={24} height={24} />}
              items={[
                {
                  label: "Database",
                  value: <p className={cardItemValueStyles}>Postgres</p>,
                },
                {
                  label: "Database Schema",
                  value: (
                    <p className={cardItemValueStyles}>
                      {ensIndexerPublicConfig.databaseSchemaName}
                    </p>
                  ),
                  additionalInfo: (
                    <p>
                      ENSIndexer writes indexed data to tables within this Postgres database schema.
                    </p>
                  ),
                },
              ]}
              version={ensIndexerPublicConfig.versionInfo.ensDb}
              docsLink={new URL("https://ensnode.io/ensdb/")}
            />

            {/*ENSIndexer*/}
            <ConfigInfoAppCard
              name="ENSIndexer"
              icon={<ENSIndexerIcon width={24} height={24} />}
              items={[
                {
                  label: "Node.js",
                  value: (
                    <p className={cardItemValueStyles}>
                      {ensIndexerPublicConfig.versionInfo.nodejs}
                    </p>
                  ),
                  additionalInfo: (
                    <p>
                      Version of the{" "}
                      <ExternalLinkWithIcon
                        href={`https://nodejs.org/en/download/archive/v${ensIndexerPublicConfig.versionInfo.nodejs}`}
                      >
                        Node.js
                      </ExternalLinkWithIcon>{" "}
                      runtime.
                    </p>
                  ),
                },
                {
                  label: "Ponder",
                  value: (
                    <p className={cardItemValueStyles}>
                      {ensIndexerPublicConfig.versionInfo.ponder}
                    </p>
                  ),
                  additionalInfo: (
                    <p>
                      Version of the{" "}
                      <ExternalLinkWithIcon
                        href={`https://www.npmjs.com/package/ponder/v/${ensIndexerPublicConfig.versionInfo.ponder}`}
                      >
                        ponder
                      </ExternalLinkWithIcon>{" "}
                      package used for indexing onchain data.
                    </p>
                  ),
                },
                {
                  label: "ens-normalize.js",
                  value: (
                    <p className={cardItemValueStyles}>
                      {ensIndexerPublicConfig.versionInfo.ensNormalize}
                    </p>
                  ),
                  additionalInfo: (
                    <p>
                      Version of the{" "}
                      <ExternalLinkWithIcon
                        href={`https://www.npmjs.com/package/@adraffy/ens-normalize/v/${ensIndexerPublicConfig.versionInfo.ensNormalize}`}
                      >
                        @adraffy/ens-normalize
                      </ExternalLinkWithIcon>{" "}
                      package used for ENS name normalization.
                    </p>
                  ),
                },
                {
                  label: "Client LabelSet",
                  value: (
                    <ul className={cardItemValueStyles}>
                      <li>
                        {ensIndexerPublicConfig.labelSet.labelSetId}:
                        {ensIndexerPublicConfig.labelSet.labelSetVersion}
                      </li>
                    </ul>
                  ),
                  additionalInfo: (
                    <p>
                      The "fully pinned" labelset id and version used for deterministic healing of
                      unknown labels across time. The label set version may be equal to or less than
                      the highest label set version offered by the connected ENSRainbow server.{" "}
                      <ExternalLinkWithIcon
                        href={`https://ensnode.io/ensrainbow/concepts/label-sets-and-versioning/#client-behavior`}
                      >
                        Learn more.
                      </ExternalLinkWithIcon>
                    </p>
                  ),
                },
                {
                  label: "ENS Namespace",
                  value: <p className={cardItemValueStyles}>{ensIndexerPublicConfig.namespace}</p>,
                  additionalInfo: <p>The ENS namespace that ENSNode operates in the context of.</p>,
                },
                {
                  label: "Indexed Chains",
                  value: (
                    <div className="flex flex-row flex-nowrap max-sm:flex-wrap justify-start items-start gap-3 pt-1">
                      {Array.from(ensIndexerPublicConfig.indexedChainIds).map((chainId) => (
                        <Tooltip key={`indexed-chain-#${chainId}`}>
                          <TooltipTrigger className="cursor-default">
                            <ChainIcon key={`indexed-chain-${chainId}-icon`} chainId={chainId} />
                          </TooltipTrigger>
                          <TooltipContent
                            side="top"
                            className="bg-gray-50 text-sm text-black text-center shadow-md outline-none w-fit"
                          >
                            {getChainName(chainId)}
                          </TooltipContent>
                        </Tooltip>
                      ))}
                    </div>
                  ),
                },
                {
                  label: "Plugins",
                  value: (
                    <div className="w-full flex flex-row flex-nowrap max-[1100px]:flex-wrap justify-start items-start gap-1 pt-1">
                      {ensIndexerPublicConfig.plugins.map((plugin) => (
                        <span
                          key={`${plugin}-plugin-badge`}
                          className="flex justify-start items-start py-[2px] px-[10px] rounded-full bg-secondary text-sm leading-normal font-semibold text-black cursor-default whitespace-nowrap"
                        >
                          {plugin}
                        </span>
                      ))}
                    </div>
                  ),
                },
              ]}
              features={[
                {
                  label: "Heal Reverse Addresses",
                  description: healReverseAddressesDescription,
                  isActivated: healReverseAddressesActivated,
                  icon: <HealIcon width={15} height={15} className="flex-shrink-0" />,
                },
                {
                  label: "Index Additional Resolver Records",
                  description: indexAdditionalRecordsDescription,
                  isActivated: indexAdditionalRecordsActivated,
                  icon: (
                    <IndexAdditionalRecordsIcon width={15} height={15} className="flex-shrink-0" />
                  ),
                },
                {
                  label: "Replace Unnormalized Labels",
                  description: replaceUnnormalizedLabelsDescription,
                  isActivated: replaceUnnormalizedLabelsActivated,
                  icon: (
                    <Replace width={15} height={15} stroke="#3F3F46" className="flex-shrink-0" />
                  ),
                },
                {
                  label: "Subgraph Compatibility",
                  description: subgraphCompatibilityDescription,
                  isActivated: subgraphCompatibilityActivated,
                  icon: (
                    <IconGraphNetwork
                      width={15}
                      height={15}
                      className="text-[#3F3F46] flex-shrink-0"
                    />
                  ),
                },
              ]}
              version={ensIndexerPublicConfig.versionInfo.ensIndexer}
              docsLink={new URL("https://ensnode.io/ensindexer/")}
            />

            {/*ENSRainbow*/}
            <ConfigInfoAppCard
              name="ENSRainbow"
              icon={<ENSRainbowIcon width={24} height={24} />}
              items={[
                {
                  label: "Server LabelSet",
                  value: (
                    <p className={cardItemValueStyles}>
                      {ensIndexerPublicConfig.labelSet.labelSetId}:
                      {ensIndexerPublicConfig.labelSet.labelSetVersion}
                    </p>
                  ),
                  additionalInfo: (
                    <p>
                      The labelset id and highest labelset version offered by the ENSRainbow server.{" "}
                      <ExternalLinkWithIcon
                        href={`https://ensnode.io/ensrainbow/concepts/label-sets-and-versioning/`}
                      >
                        Learn more.
                      </ExternalLinkWithIcon>
                    </p>
                  ),
                },
              ]}
              version={ensIndexerPublicConfig.versionInfo.ensRainbow}
              docsLink={new URL("https://ensnode.io/ensrainbow/")}
            />
          </div>
        </CardContent>
      </Card>
    </div>
  );
}

function ENSNodeConfigInfoLoading() {
  const loadingCardContentStyles = "space-y-2 max-sm:p-3 max-sm:pt-0";

  return (
    <Card className="animate-pulse">
      <CardHeader className="max-sm:p-3">
        <div className="h-6 bg-muted rounded w-1/3" />
      </CardHeader>
      <CardContent className="max-sm:p-3 max-sm:pt-0">
        <div className="space-y-2 pb-6 max-sm:pb-3">
          <div className="h-4 bg-muted rounded w-1/2" />
        </div>
        <div className="flex flex-col gap-4 max-sm:p-0 max-sm:gap-3">
          {["ENSAdmin", "ENSDb", "ENSIndexer", "ENSRainbow"].map((app) => (
            <Card key={`${app}-app-placeholder`}>
              <CardHeader className="max-sm:p-3">
                <div className="h-6 bg-muted rounded w-1/4" />
              </CardHeader>
              <CardContent className={loadingCardContentStyles}>
                <div className="h-4 bg-muted rounded w-2/3" />
                <div className="h-4 bg-muted rounded w-2/3" />
              </CardContent>
            </Card>
          ))}
        </div>
      </CardContent>
    </Card>
  );
}

function ConnectionLine() {
  return (
    <div className="relative h-10 pl-[38px]">
      <div className="w-0.5 h-full border-l-2 border-dashed border-blue-500 animate-pulse" />
    </div>
=======
      {/*ENSRainbow*/}
      <ConfigInfoAppCard
        name="ENSRainbow"
        icon={<ENSRainbowIcon width={24} height={24} />}
        items={[
          {
            label: "Server LabelSet",
            value: (
              <p className={cardItemValueStyles}>
                {ensIndexerConfig.labelSet.labelSetId}:{ensIndexerConfig.labelSet.labelSetVersion}
              </p>
            ),
            additionalInfo: (
              <p>
                The labelset id and highest labelset version offered by the ENSRainbow server.{" "}
                <ExternalLinkWithIcon
                  href={`https://ensnode.io/ensrainbow/concepts/label-sets-and-versioning/`}
                >
                  Learn more.
                </ExternalLinkWithIcon>
              </p>
            ),
          },
        ]}
        version={
          <p className="text-sm leading-normal font-normal text-muted-foreground">
            v{ensIndexerConfig.versionInfo.ensRainbow}
          </p>
        }
        docsLink={new URL("https://ensnode.io/ensrainbow/")}
      />
    </>
>>>>>>> c72919a9
  );
}<|MERGE_RESOLUTION|>--- conflicted
+++ resolved
@@ -8,12 +8,8 @@
 import { Replace } from "lucide-react";
 import { ReactNode } from "react";
 
-<<<<<<< HEAD
+import { useENSNodeConfig } from "@ensnode/ensnode-react";
 import { type ENSApiPublicConfig, getENSRootChainId } from "@ensnode/ensnode-sdk";
-=======
-import { useENSIndexerConfig } from "@ensnode/ensnode-react";
-import { ENSIndexerPublicConfig } from "@ensnode/ensnode-sdk";
->>>>>>> c72919a9
 
 import { ChainIcon } from "@/components/chains/ChainIcon";
 import { ConfigInfoAppCard } from "@/components/connection/config-info/app-card";
@@ -33,18 +29,6 @@
 import { cn } from "@/lib/utils";
 
 /**
-<<<<<<< HEAD
- * ENSNodeConfigInfo display variations:
- *
- * Standard - ensApiPublicConfig: ENSIndexerPublicConfig, error: undefined
- * Loading - ensApiPublicConfig: undefined, error: undefined
- * Error - ensApiPublicConfig: undefined, error: ErrorInfoProps
- *
- * @throws If both ensApiPublicConfig and error are defined
- */
-export interface ENSNodeConfigProps {
-  ensApiPublicConfig?: ENSApiPublicConfig;
-=======
  * Reusable ENSNode card wrapper that provides consistent header and accepts children content
  */
 export interface ENSNodeCardProps {
@@ -100,16 +84,16 @@
  * Props for ENSNodeConfigCardDisplay - display component that accepts props for testing/mocking
  */
 export interface ENSNodeConfigCardDisplayProps {
-  ensIndexerConfig: ENSIndexerPublicConfig;
+  ensApiPublicConfig: ENSApiPublicConfig;
 }
 
 /**
  * Display component that receives props - used for reusable/mockable presentation
  */
-export function ENSNodeConfigCardDisplay({ ensIndexerConfig }: ENSNodeConfigCardDisplayProps) {
+export function ENSNodeConfigCardDisplay({ ensApiPublicConfig }: ENSNodeConfigCardDisplayProps) {
   return (
     <ENSNodeCard>
-      <ENSNodeConfigCardContent ensIndexerConfig={ensIndexerConfig} />
+      <ENSNodeConfigCardContent ensApiPublicConfig={ensApiPublicConfig} />
     </ENSNodeCard>
   );
 }
@@ -118,41 +102,25 @@
  * Props for ENSNodeConfigInfoView - internal component that accepts props for testing/mocking
  */
 export interface ENSNodeConfigInfoViewProps {
-  ensIndexerConfig?: ENSIndexerPublicConfig;
->>>>>>> c72919a9
+  ensApiPublicConfig?: ENSApiPublicConfig;
   error?: ErrorInfoProps;
   isLoading?: boolean;
 }
 
-<<<<<<< HEAD
-export function ENSNodeConfigInfo({
+/**
+ * Internal view component that accepts props - used by both the main component and mock pages
+ */
+export function ENSNodeConfigInfoView({
   ensApiPublicConfig,
-  error,
-  ensAdminVersion,
-}: ENSNodeConfigProps) {
-  const baseCardTitleStyles = "flex items-center gap-2 text-xl";
-  const cardContentStyles = "flex flex-col gap-4 max-sm:p-3";
-  const cardItemValueStyles = "text-sm leading-6 font-normal text-black";
-  const { rawSelectedConnection } = useSelectedConnection();
-
-  if (error !== undefined && ensApiPublicConfig !== undefined) {
-    throw new Error("Invariant: ENSNodeConfigInfo with both ensApiPublicConfig and error defined.");
-=======
-/**
- * Internal view component that accepts props - used by both the main component and mock pages
- */
-export function ENSNodeConfigInfoView({
-  ensIndexerConfig,
   error,
   isLoading = false,
 }: ENSNodeConfigInfoViewProps) {
   if (error) {
     return <ErrorInfo title={error.title} description={error.description} />;
->>>>>>> c72919a9
   }
 
   // Show ENSNode card - shell with skeleton while loading, or content when ready
-  if (isLoading || !ensIndexerConfig) {
+  if (isLoading || !ensApiPublicConfig) {
     return (
       <ENSNodeCard>
         <ENSNodeCardLoadingSkeleton />
@@ -160,43 +128,37 @@
     );
   }
 
-<<<<<<< HEAD
-  if (ensApiPublicConfig === undefined) {
-    return <ENSNodeConfigInfoLoading />;
-  }
-=======
-  return <ENSNodeConfigCardDisplay ensIndexerConfig={ensIndexerConfig} />;
+  return <ENSNodeConfigCardDisplay ensApiPublicConfig={ensApiPublicConfig} />;
 }
 
 /**
  * ENSNodeConfigInfo component - fetches and displays ENSNode configuration data
  */
 export function ENSNodeConfigInfo() {
-  const ensIndexerConfigQuery = useENSIndexerConfig();
+  const ensNodeConfigQuery = useENSNodeConfig();
 
   return (
     <ENSNodeConfigInfoView
-      ensIndexerConfig={ensIndexerConfigQuery.isSuccess ? ensIndexerConfigQuery.data : undefined}
+      ensApiPublicConfig={ensNodeConfigQuery.isSuccess ? ensNodeConfigQuery.data : undefined}
       error={
-        ensIndexerConfigQuery.isError
+        ensNodeConfigQuery.isError
           ? {
               title: "ENSNodeConfigInfo Error",
-              description: ensIndexerConfigQuery.error.message,
+              description: ensNodeConfigQuery.error.message,
             }
           : undefined
       }
-      isLoading={ensIndexerConfigQuery.isPending}
+      isLoading={ensNodeConfigQuery.isPending}
     />
   );
 }
 
 function ENSNodeConfigCardContent({
-  ensIndexerConfig,
+  ensApiPublicConfig,
 }: {
-  ensIndexerConfig: ENSIndexerPublicConfig;
+  ensApiPublicConfig: ENSApiPublicConfig;
 }) {
   const cardItemValueStyles = "text-sm leading-6 font-normal text-black";
->>>>>>> c72919a9
 
   const { ensIndexerPublicConfig } = ensApiPublicConfig;
 
@@ -267,7 +229,9 @@
           },
           {
             label: "Database Schema",
-            value: <p className={cardItemValueStyles}>{ensIndexerConfig.databaseSchemaName}</p>,
+            value: (
+              <p className={cardItemValueStyles}>{ensIndexerPublicConfig.databaseSchemaName}</p>
+            ),
             additionalInfo: (
               <p>ENSIndexer writes indexed data to tables within this Postgres database schema.</p>
             ),
@@ -275,7 +239,7 @@
         ]}
         version={
           <p className="text-sm leading-normal font-normal text-muted-foreground">
-            v{ensIndexerConfig.versionInfo.ensDb}
+            v{ensIndexerPublicConfig.versionInfo.ensDb}
           </p>
         }
         docsLink={new URL("https://ensnode.io/ensdb/")}
@@ -288,12 +252,14 @@
         items={[
           {
             label: "Node.js",
-            value: <p className={cardItemValueStyles}>{ensIndexerConfig.versionInfo.nodejs}</p>,
+            value: (
+              <p className={cardItemValueStyles}>{ensIndexerPublicConfig.versionInfo.nodejs}</p>
+            ),
             additionalInfo: (
               <p>
                 Version of the{" "}
                 <ExternalLinkWithIcon
-                  href={`https://nodejs.org/en/download/archive/v${ensIndexerConfig.versionInfo.nodejs}`}
+                  href={`https://nodejs.org/en/download/archive/v${ensIndexerPublicConfig.versionInfo.nodejs}`}
                 >
                   Node.js
                 </ExternalLinkWithIcon>{" "}
@@ -303,12 +269,14 @@
           },
           {
             label: "Ponder",
-            value: <p className={cardItemValueStyles}>{ensIndexerConfig.versionInfo.ponder}</p>,
+            value: (
+              <p className={cardItemValueStyles}>{ensIndexerPublicConfig.versionInfo.ponder}</p>
+            ),
             additionalInfo: (
               <p>
                 Version of the{" "}
                 <ExternalLinkWithIcon
-                  href={`https://www.npmjs.com/package/ponder/v/${ensIndexerConfig.versionInfo.ponder}`}
+                  href={`https://www.npmjs.com/package/ponder/v/${ensIndexerPublicConfig.versionInfo.ponder}`}
                 >
                   ponder
                 </ExternalLinkWithIcon>{" "}
@@ -319,13 +287,15 @@
           {
             label: "ens-normalize.js",
             value: (
-              <p className={cardItemValueStyles}>{ensIndexerConfig.versionInfo.ensNormalize}</p>
+              <p className={cardItemValueStyles}>
+                {ensIndexerPublicConfig.versionInfo.ensNormalize}
+              </p>
             ),
             additionalInfo: (
               <p>
                 Version of the{" "}
                 <ExternalLinkWithIcon
-                  href={`https://www.npmjs.com/package/@adraffy/ens-normalize/v/${ensIndexerConfig.versionInfo.ensNormalize}`}
+                  href={`https://www.npmjs.com/package/@adraffy/ens-normalize/v/${ensIndexerPublicConfig.versionInfo.ensNormalize}`}
                 >
                   @adraffy/ens-normalize
                 </ExternalLinkWithIcon>{" "}
@@ -338,7 +308,8 @@
             value: (
               <ul className={cardItemValueStyles}>
                 <li>
-                  {ensIndexerConfig.labelSet.labelSetId}:{ensIndexerConfig.labelSet.labelSetVersion}
+                  {ensIndexerPublicConfig.labelSet.labelSetId}:
+                  {ensIndexerPublicConfig.labelSet.labelSetVersion}
                 </li>
               </ul>
             ),
@@ -357,14 +328,14 @@
           },
           {
             label: "ENS Namespace",
-            value: <p className={cardItemValueStyles}>{ensIndexerConfig.namespace}</p>,
+            value: <p className={cardItemValueStyles}>{ensIndexerPublicConfig.namespace}</p>,
             additionalInfo: <p>The ENS namespace that ENSNode operates in the context of.</p>,
           },
           {
             label: "Indexed Chains",
             value: (
               <div className="flex flex-row flex-nowrap max-sm:flex-wrap justify-start items-start gap-3 pt-1">
-                {Array.from(ensIndexerConfig.indexedChainIds).map((chainId) => (
+                {Array.from(ensIndexerPublicConfig.indexedChainIds).map((chainId) => (
                   <Tooltip key={`indexed-chain-#${chainId}`}>
                     <TooltipTrigger className="cursor-default">
                       <ChainIcon key={`indexed-chain-${chainId}-icon`} chainId={chainId} />
@@ -384,7 +355,7 @@
             label: "Plugins",
             value: (
               <div className="w-full flex flex-row flex-nowrap max-[1100px]:flex-wrap justify-start items-start gap-1 pt-1">
-                {ensIndexerConfig.plugins.map((plugin) => (
+                {ensIndexerPublicConfig.plugins.map((plugin) => (
                   <span
                     key={`${plugin}-plugin-badge`}
                     className="flex justify-start items-start py-[2px] px-[10px] rounded-full bg-secondary text-sm leading-normal font-semibold text-black cursor-default whitespace-nowrap"
@@ -426,331 +397,12 @@
         ]}
         version={
           <p className="text-sm leading-normal font-normal text-muted-foreground">
-            v{ensIndexerConfig.versionInfo.ensIndexer}
+            v{ensIndexerPublicConfig.versionInfo.ensIndexer}
           </p>
         }
         docsLink={new URL("https://ensnode.io/ensindexer/")}
       />
 
-<<<<<<< HEAD
-      <ConnectionLine />
-
-      <Card className="w-full">
-        <CardHeader>
-          <CardTitle className={baseCardTitleStyles}>
-            <ENSNodeIcon width={28} height={28} />
-            <span>ENSNode</span>
-          </CardTitle>
-        </CardHeader>
-        <CardContent className={cn(cardContentStyles, "max-sm:pt-0")}>
-          <div className={cn(cardContentStyles, "max-sm:gap-3 max-sm:p-0")}>
-            {/*ENSApi*/}
-            <ConfigInfoAppCard
-              name="ENSApi"
-              icon={<ENSAdminIcon width={24} height={24} />}
-              items={[
-                {
-                  label: "Database",
-                  value: <p className={cardItemValueStyles}>Postgres</p>,
-                },
-                {
-                  label: "Database Schema",
-                  value: (
-                    <p className={cardItemValueStyles}>
-                      {ensIndexerPublicConfig.databaseSchemaName}
-                    </p>
-                  ),
-                  additionalInfo: (
-                    <p>ENSApi reads from tables within this Postgres database schema.</p>
-                  ),
-                },
-                {
-                  label: "RPC Config",
-                  value: (
-                    <div className="flex flex-row flex-nowrap max-sm:flex-wrap justify-start items-start gap-3 pt-1">
-                      <Tooltip>
-                        <TooltipTrigger className="cursor-default">
-                          <ChainIcon chainId={ensRootChainId} />
-                        </TooltipTrigger>
-                        <TooltipContent
-                          side="top"
-                          className="bg-gray-50 text-sm text-black text-center shadow-md outline-none w-fit"
-                        >
-                          {getChainName(ensRootChainId)}
-                        </TooltipContent>
-                      </Tooltip>
-                    </div>
-                  ),
-                },
-              ]}
-              version={ensApiPublicConfig.version}
-              docsLink={new URL("https://ensnode.io/ensapi/")}
-            />
-
-            {/*ENSDb*/}
-            <ConfigInfoAppCard
-              name="ENSDb"
-              icon={<ENSDbIcon width={24} height={24} />}
-              items={[
-                {
-                  label: "Database",
-                  value: <p className={cardItemValueStyles}>Postgres</p>,
-                },
-                {
-                  label: "Database Schema",
-                  value: (
-                    <p className={cardItemValueStyles}>
-                      {ensIndexerPublicConfig.databaseSchemaName}
-                    </p>
-                  ),
-                  additionalInfo: (
-                    <p>
-                      ENSIndexer writes indexed data to tables within this Postgres database schema.
-                    </p>
-                  ),
-                },
-              ]}
-              version={ensIndexerPublicConfig.versionInfo.ensDb}
-              docsLink={new URL("https://ensnode.io/ensdb/")}
-            />
-
-            {/*ENSIndexer*/}
-            <ConfigInfoAppCard
-              name="ENSIndexer"
-              icon={<ENSIndexerIcon width={24} height={24} />}
-              items={[
-                {
-                  label: "Node.js",
-                  value: (
-                    <p className={cardItemValueStyles}>
-                      {ensIndexerPublicConfig.versionInfo.nodejs}
-                    </p>
-                  ),
-                  additionalInfo: (
-                    <p>
-                      Version of the{" "}
-                      <ExternalLinkWithIcon
-                        href={`https://nodejs.org/en/download/archive/v${ensIndexerPublicConfig.versionInfo.nodejs}`}
-                      >
-                        Node.js
-                      </ExternalLinkWithIcon>{" "}
-                      runtime.
-                    </p>
-                  ),
-                },
-                {
-                  label: "Ponder",
-                  value: (
-                    <p className={cardItemValueStyles}>
-                      {ensIndexerPublicConfig.versionInfo.ponder}
-                    </p>
-                  ),
-                  additionalInfo: (
-                    <p>
-                      Version of the{" "}
-                      <ExternalLinkWithIcon
-                        href={`https://www.npmjs.com/package/ponder/v/${ensIndexerPublicConfig.versionInfo.ponder}`}
-                      >
-                        ponder
-                      </ExternalLinkWithIcon>{" "}
-                      package used for indexing onchain data.
-                    </p>
-                  ),
-                },
-                {
-                  label: "ens-normalize.js",
-                  value: (
-                    <p className={cardItemValueStyles}>
-                      {ensIndexerPublicConfig.versionInfo.ensNormalize}
-                    </p>
-                  ),
-                  additionalInfo: (
-                    <p>
-                      Version of the{" "}
-                      <ExternalLinkWithIcon
-                        href={`https://www.npmjs.com/package/@adraffy/ens-normalize/v/${ensIndexerPublicConfig.versionInfo.ensNormalize}`}
-                      >
-                        @adraffy/ens-normalize
-                      </ExternalLinkWithIcon>{" "}
-                      package used for ENS name normalization.
-                    </p>
-                  ),
-                },
-                {
-                  label: "Client LabelSet",
-                  value: (
-                    <ul className={cardItemValueStyles}>
-                      <li>
-                        {ensIndexerPublicConfig.labelSet.labelSetId}:
-                        {ensIndexerPublicConfig.labelSet.labelSetVersion}
-                      </li>
-                    </ul>
-                  ),
-                  additionalInfo: (
-                    <p>
-                      The "fully pinned" labelset id and version used for deterministic healing of
-                      unknown labels across time. The label set version may be equal to or less than
-                      the highest label set version offered by the connected ENSRainbow server.{" "}
-                      <ExternalLinkWithIcon
-                        href={`https://ensnode.io/ensrainbow/concepts/label-sets-and-versioning/#client-behavior`}
-                      >
-                        Learn more.
-                      </ExternalLinkWithIcon>
-                    </p>
-                  ),
-                },
-                {
-                  label: "ENS Namespace",
-                  value: <p className={cardItemValueStyles}>{ensIndexerPublicConfig.namespace}</p>,
-                  additionalInfo: <p>The ENS namespace that ENSNode operates in the context of.</p>,
-                },
-                {
-                  label: "Indexed Chains",
-                  value: (
-                    <div className="flex flex-row flex-nowrap max-sm:flex-wrap justify-start items-start gap-3 pt-1">
-                      {Array.from(ensIndexerPublicConfig.indexedChainIds).map((chainId) => (
-                        <Tooltip key={`indexed-chain-#${chainId}`}>
-                          <TooltipTrigger className="cursor-default">
-                            <ChainIcon key={`indexed-chain-${chainId}-icon`} chainId={chainId} />
-                          </TooltipTrigger>
-                          <TooltipContent
-                            side="top"
-                            className="bg-gray-50 text-sm text-black text-center shadow-md outline-none w-fit"
-                          >
-                            {getChainName(chainId)}
-                          </TooltipContent>
-                        </Tooltip>
-                      ))}
-                    </div>
-                  ),
-                },
-                {
-                  label: "Plugins",
-                  value: (
-                    <div className="w-full flex flex-row flex-nowrap max-[1100px]:flex-wrap justify-start items-start gap-1 pt-1">
-                      {ensIndexerPublicConfig.plugins.map((plugin) => (
-                        <span
-                          key={`${plugin}-plugin-badge`}
-                          className="flex justify-start items-start py-[2px] px-[10px] rounded-full bg-secondary text-sm leading-normal font-semibold text-black cursor-default whitespace-nowrap"
-                        >
-                          {plugin}
-                        </span>
-                      ))}
-                    </div>
-                  ),
-                },
-              ]}
-              features={[
-                {
-                  label: "Heal Reverse Addresses",
-                  description: healReverseAddressesDescription,
-                  isActivated: healReverseAddressesActivated,
-                  icon: <HealIcon width={15} height={15} className="flex-shrink-0" />,
-                },
-                {
-                  label: "Index Additional Resolver Records",
-                  description: indexAdditionalRecordsDescription,
-                  isActivated: indexAdditionalRecordsActivated,
-                  icon: (
-                    <IndexAdditionalRecordsIcon width={15} height={15} className="flex-shrink-0" />
-                  ),
-                },
-                {
-                  label: "Replace Unnormalized Labels",
-                  description: replaceUnnormalizedLabelsDescription,
-                  isActivated: replaceUnnormalizedLabelsActivated,
-                  icon: (
-                    <Replace width={15} height={15} stroke="#3F3F46" className="flex-shrink-0" />
-                  ),
-                },
-                {
-                  label: "Subgraph Compatibility",
-                  description: subgraphCompatibilityDescription,
-                  isActivated: subgraphCompatibilityActivated,
-                  icon: (
-                    <IconGraphNetwork
-                      width={15}
-                      height={15}
-                      className="text-[#3F3F46] flex-shrink-0"
-                    />
-                  ),
-                },
-              ]}
-              version={ensIndexerPublicConfig.versionInfo.ensIndexer}
-              docsLink={new URL("https://ensnode.io/ensindexer/")}
-            />
-
-            {/*ENSRainbow*/}
-            <ConfigInfoAppCard
-              name="ENSRainbow"
-              icon={<ENSRainbowIcon width={24} height={24} />}
-              items={[
-                {
-                  label: "Server LabelSet",
-                  value: (
-                    <p className={cardItemValueStyles}>
-                      {ensIndexerPublicConfig.labelSet.labelSetId}:
-                      {ensIndexerPublicConfig.labelSet.labelSetVersion}
-                    </p>
-                  ),
-                  additionalInfo: (
-                    <p>
-                      The labelset id and highest labelset version offered by the ENSRainbow server.{" "}
-                      <ExternalLinkWithIcon
-                        href={`https://ensnode.io/ensrainbow/concepts/label-sets-and-versioning/`}
-                      >
-                        Learn more.
-                      </ExternalLinkWithIcon>
-                    </p>
-                  ),
-                },
-              ]}
-              version={ensIndexerPublicConfig.versionInfo.ensRainbow}
-              docsLink={new URL("https://ensnode.io/ensrainbow/")}
-            />
-          </div>
-        </CardContent>
-      </Card>
-    </div>
-  );
-}
-
-function ENSNodeConfigInfoLoading() {
-  const loadingCardContentStyles = "space-y-2 max-sm:p-3 max-sm:pt-0";
-
-  return (
-    <Card className="animate-pulse">
-      <CardHeader className="max-sm:p-3">
-        <div className="h-6 bg-muted rounded w-1/3" />
-      </CardHeader>
-      <CardContent className="max-sm:p-3 max-sm:pt-0">
-        <div className="space-y-2 pb-6 max-sm:pb-3">
-          <div className="h-4 bg-muted rounded w-1/2" />
-        </div>
-        <div className="flex flex-col gap-4 max-sm:p-0 max-sm:gap-3">
-          {["ENSAdmin", "ENSDb", "ENSIndexer", "ENSRainbow"].map((app) => (
-            <Card key={`${app}-app-placeholder`}>
-              <CardHeader className="max-sm:p-3">
-                <div className="h-6 bg-muted rounded w-1/4" />
-              </CardHeader>
-              <CardContent className={loadingCardContentStyles}>
-                <div className="h-4 bg-muted rounded w-2/3" />
-                <div className="h-4 bg-muted rounded w-2/3" />
-              </CardContent>
-            </Card>
-          ))}
-        </div>
-      </CardContent>
-    </Card>
-  );
-}
-
-function ConnectionLine() {
-  return (
-    <div className="relative h-10 pl-[38px]">
-      <div className="w-0.5 h-full border-l-2 border-dashed border-blue-500 animate-pulse" />
-    </div>
-=======
       {/*ENSRainbow*/}
       <ConfigInfoAppCard
         name="ENSRainbow"
@@ -760,7 +412,8 @@
             label: "Server LabelSet",
             value: (
               <p className={cardItemValueStyles}>
-                {ensIndexerConfig.labelSet.labelSetId}:{ensIndexerConfig.labelSet.labelSetVersion}
+                {ensIndexerPublicConfig.labelSet.labelSetId}:
+                {ensIndexerPublicConfig.labelSet.labelSetVersion}
               </p>
             ),
             additionalInfo: (
@@ -777,12 +430,11 @@
         ]}
         version={
           <p className="text-sm leading-normal font-normal text-muted-foreground">
-            v{ensIndexerConfig.versionInfo.ensRainbow}
+            v{ensIndexerPublicConfig.versionInfo.ensRainbow}
           </p>
         }
         docsLink={new URL("https://ensnode.io/ensrainbow/")}
       />
     </>
->>>>>>> c72919a9
   );
 }