"use client";

<<<<<<< HEAD
import { use } from "react";

import { useENSNodeConfig } from "@ensnode/ensnode-react";
=======
import { PlugZap } from "lucide-react";
>>>>>>> c72919a9

import { ENSNodeConfigInfo } from "@/components/connection/config-info";
import { ConfigInfoAppCard } from "@/components/connection/config-info/app-card";
import { CopyButton } from "@/components/copy-button";
import { ENSAdminVersion } from "@/components/ensadmin-version";
import { ENSAdminIcon } from "@/components/icons/ensnode-apps/ensadmin-icon";
import { useSelectedConnection } from "@/hooks/active/use-selected-connection";

function ConnectionLine() {
  return (
    <div className="relative h-10 pl-[38px]">
      <div className="w-0.5 h-full border-l-2 border-dashed border-blue-500 animate-pulse" />
    </div>
  );
}

export default function ConnectionInfo() {
<<<<<<< HEAD
  const version = use(versionPromise);
  const { status, error, data } = useENSNodeConfig();

  if (status === "pending") {
    return (
      <section className="flex flex-col gap-6 p-6">
        <ENSNodeConfigInfo ensAdminVersion={version} />
      </section>
    );
  }

  if (status === "error") {
    return (
      <ENSNodeConfigInfo
        error={{
          title: "ENSNodeConfigInfo Error",
          description: error.message,
        }}
        ensAdminVersion={version}
      />
    );
  }

  return (
    <section className="flex flex-col gap-6 p-6">
      <ENSNodeConfigInfo ensApiPublicConfig={data} ensAdminVersion={version} />
=======
  const { rawSelectedConnection } = useSelectedConnection();

  return (
    <section className="flex flex-col gap-6 p-6">
      <div className="relative">
        <ConfigInfoAppCard
          name="ENSAdmin"
          icon={<ENSAdminIcon width={28} height={28} />}
          version={<ENSAdminVersion />}
          docsLink={new URL("https://ensnode.io/ensadmin/")}
        />

        <ConnectionLine />

        <ConfigInfoAppCard
          name="Connection"
          icon={<PlugZap className="size-7" />}
          items={[
            {
              label: "Selected Connection",
              value: (
                <span className="flex flex-row flex-no-wrap justify-start items-center gap-0.5 text-sm/6">
                  {rawSelectedConnection}{" "}
                  <CopyButton value={rawSelectedConnection} className="max-sm:hidden" />
                </span>
              ),
            },
          ]}
        />

        <ConnectionLine />

        <ENSNodeConfigInfo />
      </div>
>>>>>>> c72919a9
    </section>
  );
}<|MERGE_RESOLUTION|>--- conflicted
+++ resolved
@@ -1,12 +1,6 @@
 "use client";
 
-<<<<<<< HEAD
-import { use } from "react";
-
-import { useENSNodeConfig } from "@ensnode/ensnode-react";
-=======
 import { PlugZap } from "lucide-react";
->>>>>>> c72919a9
 
 import { ENSNodeConfigInfo } from "@/components/connection/config-info";
 import { ConfigInfoAppCard } from "@/components/connection/config-info/app-card";
@@ -24,34 +18,6 @@
 }
 
 export default function ConnectionInfo() {
-<<<<<<< HEAD
-  const version = use(versionPromise);
-  const { status, error, data } = useENSNodeConfig();
-
-  if (status === "pending") {
-    return (
-      <section className="flex flex-col gap-6 p-6">
-        <ENSNodeConfigInfo ensAdminVersion={version} />
-      </section>
-    );
-  }
-
-  if (status === "error") {
-    return (
-      <ENSNodeConfigInfo
-        error={{
-          title: "ENSNodeConfigInfo Error",
-          description: error.message,
-        }}
-        ensAdminVersion={version}
-      />
-    );
-  }
-
-  return (
-    <section className="flex flex-col gap-6 p-6">
-      <ENSNodeConfigInfo ensApiPublicConfig={data} ensAdminVersion={version} />
-=======
   const { rawSelectedConnection } = useSelectedConnection();
 
   return (
@@ -86,7 +52,6 @@
 
         <ENSNodeConfigInfo />
       </div>
->>>>>>> c72919a9
     </section>
   );
 }