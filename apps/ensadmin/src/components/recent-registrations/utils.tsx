--- conflicted
+++ resolved
@@ -56,7 +56,6 @@
 }
 
 /**
-<<<<<<< HEAD
  Get an Address object of the NameWrapper contract from the root datasource of a specific namespace.
 
  @param namespace - the namespace identifier within which to find a root datasource
@@ -68,7 +67,9 @@
   const datasource = datasources[DatasourceNames.ENSRoot];
 
   return datasource.contracts.NameWrapper.address;
-=======
+}
+
+/**
  * An integer value (representing a Unix timestamp in seconds) formatted as a string.
  */
 export type UnixTimestampInSeconds = string;
@@ -84,5 +85,4 @@
   }
 
   return date;
->>>>>>> feec13f6
 }