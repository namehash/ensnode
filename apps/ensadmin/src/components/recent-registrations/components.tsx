--- conflicted
+++ resolved
@@ -44,13 +44,8 @@
   // Get the current indexing date from the indexing status
   const currentIndexingDate = indexingStatusQuery.data
     ? globalIndexingStatusViewModel(
-<<<<<<< HEAD
-        indexingStatusQuery.data.runtime.networkIndexingStatusByChainId,
-        indexingStatusQuery.data.env.NAMESPACE,
-=======
         indexingStatus.data.runtime.chainIndexingStatuses,
         indexingStatus.data.env.NAMESPACE,
->>>>>>> 060198d7
       ).currentIndexingDate
     : null;
 
