"use client";

import { ErrorInfo, ErrorInfoProps } from "@/components/error-info";
import {
  RegistrationCard,
  RegistrationCardLoading,
} from "@/components/recent-registrations/registration-card";
import { Badge } from "@/components/ui/badge";
import { Button } from "@/components/ui/button";
import { Card, CardContent, CardHeader, CardTitle } from "@/components/ui/card";
import { useRawConnectionUrlParam } from "@/hooks/use-connection-url-param";
<<<<<<< HEAD
import type { ENSNamespaceId } from "@ensnode/datasources";
=======
import { formatOmnichainIndexingStatus } from "@/lib/indexing-status";
>>>>>>> 16b47484
import {
  type ENSIndexerPublicConfig,
  type OmnichainIndexingStatusId,
  OmnichainIndexingStatusIds,
  type OmnichainIndexingStatusSnapshot,
  type OmnichainIndexingStatusSnapshotCompleted,
  type OmnichainIndexingStatusSnapshotFollowing,
  type RealtimeIndexingStatusProjection,
} from "@ensnode/ensnode-sdk";
import { useAutoAnimate } from "@formkit/auto-animate/react";
import Link from "next/link";
import { Fragment } from "react";
import { useRecentRegistrations } from "./hooks";

/**
 * Max number of recent registrations to display
 */
const DEFAULT_MAX_RECORDS = 25;

/**
 * Omnichain indexing statuses where ENSAdmin allows itself to query registrations.
 */
const SUPPORTED_OMNICHAIN_INDEXING_STATUSES: OmnichainIndexingStatusId[] = [
  OmnichainIndexingStatusIds.Following,
  OmnichainIndexingStatusIds.Completed,
];

export interface RecentRegistrationsOkProps {
  ensIndexerConfig: ENSIndexerPublicConfig | undefined;
  realtimeProjection: RealtimeIndexingStatusProjection | undefined;
  maxRecords?: number;
}

export interface RecentRegistrationsErrorProps {
  error: ErrorInfoProps;
}

/**
 * RecentRegistrations display variations:
 *
 * Standard -
 *      ensIndexerConfig: {@link ENSIndexerPublicConfig},
 *      indexingStatus: {@link OmnichainIndexingStatusSnapshotCompleted} |
 *          {@link OmnichainIndexingStatusSnapshotFollowing},
 *
 * UnsupportedOmnichainIndexingStatusMessage -
 *      ensIndexerConfig: {@link ENSIndexerPublicConfig},
 *      indexingStatus:  {@link OmnichainIndexingStatusSnapshot} other than
 *          {@link OmnichainIndexingStatusSnapshotCompleted} |
 *          {@link OmnichainIndexingStatusSnapshotFollowing},
 *
 * Loading -
 *      ensIndexerConfig: undefined,
 *      indexingStatus: undefined,
 *
 * Error -
 *      error: {@link ErrorInfoProps}
 */
export type RecentRegistrationsProps = RecentRegistrationsOkProps | RecentRegistrationsErrorProps;
/**
 * Displays a panel containing the list of the most recently indexed
 * registrations and the date of the most recently indexed block.
 *
 * Note: The Recent Registrations Panel is only visible when the
 * overall indexing status is either "completed", or "following".
 */
export function RecentRegistrations(props: RecentRegistrationsProps) {
  if ("error" in props) {
    return <ErrorInfo {...props.error} />;
  }

  const { ensIndexerConfig, realtimeProjection, maxRecords = DEFAULT_MAX_RECORDS } = props;

  if (ensIndexerConfig === undefined || realtimeProjection === undefined) {
    return <RecentRegistrationsLoading recordCount={maxRecords} />;
  }

  const { omnichainSnapshot } = realtimeProjection.snapshot;

  if (!SUPPORTED_OMNICHAIN_INDEXING_STATUSES.includes(omnichainSnapshot.omnichainStatus)) {
    return (
      <UnsupportedOmnichainIndexingStatusMessage
        omnichainIndexingStatus={omnichainSnapshot.omnichainStatus}
      />
    );
  }

  return (
    <Card className="w-full">
      <CardHeader>
        <CardTitle className="flex justify-between items-center">
          <span>Latest indexed registrations</span>
        </CardTitle>
      </CardHeader>
      <CardContent>
        <RegistrationsList maxRecords={maxRecords} />
      </CardContent>
    </Card>
  );
}

interface RegistrationsListProps {
  maxRecords: number;
}

/**
 * Displays recently indexed registrations
 */
function RegistrationsList({ maxRecords }: RegistrationsListProps) {
  const recentRegistrationsQuery = useRecentRegistrations({
    maxRecords,
  });
  const [animationParent] = useAutoAnimate();

  if (recentRegistrationsQuery.isLoading) {
    return <RegistrationsListLoading recordCount={maxRecords} />;
  }

  if (recentRegistrationsQuery.isError) {
    return (
      <p>
        Could not fetch recent registrations due to an error:{" "}
        {recentRegistrationsQuery.error.message}
      </p>
    );
  }

  return (
    <div
      ref={animationParent}
      className="w-full h-fit box-border flex flex-col justify-start items-center gap-3"
    >
      {recentRegistrationsQuery.data?.map((registration) => (
        <RegistrationCard key={registration.name} registration={registration} />
      ))}
    </div>
  );
}

interface RegistrationLoadingProps {
  recordCount: number;
}
function RegistrationsListLoading({ recordCount }: RegistrationLoadingProps) {
  return (
    <div className="space-y-4">
      {[...Array(recordCount)].map((_, idx) => (
        <RegistrationCardLoading key={`registrationListLoading#${idx}`} />
      ))}
    </div>
  );
}

function RecentRegistrationsLoading({ recordCount }: RegistrationLoadingProps) {
  return (
    <Card>
      <CardHeader>
        <CardTitle className="flex justify-between items-center">
          <span>Latest indexed registrations</span>
        </CardTitle>
      </CardHeader>
      <CardContent className="max-sm:p-3 max-sm:pt-0">
        <RegistrationsListLoading recordCount={recordCount} />
      </CardContent>
    </Card>
  );
}

interface UnsupportedOmnichainIndexingStatusMessageProps {
  omnichainIndexingStatus: OmnichainIndexingStatusId;
}

function UnsupportedOmnichainIndexingStatusMessage({
  omnichainIndexingStatus,
}: UnsupportedOmnichainIndexingStatusMessageProps) {
  const { retainCurrentRawConnectionUrlParam } = useRawConnectionUrlParam();
  const supportedOmnichainIndexingStatuses = SUPPORTED_OMNICHAIN_INDEXING_STATUSES;

  return (
    <Card className="w-full">
      <CardHeader className="sm:pb-4 max-sm:p-3">
        <CardTitle>Please wait for indexing to advance</CardTitle>
      </CardHeader>
      <CardContent className="flex flex-col justify-start items-start gap-4 sm:gap-3">
        <div className="flex flex-row flex-nowrap justify-start items-center gap-2">
          <p>Current omnichain indexing status:</p>
          <Badge
            className="uppercase text-xs leading-none"
            title={`Current omnichain indexing status: ${formatOmnichainIndexingStatus(omnichainIndexingStatus)}`}
          >
            {formatOmnichainIndexingStatus(omnichainIndexingStatus)}
          </Badge>
        </div>
        <div>
          The latest indexed registrations will be available once the omnichain indexing status is{" "}
          {supportedOmnichainIndexingStatuses.map((supportedOmnichainIndexingStatus, idx) => (
            <Fragment key={supportedOmnichainIndexingStatus}>
              <Badge
                className="uppercase text-xs leading-none"
                title={`Supported overall omnichain indexing status: ${supportedOmnichainIndexingStatus}`}
              >
                {supportedOmnichainIndexingStatus}
              </Badge>
              {idx < supportedOmnichainIndexingStatuses.length - 1 && " or "}
            </Fragment>
          ))}
          .
        </div>
        <Button asChild variant="default">
          <Link href={retainCurrentRawConnectionUrlParam("/status")}>Check status</Link>
        </Button>
      </CardContent>
    </Card>
  );
}<|MERGE_RESOLUTION|>--- conflicted
+++ resolved
@@ -9,11 +9,7 @@
 import { Button } from "@/components/ui/button";
 import { Card, CardContent, CardHeader, CardTitle } from "@/components/ui/card";
 import { useRawConnectionUrlParam } from "@/hooks/use-connection-url-param";
-<<<<<<< HEAD
-import type { ENSNamespaceId } from "@ensnode/datasources";
-=======
 import { formatOmnichainIndexingStatus } from "@/lib/indexing-status";
->>>>>>> 16b47484
 import {
   type ENSIndexerPublicConfig,
   type OmnichainIndexingStatusId,
