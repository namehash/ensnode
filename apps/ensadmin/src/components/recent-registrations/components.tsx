--- conflicted
+++ resolved
@@ -9,11 +9,7 @@
 import { Button } from "@/components/ui/button";
 import { Card, CardContent, CardHeader, CardTitle } from "@/components/ui/card";
 import { useRawConnectionUrlParam } from "@/hooks/use-connection-url-param";
-<<<<<<< HEAD
 import { formatOmnichainStatus } from "@/lib/indexing-status";
-import type { ENSNamespaceId } from "@ensnode/datasources";
-=======
->>>>>>> ef7349e0
 import {
   type ENSIndexerPublicConfig,
   type OmnichainIndexingStatusId,
@@ -82,26 +78,9 @@
  * Note: The Recent Registrations Panel is only visible when the
  * overall indexing status is either "completed", or "following".
  */
-<<<<<<< HEAD
 export function RecentRegistrations(props: RecentRegistrationsProps) {
-  const [isClient, setIsClient] = useState(false);
-
-  useEffect(() => {
-    setIsClient(true);
-  }, []);
-
   if ("error" in props) {
     return <ErrorInfo {...props.error} />;
-=======
-export function RecentRegistrations({
-  ensIndexerConfig,
-  indexingStatus,
-  error,
-  maxRecords = DEFAULT_MAX_RECORDS,
-}: RecentRegistrationsProps) {
-  if (error !== undefined && (ensIndexerConfig !== undefined || indexingStatus !== undefined)) {
-    throw new Error("Invariant: RecentRegistrations with both indexer data and error defined.");
->>>>>>> ef7349e0
   }
 
   const { ensIndexerConfig, realtimeProjection, maxRecords = DEFAULT_MAX_RECORDS } = props;
@@ -227,33 +206,17 @@
         </div>
         <div>
           The latest indexed registrations will be available once the omnichain indexing status is{" "}
-<<<<<<< HEAD
           {supportedOmnichainIndexingStatuses.map((supportedOmnichainIndexingStatus, idx) => (
-            <React.Fragment key={supportedOmnichainIndexingStatus}>
+            <Fragment key={supportedOmnichainIndexingStatus}>
               <Badge
                 className="uppercase text-xs leading-none"
-                title={`Supported overall omnichain indexing status: ${formatOmnichainStatus(supportedOmnichainIndexingStatus)}`}
+                title={`Supported overall omnichain indexing status: ${supportedOmnichainIndexingStatus}`}
               >
-                {formatOmnichainStatus(supportedOmnichainIndexingStatus)}
+                {supportedOmnichainIndexingStatus}
               </Badge>
               {idx < supportedOmnichainIndexingStatuses.length - 1 && " or "}
-            </React.Fragment>
+            </Fragment>
           ))}
-=======
-          {filteredSupportedOmnichainIndexingStatuses.map(
-            (supportedOmnichainIndexingStatus, idx) => (
-              <Fragment key={supportedOmnichainIndexingStatus}>
-                <Badge
-                  className="uppercase text-xs leading-none"
-                  title={`Supported overall omnichain indexing status: ${supportedOmnichainIndexingStatus}`}
-                >
-                  {supportedOmnichainIndexingStatus}
-                </Badge>
-                {idx < filteredSupportedOmnichainIndexingStatuses.length - 1 && " or "}
-              </Fragment>
-            ),
-          )}
->>>>>>> ef7349e0
           .
         </div>
         <Button asChild variant="default">
