"use client";

<<<<<<< HEAD
import { Avatar, AvatarImage } from "@/components/ui/avatar";
import { useAvatarUrl } from "@ensnode/ensnode-react";
import { Name } from "@ensnode/ensnode-sdk";
=======
>>>>>>> ad0383ff
import BoringAvatar from "boring-avatars";
import * as React from "react";

import type { ENSNamespaceId } from "@ensnode/datasources";
import type { Name } from "@ensnode/ensnode-sdk";

import { Avatar, AvatarImage } from "@/components/ui/avatar";
import { buildEnsMetadataServiceAvatarUrl } from "@/lib/namespace-utils";

interface EnsAvatarProps {
  name: Name;
  className?: string;
}

interface EnsAvatarDisplayProps {
  name: Name;
  avatarUrl: URL | null;
  className?: string;
}

type ImageLoadingStatus = Parameters<
  NonNullable<React.ComponentProps<typeof AvatarImage>["onLoadingStatusChange"]>
>[0];

/**
 * Display component that renders an avatar with proper loading and fallback states.
 * This is a pure presentational component that doesn't fetch data.
 *
 * This component handles three distinct states:
 * 1. **Loading**: Shows a pulsing placeholder while loading the avatar image asset
 * 2. **Avatar Loaded**: Displays the avatar image once loaded
 * 3. **Fallback**: Shows a generated avatar based on the ENS name when no avatar URL is provided
 *    or if the avatar image fails to load.
 *
 * The component ensures that the fallback avatar is only shown as a final state, never during loading,
 * preventing unwanted visual transitions from fallback to actual avatar.
 *
 * @param name - The ENS name (used for fallback avatar generation)
 * @param avatarUrl - The avatar URL to display, or null to show fallback
 * @param className - Optional CSS class name to apply to the avatar container
 *
 * @example
 * ```tsx
 * <EnsAvatarDisplay name="vitalik.eth" avatarUrl={new URL("https://...")} />
 * ```
 *
 * @example
 * ```tsx
 * <EnsAvatarDisplay name="example.eth" avatarUrl={null} className="h-12 w-12" />
 * ```
 */
export const EnsAvatarDisplay = ({ name, avatarUrl, className }: EnsAvatarDisplayProps) => {
  const [imageLoadingStatus, setImageLoadingStatus] = React.useState<ImageLoadingStatus>("idle");

  // No avatar available - show fallback
  if (avatarUrl === null) {
    return (
      <Avatar className={className}>
        <EnsAvatarFallback name={name} />
      </Avatar>
    );
  }

  return (
    <Avatar className={className}>
      <AvatarImage
        src={avatarUrl.toString()}
        alt={name}
        onLoadingStatusChange={(status: ImageLoadingStatus) => {
          setImageLoadingStatus(status);
        }}
      />
      {imageLoadingStatus === "error" && <EnsAvatarFallback name={name} />}
      {(imageLoadingStatus === "idle" || imageLoadingStatus === "loading") && <AvatarLoading />}
    </Avatar>
  );
};

/**
 * Displays an avatar for an ENS name with proper loading and fallback states.
 * This component fetches the avatar URL from ENS records and renders it.
 *
 * This component handles three distinct states:
 * 1. **Loading**: Shows a pulsing placeholder while fetching the avatar URL from ENS records
 *    and while loading the avatar image asset itself
 * 2. **Avatar Loaded**: Displays the avatar image once loaded
 * 3. **Fallback**: Shows a generated avatar based on the ENS name when no avatar record is set for `name`,
 *    or the avatar record set for `name` is not formatted as a proper url, or if no browser-supported url
 *    was available, or if the browser-supported url for the avatar failed to load.
 *
 * The component ensures that the fallback avatar is only shown as a final state, never during loading,
 * preventing unwanted visual transitions from fallback to actual avatar.
 *
 * @param name - The ENS name to display an avatar for
 * @param className - Optional CSS class name to apply to the avatar container
 *
 * @example
 * ```tsx
 * <EnsAvatar name="vitalik.eth" />
 * ```
 *
 * @example
 * ```tsx
 * <EnsAvatar name="example.eth" className="h-12 w-12" />
 * ```
 */
export const EnsAvatar = ({ name, className }: EnsAvatarProps) => {
  const { data: avatarUrlData, isLoading: isAvatarUrlLoading } = useAvatarUrl({
    name,
  });

  // Show loading state while fetching avatar URL or if data is not yet available
  if (isAvatarUrlLoading || !avatarUrlData) {
    return (
      <Avatar className={className}>
        <AvatarLoading />
      </Avatar>
    );
  }

  const avatarUrl = avatarUrlData.browserSupportedAvatarUrl;

  return <EnsAvatarDisplay name={name} avatarUrl={avatarUrl} className={className} />;
};

interface EnsAvatarFallbackProps {
  name: Name;
}

const avatarFallbackColors = ["#000000", "#bedbff", "#5191c1", "#1e6495", "#0a4b75"];

const EnsAvatarFallback = ({ name }: EnsAvatarFallbackProps) => (
  <BoringAvatar name={name} colors={avatarFallbackColors} variant="beam" />
);

const AvatarLoading = () => <div className="h-full w-full rounded-full animate-pulse bg-muted" />;<|MERGE_RESOLUTION|>--- conflicted
+++ resolved
@@ -1,19 +1,13 @@
 "use client";
 
-<<<<<<< HEAD
-import { Avatar, AvatarImage } from "@/components/ui/avatar";
-import { useAvatarUrl } from "@ensnode/ensnode-react";
-import { Name } from "@ensnode/ensnode-sdk";
-=======
->>>>>>> ad0383ff
 import BoringAvatar from "boring-avatars";
 import * as React from "react";
 
 import type { ENSNamespaceId } from "@ensnode/datasources";
+import { useAvatarUrl } from "@ensnode/ensnode-react";
 import type { Name } from "@ensnode/ensnode-sdk";
 
 import { Avatar, AvatarImage } from "@/components/ui/avatar";
-import { buildEnsMetadataServiceAvatarUrl } from "@/lib/namespace-utils";
 
 interface EnsAvatarProps {
   name: Name;
