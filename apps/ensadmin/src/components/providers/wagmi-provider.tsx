"use client";

import { config } from "@/lib/wagmi";
import { QueryClientProvider } from "@tanstack/react-query";
<<<<<<< HEAD
import { PropsWithChildren } from "react";
import { WagmiProvider as WagmiProviderBase } from "wagmi";
import { getQueryClient } from "./react-query-client";
=======
import { PropsWithChildren, useState } from "react";
import { WagmiProvider as WagmiProviderBase } from "wagmi";
import { getQueryClient } from "../query-client";
>>>>>>> f7d279c4

/**
 * WagmiProvider component that provides wagmi context to the application.
 * This is a client-only component that wraps the application with the wagmi provider.
 */
export function WagmiProvider({ children }: PropsWithChildren) {
  const queryClient = getQueryClient();

  return (
    <WagmiProviderBase config={config}>
      <QueryClientProvider client={queryClient}>{children}</QueryClientProvider>
    </WagmiProviderBase>
  );
}<|MERGE_RESOLUTION|>--- conflicted
+++ resolved
@@ -2,15 +2,9 @@
 
 import { config } from "@/lib/wagmi";
 import { QueryClientProvider } from "@tanstack/react-query";
-<<<<<<< HEAD
 import { PropsWithChildren } from "react";
 import { WagmiProvider as WagmiProviderBase } from "wagmi";
-import { getQueryClient } from "./react-query-client";
-=======
-import { PropsWithChildren, useState } from "react";
-import { WagmiProvider as WagmiProviderBase } from "wagmi";
 import { getQueryClient } from "../query-client";
->>>>>>> f7d279c4
 
 /**
  * WagmiProvider component that provides wagmi context to the application.
