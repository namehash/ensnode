/**
 * This is the main file composing all other ideas into a single UI component
 * that describes overall indexing status across all indexed chains.
 */
"use client";

<<<<<<< HEAD
import {
  ENSIndexerPublicConfig,
  IndexingStatusResponseCodes,
  OmnichainIndexingStatusIds,
  RealtimeIndexingStatusProjection,
} from "@ensnode/ensnode-sdk";
import { type ReactElement, Suspense } from "react";

import { RecentRegistrations } from "@/components/recent-registrations";
=======
import { OverallIndexingStatusIds } from "@ensnode/ensnode-sdk";
import { type ReactElement } from "react";
>>>>>>> 4faf3b3d

import { useENSIndexerConfig, useIndexingStatus } from "@ensnode/ensnode-react";
import { ENSNodeConfigInfo } from "../connection/config-info";
import { BackfillStatus } from "./backfill-status";
import {
  IndexingStatsForSnapshotBackfill,
  IndexingStatsForSnapshotCompleted,
  IndexingStatsForSnapshotFollowing,
  IndexingStatsForSnapshotUnstarted,
  IndexingStatsForUnavailableSnapshot,
  IndexingStatsShell,
} from "./indexing-stats";
import { IndexingStatusLoading } from "./indexing-status-loading";

export function IndexingStatus() {
  const ensIndexerConfigQuery = useENSIndexerConfig();
  const indexingStatusQuery = useIndexingStatus();

  if (ensIndexerConfigQuery.isError) {
    return (
      <ENSNodeConfigInfo
        error={{
          title: "ENSNodeConfigInfo Error",
          description: ensIndexerConfigQuery.error.message,
        }}
      />
    );
  }

  if (indexingStatusQuery.isError) {
    return <p className="p-6">Failed to fetch Indexing Status.</p>;
  }

  if (!ensIndexerConfigQuery.isSuccess || !indexingStatusQuery.isSuccess) {
    return (
      <section className="flex flex-col gap-6 p-6">
        <IndexingStatusLoading />
      </section>
    );
  }

  const ensIndexerConfig = ensIndexerConfigQuery.data;
  const indexingStatus = indexingStatusQuery.data;

  switch (indexingStatus.responseCode) {
    case IndexingStatusResponseCodes.Ok:
      return (
        <IndexingStatsForRealtimeStatusProjection
          ensIndexerConfig={ensIndexerConfig}
          realtimeProjection={indexingStatus.realtimeProjection}
        />
      );
    case IndexingStatusResponseCodes.Error:
      return <IndexingStatsForUnavailableSnapshot />;
  }
}

interface IndexingStatsForRealtimeStatusProjectionProps {
  ensIndexerConfig: ENSIndexerPublicConfig;
  realtimeProjection: RealtimeIndexingStatusProjection;
}

function IndexingStatsForRealtimeStatusProjection({
  ensIndexerConfig,
  realtimeProjection,
}: IndexingStatsForRealtimeStatusProjectionProps) {
  if (!realtimeProjection) {
    return (
      <IndexingStatsShell>
        <IndexingStatsForUnavailableSnapshot />
      </IndexingStatsShell>
    );
  }

  const omnichainStatusSnapshot = realtimeProjection.snapshot.omnichainSnapshot;
  let indexingStats: ReactElement;
  let maybeIndexingTimeline: ReactElement | undefined;

  switch (omnichainStatusSnapshot.omnichainStatus) {
    case OmnichainIndexingStatusIds.Unstarted:
      indexingStats = (
        <IndexingStatsForSnapshotUnstarted
          realtimeProjection={{
            ...realtimeProjection,
            snapshot: {
              ...realtimeProjection.snapshot,
              omnichainSnapshot: omnichainStatusSnapshot,
            },
          }}
        />
      );
      break;

    case OmnichainIndexingStatusIds.Backfill:
      indexingStats = (
        <IndexingStatsForSnapshotBackfill
          realtimeProjection={{
            ...realtimeProjection,
            snapshot: {
              ...realtimeProjection.snapshot,
              omnichainSnapshot: omnichainStatusSnapshot,
            },
          }}
        />
      );

      maybeIndexingTimeline = (
        <BackfillStatus
          realtimeProjection={{
            ...realtimeProjection,
            snapshot: {
              ...realtimeProjection.snapshot,
              omnichainSnapshot: omnichainStatusSnapshot,
            },
          }}
        />
      );
      break;

<<<<<<< HEAD
    case OmnichainIndexingStatusIds.Completed:
      indexingStats = (
        <IndexingStatsForSnapshotCompleted
          realtimeProjection={{
            ...realtimeProjection,
            snapshot: {
              ...realtimeProjection.snapshot,
              omnichainSnapshot: omnichainStatusSnapshot,
            },
          }}
        />
      );

      maybeRecentRegistrations = (
        <Suspense>
          <RecentRegistrations ensIndexerConfig={ensIndexerConfig} />
        </Suspense>
      );
      break;

    case OmnichainIndexingStatusIds.Following:
      indexingStats = (
        <IndexingStatsForSnapshotFollowing
          realtimeProjection={{
            ...realtimeProjection,
            snapshot: {
              ...realtimeProjection.snapshot,
              omnichainSnapshot: omnichainStatusSnapshot,
            },
          }}
        />
      );

      maybeRecentRegistrations = (
        <Suspense>
          <RecentRegistrations ensIndexerConfig={ensIndexerConfig} />
        </Suspense>
      );
=======
    case OverallIndexingStatusIds.Completed:
      indexingStats = <IndexingStatsForCompletedStatus indexingStatus={indexingStatus} />;
      break;

    case OverallIndexingStatusIds.Following:
      indexingStats = <IndexingStatsForFollowingStatus indexingStatus={indexingStatus} />;
>>>>>>> 4faf3b3d
      break;
  }

  return (
    <section className="flex flex-col gap-6 p-6">
      {maybeIndexingTimeline}

      <IndexingStatsShell omnichainStatus={omnichainStatusSnapshot.omnichainStatus}>
        {indexingStats}
      </IndexingStatsShell>
    </section>
  );
}<|MERGE_RESOLUTION|>--- conflicted
+++ resolved
@@ -4,20 +4,14 @@
  */
 "use client";
 
-<<<<<<< HEAD
 import {
   ENSIndexerPublicConfig,
   IndexingStatusResponseCodes,
   OmnichainIndexingStatusIds,
   RealtimeIndexingStatusProjection,
 } from "@ensnode/ensnode-sdk";
-import { type ReactElement, Suspense } from "react";
 
-import { RecentRegistrations } from "@/components/recent-registrations";
-=======
-import { OverallIndexingStatusIds } from "@ensnode/ensnode-sdk";
 import { type ReactElement } from "react";
->>>>>>> 4faf3b3d
 
 import { useENSIndexerConfig, useIndexingStatus } from "@ensnode/ensnode-react";
 import { ENSNodeConfigInfo } from "../connection/config-info";
@@ -137,7 +131,6 @@
       );
       break;
 
-<<<<<<< HEAD
     case OmnichainIndexingStatusIds.Completed:
       indexingStats = (
         <IndexingStatsForSnapshotCompleted
@@ -149,12 +142,6 @@
             },
           }}
         />
-      );
-
-      maybeRecentRegistrations = (
-        <Suspense>
-          <RecentRegistrations ensIndexerConfig={ensIndexerConfig} />
-        </Suspense>
       );
       break;
 
@@ -170,20 +157,6 @@
           }}
         />
       );
-
-      maybeRecentRegistrations = (
-        <Suspense>
-          <RecentRegistrations ensIndexerConfig={ensIndexerConfig} />
-        </Suspense>
-      );
-=======
-    case OverallIndexingStatusIds.Completed:
-      indexingStats = <IndexingStatsForCompletedStatus indexingStatus={indexingStatus} />;
-      break;
-
-    case OverallIndexingStatusIds.Following:
-      indexingStats = <IndexingStatsForFollowingStatus indexingStatus={indexingStatus} />;
->>>>>>> 4faf3b3d
       break;
   }
 
