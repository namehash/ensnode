"use client";

import { ENSIndexerIcon } from "@/components/ensindexer-icon";
import { useIndexingStatusQuery } from "@/components/ensnode";
import { ENSNodeIcon } from "@/components/ensnode-icon";
import { ENSRainbowIcon } from "@/components/ensrainbow-icon";
import { ChainIcon } from "@/components/icons/ChainIcon";
import { formatRelativeTime } from "@/components/recent-registrations";
import { ChainName } from "@/components/ui/ChainName";
import { Badge } from "@/components/ui/badge";
import { Card, CardContent, CardHeader, CardTitle } from "@/components/ui/card";
import { selectedEnsNodeUrl } from "@/lib/env";
import { cn } from "@/lib/utils";
import type { BlockInfo } from "@ensnode/ponder-metadata";
import { intlFormat } from "date-fns";
import { Clock, ExternalLink } from "lucide-react";
import { useSearchParams } from "next/navigation";
import { currentPhase, generateYearMarkers, getTimelinePosition } from "./utils";
import {
  ChainIndexingPhaseViewModel,
  ChainStatusViewModel,
  GlobalIndexingStatusViewModel,
  ensNodeDepsViewModel,
  ensNodeEnvViewModel,
  ensRainbowViewModel,
  globalIndexingStatusViewModel,
} from "./view-models";

export function IndexingStatus() {
  const searchParams = useSearchParams();
  const indexingStatus = useIndexingStatusQuery(searchParams);

  return (
    <section className="flex flex-col gap-6 py-6">
      <ChainIndexingTimeline indexingStatus={indexingStatus} />

      <ChainIndexingStats indexingStatus={indexingStatus} />
    </section>
  );
}

interface ChainIndexingStatsProps {
  indexingStatus: ReturnType<typeof useIndexingStatusQuery>;
}

/**
 * Component to display chain indexing stats for each indexed blockchain chain.
 * @param props
 * @returns
 */
function ChainIndexingStats(props: ChainIndexingStatsProps) {
  const { data, isLoading } = props.indexingStatus;

  if (isLoading) {
    return <ChainIndexingStatsFallback />;
  }

  if (!data) {
    // propagate error to error boundary
    throw new Error("No data available for chain indexing stats");
  }

  const { chainIndexingStatuses } = data.runtime;
  const namespace = data.env.NAMESPACE;

  return (
    <div className="px-6">
      <Card className="w-full flex flex-col gap-2">
        <CardHeader>
          <CardTitle className="flex justify-between items-center">
            <span>Indexed Chains</span>
          </CardTitle>
        </CardHeader>

<<<<<<< HEAD
        <CardContent className="flex flex-col lg:flex-row lg:flex-wrap gap-8">
          {globalIndexingStatusViewModel(
            networkIndexingStatusByChainId,
            ensDeploymentChain,
          ).networkStatuses.map((networkStatus) => (
            <NetworkIndexingStatsCard key={networkStatus.name} network={networkStatus} />
          ))}
=======
        <CardContent className="flex flex-row gap-8">
          {globalIndexingStatusViewModel(chainIndexingStatuses, namespace).chainStatuses.map(
            (chainStatus) => (
              <ChainIndexingStatsCard key={chainStatus.chainId} chainStatus={chainStatus} />
            ),
          )}
>>>>>>> fdc6eefb
        </CardContent>
      </Card>
    </div>
  );
}

interface ChainIndexingStatsCardProps {
  chainStatus: ChainStatusViewModel;
}

/**
<<<<<<< HEAD
 * Component to display indexing stats for a chain.
=======
 * Component to display chain indexing stats for a single chain.
>>>>>>> fdc6eefb
 * @param props
 * @returns
 */
function ChainIndexingStatsCard(props: ChainIndexingStatsCardProps) {
  const { chainStatus } = props;

  return (
<<<<<<< HEAD
    <Card key={`Chain#${network.id}`}>
      <CardHeader>
        <div className="flex items-center justify-between">
          <div className="flex items-center gap-2">
            <div className="flex flex-row justify-start items-center gap-2">
              <ChainName chainId={network.id} className="font-semibold text-left"></ChainName>
              <ChainIcon chainId={network.id} />
            </div>
=======
    <Card key={chainStatus.chainId}>
      <CardHeader>
        <div className="flex items-center justify-between">
          <div className="flex items-center gap-2">
            <span className="font-semibold">{chainStatus.chainName}</span>
>>>>>>> fdc6eefb
          </div>
        </div>
      </CardHeader>

      <CardContent>
        <div className="grid grid-cols-2 gap-8">
<<<<<<< HEAD
          <BlockStats
            blockExplorerURL={network.blockExplorerURL}
            label="Last indexed block"
            block={network.lastIndexedBlock}
          />
          <BlockStats
            blockExplorerURL={network.blockExplorerURL}
            label="Latest safe block"
            block={network.latestSafeBlock}
          />
=======
          <BlockStats label="Last indexed block" block={chainStatus.lastIndexedBlock} />
          <BlockStats label="Latest safe block" block={chainStatus.latestSafeBlock} />
>>>>>>> fdc6eefb
        </div>
      </CardContent>
    </Card>
  );
}

interface BlockStatsProps {
  blockExplorerURL?: string;
  label: string;
  block: BlockInfo | null;
}

/**
 * Component to display requested block stats.
 */
function BlockStats({ blockExplorerURL, label, block }: BlockStatsProps) {
  if (!block) {
    return (
      <div>
        <div className="text-sm text-muted-foreground">{label}</div>
        <div className="text-lg font-semibold">N/A</div>
      </div>
    );
  }

  let calculatedRelativeTime = formatRelativeTime(block.timestamp.toString(), true, true, true);

  return (
    <div>
      <div className="text-sm text-muted-foreground">{label}</div>
      <BlockNumber block={block} blockExplorerURL={blockExplorerURL} />
      <div className="text-xs text-muted-foreground">
        {block.timestamp ? calculatedRelativeTime : "N/A"}
      </div>
    </div>
  );
}

interface BlockNumberProps {
  blockExplorerURL?: string;
  block: BlockInfo;
}

/**
Component to display a block number.
If the chain has a designated block explorer it will display it as an external link to the block's details
 **/
function BlockNumber({ blockExplorerURL, block }: BlockNumberProps) {
  if (blockExplorerURL !== undefined && block.number) {
    return (
      <a
        href={`${blockExplorerURL}/block/${block.number}`}
        target="_blank"
        rel="noreferrer noopener"
        className="w-fit text-lg font-semibold flex items-center gap-1 text-blue-600 hover:underline cursor-pointer"
      >
        #{block.number}
        <ExternalLink size={16} className="inline-block flex-shrink-0" />
      </a>
    );
  }

  return <div className="text-lg font-semibold">{block.number ? `#${block?.number}` : "N/A"}</div>;
}

interface FallbackViewProps {
  /** Number of placeholders to display. */
  placeholderCount?: number;
}

/**
 * Component to display loading state for chain indexing stats.
 */
function ChainIndexingStatsFallback(props: FallbackViewProps) {
  const { placeholderCount = 3 } = props;

  return (
    <div className="px-6">
      <div className="space-y-4">
        <div className="h-8 bg-muted animate-pulse rounded-md w-48" />
        <div className="space-y-4">
          {Array.from(Array(placeholderCount).keys()).map((i) => (
            <ChainIndexingStatsPlaceholder key={i} />
          ))}
        </div>
      </div>
    </div>
  );
}

/**
 * Component to display a placeholder for the chain indexing stats.
 */
function ChainIndexingStatsPlaceholder() {
  return (
    <Card className="animate-pulse">
      <CardHeader>
        <div className="h-6 bg-muted rounded w-1/3" />
      </CardHeader>
      <CardContent>
        <div className="space-y-2">
          <div className="h-4 bg-muted rounded w-1/2" />
          <div className="h-4 bg-muted rounded w-2/3" />
        </div>
      </CardContent>
    </Card>
  );
}

interface ChainIndexingTimelineProps {
  /** ENSNode status query result */
  indexingStatus: ReturnType<typeof useIndexingStatusQuery>;
}

/**
 * Component to display chain indexing timeline for each indexed blockchain chain.
 */
function ChainIndexingTimeline(props: ChainIndexingTimelineProps) {
  const { indexingStatus } = props;
  const searchParams = useSearchParams();
  const currentEnsNodeUrl = selectedEnsNodeUrl(searchParams);

  if (indexingStatus.isLoading) {
    return <ChainIndexingTimelineFallback />;
  }

  if (indexingStatus.error) {
    // propagate error to error boundary
    throw indexingStatus.error;
  }

  if (!indexingStatus.data) {
    // propagate error to error boundary
    throw new Error("No data available for chain indexing timeline");
  }

  const { data } = indexingStatus;
  const ensRainbowVersion = ensRainbowViewModel(data.runtime);

  return (
    <section className="px-6">
      <Card className="w-full mb-6">
        <CardHeader className="pb-2">
          <CardTitle className="flex items-center gap-2 text-2xl">
            <ENSNodeIcon width={28} height={28} />
            <span>ENSNode</span>
          </CardTitle>
        </CardHeader>
        <CardContent>
          <div className="text-sm text-muted-foreground pl-9 mb-4">
            <span className="font-semibold">Connection:</span> {currentEnsNodeUrl.toString()}
          </div>

          <div className="space-y-6">
            {/* ENSIndexer Section */}
            <Card>
              <CardHeader className="pb-2">
                <CardTitle className="flex items-center gap-2 text-xl">
                  <ENSIndexerIcon width={24} height={24} />
                  <span>ENSIndexer</span>
                </CardTitle>
              </CardHeader>
              <CardContent>
                <div className="space-y-2 pl-8">
                  <div>
                    <ul className="text-sm text-muted-foreground flex gap-4">
                      <InlineSummary items={ensNodeDepsViewModel(data.deps)} />
                    </ul>
                  </div>

                  <div>
                    <ul className="text-sm text-muted-foreground flex gap-4">
                      <InlineSummary items={ensNodeEnvViewModel(data.env)} />
                    </ul>
                  </div>
                </div>
              </CardContent>
            </Card>

            {/* ENSRainbow Section - only show if available */}
            {ensRainbowVersion && (
              <Card>
                <CardHeader className="pb-2">
                  <CardTitle className="flex items-center gap-2 text-xl">
                    <ENSRainbowIcon width={24} height={24} />
                    <span>ENSRainbow</span>
                  </CardTitle>
                </CardHeader>
                <CardContent>
                  <div className="pl-8">
                    <ul className="text-sm text-muted-foreground flex gap-4">
                      <InlineSummary items={ensRainbowVersion} />
                    </ul>
                  </div>
                </CardContent>
              </Card>
            )}
          </div>
        </CardContent>
      </Card>

      <main className="grid gap-4">
        <IndexingTimeline
          {...globalIndexingStatusViewModel(data.runtime.chainIndexingStatuses, data.env.NAMESPACE)}
        />
      </main>
    </section>
  );
}

interface InlineSummaryProps {
  items: ReadonlyArray<InlineSummaryItemProps>;
}

function InlineSummary(props: InlineSummaryProps) {
  return (
    <ul className="text-sm text-muted-foreground mt-1 flex gap-4">
      {props.items.map((item) => (
        <InlineSummaryItem key={item.label} label={item.label} value={item.value} />
      ))}
    </ul>
  );
}

interface InlineSummaryItemProps {
  label: string;
  value?: string | unknown;
}

function InlineSummaryItem(props: InlineSummaryItemProps) {
  return (
    <li>
      <strong>{props.label}</strong>{" "}
      <pre className="inline-block">{props.value ? props.value.toString() : "unknown"}</pre>
    </li>
  );
}

/**
 * Component to display loading state for the chain indexing timeline.
 */
function ChainIndexingTimelineFallback(props: FallbackViewProps) {
  const { placeholderCount = 3 } = props;

  return (
    <div className="px-6">
      <div className="space-y-4">
        <div className="h-8 bg-muted animate-pulse rounded-md w-48" />
        <div className="space-y-4">
          {Array.from(Array(placeholderCount).keys()).map((i) => (
            <ChainIndexingTimelinePlaceholder key={i} />
          ))}
        </div>
      </div>
    </div>
  );
}

/**
 * Component to display a placeholder for the chain indexing timeline.
 */
function ChainIndexingTimelinePlaceholder() {
  return (
    <Card className="animate-pulse">
      <CardHeader>
        <div className="h-6 bg-muted rounded w-1/3" />
      </CardHeader>
      <CardContent>
        <div className="space-y-2">
          <div className="h-4 bg-muted rounded w-1/2" />
          <div className="h-4 bg-muted rounded w-2/3" />
        </div>
      </CardContent>
    </Card>
  );
}

interface TimelineProps extends GlobalIndexingStatusViewModel {}

export function IndexingTimeline({
  chainStatuses,
  currentIndexingDate,
  indexingStartsAt,
}: TimelineProps) {
  // Timeline boundaries
  const timelineStart = indexingStartsAt;
  const timelineEnd = new Date();

  const yearMarkers = generateYearMarkers(timelineStart, timelineEnd);
  const timelinePositionValue = currentIndexingDate
    ? getTimelinePosition(currentIndexingDate, timelineStart, timelineEnd)
    : 0;

  const timelinePosition =
    timelinePositionValue > 0 && timelinePositionValue < 100
      ? timelinePositionValue.toFixed(4)
      : timelinePositionValue;

  return (
    <Card className="w-full">
      <CardHeader className="pb-2">
        <CardTitle className="flex justify-between items-center">
          <span>Indexing Status</span>
          <div className="flex items-center gap-1.5">
            <Clock size={16} className="text-blue-600" />
            <span className="text-sm font-medium">
              Last indexed block on{" "}
              {currentIndexingDate ? intlFormat(currentIndexingDate) : "pending"}
            </span>
          </div>
        </CardTitle>
      </CardHeader>

      <CardContent>
        {/* Timeline header with years */}
        <div className="relative h-6 mb-1 mt-4 ml-24">
          {yearMarkers.map((marker) => (
            <div
              key={`year-${marker.label}`}
              className="absolute -translate-x-1/2"
              style={{ left: `${marker.position}%` }}
            >
              <div className="h-3 w-0.5 bg-gray-400"></div>
              <div className="text-xs text-gray-400">{marker.label}</div>
            </div>
          ))}
        </div>

        {/* Main timeline */}
        <div className="relative mb-4 ml-24">
          {/* Timeline track */}
          <div className="absolute top-0 left-0 w-full h-0.5 bg-gray-200"></div>

          <div className="opacity-100 transition-opacity hover:opacity-0">
            {/* Current date indicator */}
            <div
              className="absolute h-full w-0.5 bg-green-800 z-20"
              style={{
                left: `${timelinePosition}%`,
                top: "0",
                bottom: "0",
                height: `${chainStatuses.length * 60}px`,
              }}
            >
              <div className="absolute -bottom-8 -translate-x-1/2 whitespace-nowrap">
                <Badge className="text-xs bg-green-800 text-white flex flex-col">
                  <span>Processing data</span> <span>{timelinePosition}%</span>
                </Badge>
              </div>
            </div>
          </div>
        </div>

        {/* Chain indexing status: progress bars */}
        <div className="space-y-6">
          {chainStatuses.map((chainStatus) => (
            <ChainIndexingStatus
              key={chainStatus.chainId}
              currentIndexingDate={currentIndexingDate}
              chainStatus={chainStatus}
              timelineStart={timelineStart}
              timelineEnd={timelineEnd}
            />
          ))}
        </div>

        {/* Legend */}
        <div className="flex items-center justify-end mt-8 text-xs gap-4">
          <div className="flex items-center gap-1.5">
            <div className="w-3 h-3 rounded-sm bg-gray-400" />
            <span>Queued</span>
          </div>
          <div className="flex items-center gap-1.5">
            <div className="w-3 h-3 rounded-sm bg-blue-500" />
            <span>Indexing</span>
          </div>
          <div className="flex items-center gap-1.5">
            <div className="w-0.5 h-3 bg-green-800"></div>
            <span>Current</span>
          </div>
        </div>
      </CardContent>
    </Card>
  );
}

interface ChainIndexingStatusProps {
  currentIndexingDate: Date | null;
  timelineStart: Date;
  timelineEnd: Date;
  chainStatus: ChainStatusViewModel;
}

/**
 * Component to display chain indexing status for a single chain.
 * Includes a timeline bar for each indexing phase.
 */
function ChainIndexingStatus(props: ChainIndexingStatusProps) {
  const { currentIndexingDate, chainStatus, timelineStart, timelineEnd } = props;
  const currentIndexingPhase = currentPhase(currentIndexingDate, chainStatus);

  return (
    <div key={chainStatus.chainId} className="flex items-center">
      {/* Chain label */}
      <div className="w-24 pr-3 text-sm font-medium flex flex-col">
        <span>{chainStatus.chainName}</span>
      </div>

      {/* Chain timeline bar */}
      <div className="relative flex-1 h-6">
        {chainStatus.phases.map((phase) => (
          <ChainIndexingPhase
            key={`${chainStatus.chainId}-${phase.state}`}
            phase={phase}
            isActive={phase === currentIndexingPhase}
            timelineStart={timelineStart}
            timelineEnd={timelineEnd}
          />
        ))}

        {/* Chain start indicator */}
        <div
          className="absolute w-0.5 h-5 bg-gray-800 z-10"
          style={{
            left: `${getTimelinePosition(
              chainStatus.firstBlockToIndex.date,
              timelineStart,
              timelineEnd,
            )}%`,
          }}
        >
          <div className="absolute top-4 -translate-x-1/2 whitespace-nowrap">
            <span className="text-xs text-gray-600">
              {intlFormat(chainStatus.firstBlockToIndex.date)}
            </span>
          </div>
        </div>
      </div>
    </div>
  );
}

interface ChainIndexingPhaseProps {
  phase: ChainIndexingPhaseViewModel;
  isActive: boolean;
  timelineStart: Date;
  timelineEnd: Date;
}

/**
 * Component to display a single indexing phase on the chain indexing timeline.
 */
function ChainIndexingPhase({
  phase,
  isActive,
  timelineStart,
  timelineEnd,
}: ChainIndexingPhaseProps) {
  const isQueued = phase.state === "queued";
  const isIndexing = phase.state === "indexing";

  const startPos = getTimelinePosition(phase.startDate, timelineStart, timelineEnd);
  const endPos = phase.endDate
    ? getTimelinePosition(phase.endDate, timelineStart, timelineEnd)
    : 100;

  const width = endPos - startPos;

  // Skip rendering if width is zero or negative
  if (width <= 0) return null;

  return (
    <div
      className={cn("absolute h-5 rounded-sm z-10", {
        "bg-gray-400": isQueued,
        "bg-blue-500": isIndexing,
      })}
      style={{
        left: `${startPos}%`,
        width: `${width}%`,
        opacity: isActive ? 1 : 0.7,
        boxShadow: isActive ? "0 1px 3px rgba(0,0,0,0.2)" : "none",
        transition: "width 0.3s ease",
      }}
    >
      {width > 10 && (
        <span className="absolute inset-0 flex items-center justify-center text-xs text-white font-medium capitalize">
          {phase.state}
        </span>
      )}
    </div>
  );
}

/**
 * Component to display loading state for the indexing timeline.
 */
function IndexingTimelineFallback(props: FallbackViewProps) {
  const { placeholderCount = 3 } = props;

  return (
    <div className="p-6">
      <div className="space-y-4">
        <div className="h-8 bg-muted animate-pulse rounded-md w-48" />
        <div className="space-y-4">
          {Array.from(Array(placeholderCount).keys()).map((i) => (
            <IndexingTimelinePlaceholder key={i} />
          ))}
        </div>
      </div>
    </div>
  );
}

/**
 * Component to display a placeholder for the indexing timeline.
 */
function IndexingTimelinePlaceholder() {
  return (
    <Card className="animate-pulse">
      <CardHeader>
        <div className="h-6 bg-muted rounded w-1/3" />
      </CardHeader>
      <CardContent>
        <div className="space-y-2">
          <div className="h-4 bg-muted rounded w-1/2" />
          <div className="h-4 bg-muted rounded w-2/3" />
        </div>
      </CardContent>
    </Card>
  );
}<|MERGE_RESOLUTION|>--- conflicted
+++ resolved
@@ -72,22 +72,12 @@
           </CardTitle>
         </CardHeader>
 
-<<<<<<< HEAD
-        <CardContent className="flex flex-col lg:flex-row lg:flex-wrap gap-8">
-          {globalIndexingStatusViewModel(
-            networkIndexingStatusByChainId,
-            ensDeploymentChain,
-          ).networkStatuses.map((networkStatus) => (
-            <NetworkIndexingStatsCard key={networkStatus.name} network={networkStatus} />
-          ))}
-=======
         <CardContent className="flex flex-row gap-8">
           {globalIndexingStatusViewModel(chainIndexingStatuses, namespace).chainStatuses.map(
             (chainStatus) => (
               <ChainIndexingStatsCard key={chainStatus.chainId} chainStatus={chainStatus} />
             ),
           )}
->>>>>>> fdc6eefb
         </CardContent>
       </Card>
     </div>
@@ -99,11 +89,7 @@
 }
 
 /**
-<<<<<<< HEAD
- * Component to display indexing stats for a chain.
-=======
- * Component to display chain indexing stats for a single chain.
->>>>>>> fdc6eefb
+ * Component to display indexing stats for a single chain.
  * @param props
  * @returns
  */
@@ -111,43 +97,30 @@
   const { chainStatus } = props;
 
   return (
-<<<<<<< HEAD
-    <Card key={`Chain#${network.id}`}>
+    <Card key={`Chain#${chainStatus.chainId}`}>
       <CardHeader>
         <div className="flex items-center justify-between">
           <div className="flex items-center gap-2">
             <div className="flex flex-row justify-start items-center gap-2">
-              <ChainName chainId={network.id} className="font-semibold text-left"></ChainName>
-              <ChainIcon chainId={network.id} />
+              <ChainName chainId={chainStatus.chainId} className="font-semibold text-left"></ChainName>
+              <ChainIcon chainId={chainStatus.chainId} />
             </div>
-=======
-    <Card key={chainStatus.chainId}>
-      <CardHeader>
-        <div className="flex items-center justify-between">
-          <div className="flex items-center gap-2">
-            <span className="font-semibold">{chainStatus.chainName}</span>
->>>>>>> fdc6eefb
           </div>
         </div>
       </CardHeader>
 
       <CardContent>
         <div className="grid grid-cols-2 gap-8">
-<<<<<<< HEAD
           <BlockStats
-            blockExplorerURL={network.blockExplorerURL}
+            blockExplorerURL={chainStatus.blockExplorerURL}
             label="Last indexed block"
-            block={network.lastIndexedBlock}
+            block={chainStatus.lastIndexedBlock}
           />
           <BlockStats
             blockExplorerURL={network.blockExplorerURL}
             label="Latest safe block"
-            block={network.latestSafeBlock}
+            block={chainStatus.latestSafeBlock}
           />
-=======
-          <BlockStats label="Last indexed block" block={chainStatus.lastIndexedBlock} />
-          <BlockStats label="Latest safe block" block={chainStatus.latestSafeBlock} />
->>>>>>> fdc6eefb
         </div>
       </CardContent>
     </Card>
