"use client";

import { ENSIndexerIcon } from "@/components/ensindexer-icon";
import { useIndexingStatusQuery } from "@/components/ensnode";
import { ENSNodeIcon } from "@/components/ensnode-icon";
import { ENSRainbowIcon } from "@/components/ensrainbow-icon";
import { Badge } from "@/components/ui/badge";
import { Card, CardContent, CardHeader, CardTitle } from "@/components/ui/card";
import { selectedEnsNodeUrl } from "@/lib/env";
import { cn } from "@/lib/utils";
import type { BlockInfo } from "@ensnode/ponder-metadata";
import { fromUnixTime, intlFormat } from "date-fns";
import { Clock } from "lucide-react";
import { useSearchParams } from "next/navigation";
import { currentPhase, generateYearMarkers, getTimelinePosition } from "./utils";
import {
  ChainIndexingPhaseViewModel,
  ChainStatusViewModel,
  GlobalIndexingStatusViewModel,
  ensNodeDepsViewModel,
  ensNodeEnvViewModel,
  ensRainbowViewModel,
  globalIndexingStatusViewModel,
} from "./view-models";

export function IndexingStatus() {
  const searchParams = useSearchParams();
  const ensNodeUrl = selectedEnsNodeUrl(searchParams);
  const indexingStatus = useIndexingStatusQuery(ensNodeUrl);

  return (
    <section className="flex flex-col gap-6 py-6">
      <ChainIndexingTimeline indexingStatus={indexingStatus} />

      <ChainIndexingStats indexingStatus={indexingStatus} />
    </section>
  );
}

interface ChainIndexingStatsProps {
  indexingStatus: ReturnType<typeof useIndexingStatusQuery>;
}

/**
 * Component to display chain indexing stats for each indexed blockchain chain.
 * @param props
 * @returns
 */
function ChainIndexingStats(props: ChainIndexingStatsProps) {
  const { data, isLoading } = props.indexingStatus;

  if (isLoading) {
<<<<<<< HEAD
    return <NetworkIndexingStatsLoading />;
=======
    return <ChainIndexingStatsFallback />;
>>>>>>> 060198d7
  }

  if (!data) {
    // propagate error to error boundary
    throw new Error("No data available for chain indexing stats");
  }

  const { chainIndexingStatuses } = data.runtime;
  const namespace = data.env.NAMESPACE;

  return (
    <div className="px-6">
      <Card className="w-full flex flex-col gap-2">
        <CardHeader>
          <CardTitle className="flex justify-between items-center">
            <span>Indexing Stats</span>
          </CardTitle>
        </CardHeader>

        <CardContent className="flex flex-row gap-8">
          {globalIndexingStatusViewModel(chainIndexingStatuses, namespace).chainStatuses.map(
            (chainStatus) => (
              <ChainIndexingStatsCard key={chainStatus.chainId} chainStatus={chainStatus} />
            ),
          )}
        </CardContent>
      </Card>
    </div>
  );
}

interface ChainIndexingStatsCardProps {
  chainStatus: ChainStatusViewModel;
}

/**
 * Component to display chain indexing stats for a single chain.
 * @param props
 * @returns
 */
function ChainIndexingStatsCard(props: ChainIndexingStatsCardProps) {
  const { chainStatus } = props;

  return (
    <Card key={chainStatus.chainId}>
      <CardHeader>
        <div className="flex items-center justify-between">
          <div className="flex items-center gap-2">
            <span className="font-semibold">{chainStatus.chainName}</span>
          </div>
        </div>
      </CardHeader>

      <CardContent>
        <div className="grid grid-cols-2 gap-8">
          <BlockStats label="Last indexed block" block={chainStatus.lastIndexedBlock} />
          <BlockStats label="Latest safe block" block={chainStatus.latestSafeBlock} />
        </div>
      </CardContent>
    </Card>
  );
}

interface BlockSatsProps {
  label: string;
  block: BlockInfo | null;
}

/**
 * Component to display requested block stats.
 */
function BlockStats({ label, block }: BlockSatsProps) {
  if (!block) {
    return (
      <div>
        <div className="text-sm text-muted-foreground">{label}</div>
        <div className="text-lg font-semibold">N/A</div>
      </div>
    );
  }

  return (
    <div>
      <div className="text-sm text-muted-foreground">{label}</div>
      <div className="text-lg font-semibold">{block.number ? `#${block.number}` : "N/A"}</div>
      <div className="text-sm text-muted-foreground">
        {block.timestamp ? intlFormat(fromUnixTime(block.timestamp)) : "N/A"}
      </div>
    </div>
  );
}

interface LoadingViewProps {
  /** Number of placeholders to display. */
  placeholderCount?: number;
}

/**
 * Component to display loading state for chain indexing stats.
 */
<<<<<<< HEAD
function NetworkIndexingStatsLoading(props: LoadingViewProps) {
=======
function ChainIndexingStatsFallback(props: FallbackViewProps) {
>>>>>>> 060198d7
  const { placeholderCount = 3 } = props;

  return (
    <div className="px-6">
      <div className="space-y-4">
        <div className="h-8 bg-muted animate-pulse rounded-md w-48" />
        <div className="space-y-4">
          {Array.from(Array(placeholderCount).keys()).map((i) => (
            <ChainIndexingStatsPlaceholder key={i} />
          ))}
        </div>
      </div>
    </div>
  );
}

/**
 * Component to display a placeholder for the chain indexing stats.
 */
function ChainIndexingStatsPlaceholder() {
  return (
    <Card className="animate-pulse">
      <CardHeader>
        <div className="h-6 bg-muted rounded w-1/3" />
      </CardHeader>
      <CardContent>
        <div className="space-y-2">
          <div className="h-4 bg-muted rounded w-1/2" />
          <div className="h-4 bg-muted rounded w-2/3" />
        </div>
      </CardContent>
    </Card>
  );
}

interface ChainIndexingTimelineProps {
  /** ENSNode status query result */
  indexingStatus: ReturnType<typeof useIndexingStatusQuery>;
}

/**
 * Component to display chain indexing timeline for each indexed blockchain chain.
 */
function ChainIndexingTimeline(props: ChainIndexingTimelineProps) {
  const { indexingStatus } = props;
  const searchParams = useSearchParams();
  const currentEnsNodeUrl = selectedEnsNodeUrl(searchParams);

  if (indexingStatus.isLoading) {
<<<<<<< HEAD
    return <NetworkIndexingTimelineLoading />;
=======
    return <ChainIndexingTimelineFallback />;
>>>>>>> 060198d7
  }

  if (indexingStatus.error) {
    // propagate error to error boundary
    throw indexingStatus.error;
  }

  if (!indexingStatus.data) {
    // propagate error to error boundary
    throw new Error("No data available for chain indexing timeline");
  }

  const { data } = indexingStatus;
  const ensRainbowVersion = ensRainbowViewModel(data.runtime);

  return (
    <section className="px-6">
      <Card className="w-full mb-6">
        <CardHeader className="pb-2">
          <CardTitle className="flex items-center gap-2 text-2xl">
            <ENSNodeIcon width={28} height={28} />
            <span>ENSNode</span>
          </CardTitle>
        </CardHeader>
        <CardContent>
          <div className="text-sm text-muted-foreground pl-9 mb-4">
            <span className="font-semibold">Connection:</span> {currentEnsNodeUrl.toString()}
          </div>

          <div className="space-y-6">
            {/* ENSIndexer Section */}
            <Card>
              <CardHeader className="pb-2">
                <CardTitle className="flex items-center gap-2 text-xl">
                  <ENSIndexerIcon width={24} height={24} />
                  <span>ENSIndexer</span>
                </CardTitle>
              </CardHeader>
              <CardContent>
                <div className="space-y-2 pl-8">
                  <div>
                    <ul className="text-sm text-muted-foreground flex gap-4">
                      <InlineSummary items={ensNodeDepsViewModel(data.deps)} />
                    </ul>
                  </div>

                  <div>
                    <ul className="text-sm text-muted-foreground flex gap-4">
                      <InlineSummary items={ensNodeEnvViewModel(data.env)} />
                    </ul>
                  </div>
                </div>
              </CardContent>
            </Card>

            {/* ENSRainbow Section - only show if available */}
            {ensRainbowVersion && (
              <Card>
                <CardHeader className="pb-2">
                  <CardTitle className="flex items-center gap-2 text-xl">
                    <ENSRainbowIcon width={24} height={24} />
                    <span>ENSRainbow</span>
                  </CardTitle>
                </CardHeader>
                <CardContent>
                  <div className="pl-8">
                    <ul className="text-sm text-muted-foreground flex gap-4">
                      <InlineSummary items={ensRainbowVersion} />
                    </ul>
                  </div>
                </CardContent>
              </Card>
            )}
          </div>
        </CardContent>
      </Card>

      <main className="grid gap-4">
        <IndexingTimeline
          {...globalIndexingStatusViewModel(data.runtime.chainIndexingStatuses, data.env.NAMESPACE)}
        />
      </main>
    </section>
  );
}

interface InlineSummaryProps {
  items: ReadonlyArray<InlineSummaryItemProps>;
}

function InlineSummary(props: InlineSummaryProps) {
  return (
    <ul className="text-sm text-muted-foreground mt-1 flex gap-4">
      {props.items.map((item) => (
        <InlineSummaryItem key={item.label} label={item.label} value={item.value} />
      ))}
    </ul>
  );
}

interface InlineSummaryItemProps {
  label: string;
  value?: string | unknown;
}

function InlineSummaryItem(props: InlineSummaryItemProps) {
  return (
    <li>
      <strong>{props.label}</strong>{" "}
      <pre className="inline-block">{props.value ? props.value.toString() : "unknown"}</pre>
    </li>
  );
}

/**
 * Component to display loading state for the chain indexing timeline.
 */
<<<<<<< HEAD
function NetworkIndexingTimelineLoading(props: LoadingViewProps) {
=======
function ChainIndexingTimelineFallback(props: FallbackViewProps) {
>>>>>>> 060198d7
  const { placeholderCount = 3 } = props;

  return (
    <div className="px-6">
      <div className="space-y-4">
        <div className="h-8 bg-muted animate-pulse rounded-md w-48" />
        <div className="space-y-4">
          {Array.from(Array(placeholderCount).keys()).map((i) => (
            <ChainIndexingTimelinePlaceholder key={i} />
          ))}
        </div>
      </div>
    </div>
  );
}

/**
 * Component to display a placeholder for the chain indexing timeline.
 */
function ChainIndexingTimelinePlaceholder() {
  return (
    <Card className="animate-pulse">
      <CardHeader>
        <div className="h-6 bg-muted rounded w-1/3" />
      </CardHeader>
      <CardContent>
        <div className="space-y-2">
          <div className="h-4 bg-muted rounded w-1/2" />
          <div className="h-4 bg-muted rounded w-2/3" />
        </div>
      </CardContent>
    </Card>
  );
}

interface TimelineProps extends GlobalIndexingStatusViewModel {}

export function IndexingTimeline({
  chainStatuses,
  currentIndexingDate,
  indexingStartsAt,
}: TimelineProps) {
  // Timeline boundaries
  const timelineStart = indexingStartsAt;
  const timelineEnd = new Date();

  const yearMarkers = generateYearMarkers(timelineStart, timelineEnd);
  const timelinePositionValue = currentIndexingDate
    ? getTimelinePosition(currentIndexingDate, timelineStart, timelineEnd)
    : 0;

  const timelinePosition =
    timelinePositionValue > 0 && timelinePositionValue < 100
      ? timelinePositionValue.toFixed(4)
      : timelinePositionValue;

  return (
    <Card className="w-full">
      <CardHeader className="pb-2">
        <CardTitle className="flex justify-between items-center">
          <span>Indexing Status</span>
          <div className="flex items-center gap-1.5">
            <Clock size={16} className="text-blue-600" />
            <span className="text-sm font-medium">
              Last indexed block on{" "}
              {currentIndexingDate ? intlFormat(currentIndexingDate) : "pending"}
            </span>
          </div>
        </CardTitle>
      </CardHeader>

      <CardContent>
        {/* Timeline header with years */}
        <div className="relative h-6 mb-1 mt-4 ml-24">
          {yearMarkers.map((marker) => (
            <div
              key={`year-${marker.label}`}
              className="absolute -translate-x-1/2"
              style={{ left: `${marker.position}%` }}
            >
              <div className="h-3 w-0.5 bg-gray-400"></div>
              <div className="text-xs text-gray-400">{marker.label}</div>
            </div>
          ))}
        </div>

        {/* Main timeline */}
        <div className="relative mb-4 ml-24">
          {/* Timeline track */}
          <div className="absolute top-0 left-0 w-full h-0.5 bg-gray-200"></div>

          <div className="opacity-100 transition-opacity hover:opacity-0">
            {/* Current date indicator */}
            <div
              className="absolute h-full w-0.5 bg-green-800 z-20"
              style={{
                left: `${timelinePosition}%`,
                top: "0",
                bottom: "0",
                height: `${chainStatuses.length * 60}px`,
              }}
            >
              <div className="absolute -bottom-8 -translate-x-1/2 whitespace-nowrap">
                <Badge className="text-xs bg-green-800 text-white flex flex-col">
                  <span>Processing data</span> <span>{timelinePosition}%</span>
                </Badge>
              </div>
            </div>
          </div>
        </div>

        {/* Chain indexing status: progress bars */}
        <div className="space-y-6">
          {chainStatuses.map((chainStatus) => (
            <ChainIndexingStatus
              key={chainStatus.chainId}
              currentIndexingDate={currentIndexingDate}
              chainStatus={chainStatus}
              timelineStart={timelineStart}
              timelineEnd={timelineEnd}
            />
          ))}
        </div>

        {/* Legend */}
        <div className="flex items-center justify-end mt-8 text-xs gap-4">
          <div className="flex items-center gap-1.5">
            <div className="w-3 h-3 rounded-sm bg-gray-400" />
            <span>Queued</span>
          </div>
          <div className="flex items-center gap-1.5">
            <div className="w-3 h-3 rounded-sm bg-blue-500" />
            <span>Indexing</span>
          </div>
          <div className="flex items-center gap-1.5">
            <div className="w-0.5 h-3 bg-green-800"></div>
            <span>Current</span>
          </div>
        </div>
      </CardContent>
    </Card>
  );
}

interface ChainIndexingStatusProps {
  currentIndexingDate: Date | null;
  timelineStart: Date;
  timelineEnd: Date;
  chainStatus: ChainStatusViewModel;
}

/**
 * Component to display chain indexing status for a single chain.
 * Includes a timeline bar for each indexing phase.
 */
function ChainIndexingStatus(props: ChainIndexingStatusProps) {
  const { currentIndexingDate, chainStatus, timelineStart, timelineEnd } = props;
  const currentIndexingPhase = currentPhase(currentIndexingDate, chainStatus);

  return (
    <div key={chainStatus.chainId} className="flex items-center">
      {/* Chain label */}
      <div className="w-24 pr-3 text-sm font-medium flex flex-col">
        <span>{chainStatus.chainName}</span>
      </div>

      {/* Chain timeline bar */}
      <div className="relative flex-1 h-6">
        {chainStatus.phases.map((phase) => (
          <ChainIndexingPhase
            key={`${chainStatus.chainId}-${phase.state}`}
            phase={phase}
            isActive={phase === currentIndexingPhase}
            timelineStart={timelineStart}
            timelineEnd={timelineEnd}
          />
        ))}

        {/* Chain start indicator */}
        <div
          className="absolute w-0.5 h-5 bg-gray-800 z-10"
          style={{
            left: `${getTimelinePosition(
              chainStatus.firstBlockToIndex.date,
              timelineStart,
              timelineEnd,
            )}%`,
          }}
        >
          <div className="absolute top-4 -translate-x-1/2 whitespace-nowrap">
            <span className="text-xs text-gray-600">
              {intlFormat(chainStatus.firstBlockToIndex.date)}
            </span>
          </div>
        </div>
      </div>
    </div>
  );
}

interface ChainIndexingPhaseProps {
  phase: ChainIndexingPhaseViewModel;
  isActive: boolean;
  timelineStart: Date;
  timelineEnd: Date;
}

/**
 * Component to display a single indexing phase on the chain indexing timeline.
 */
function ChainIndexingPhase({
  phase,
  isActive,
  timelineStart,
  timelineEnd,
}: ChainIndexingPhaseProps) {
  const isQueued = phase.state === "queued";
  const isIndexing = phase.state === "indexing";

  const startPos = getTimelinePosition(phase.startDate, timelineStart, timelineEnd);
  const endPos = phase.endDate
    ? getTimelinePosition(phase.endDate, timelineStart, timelineEnd)
    : 100;

  const width = endPos - startPos;

  // Skip rendering if width is zero or negative
  if (width <= 0) return null;

  return (
    <div
      className={cn("absolute h-5 rounded-sm z-10", {
        "bg-gray-400": isQueued,
        "bg-blue-500": isIndexing,
      })}
      style={{
        left: `${startPos}%`,
        width: `${width}%`,
        opacity: isActive ? 1 : 0.7,
        boxShadow: isActive ? "0 1px 3px rgba(0,0,0,0.2)" : "none",
        transition: "width 0.3s ease",
      }}
    >
      {width > 10 && (
        <span className="absolute inset-0 flex items-center justify-center text-xs text-white font-medium capitalize">
          {phase.state}
        </span>
      )}
    </div>
  );
}

/**
 * Component to display loading state for the indexing timeline.
 */
function IndexingTimelineLoading(props: LoadingViewProps) {
  const { placeholderCount = 3 } = props;

  return (
    <div className="p-6">
      <div className="space-y-4">
        <div className="h-8 bg-muted animate-pulse rounded-md w-48" />
        <div className="space-y-4">
          {Array.from(Array(placeholderCount).keys()).map((i) => (
            <IndexingTimelinePlaceholder key={i} />
          ))}
        </div>
      </div>
    </div>
  );
}

/**
 * Component to display a placeholder for the indexing timeline.
 */
function IndexingTimelinePlaceholder() {
  return (
    <Card className="animate-pulse">
      <CardHeader>
        <div className="h-6 bg-muted rounded w-1/3" />
      </CardHeader>
      <CardContent>
        <div className="space-y-2">
          <div className="h-4 bg-muted rounded w-1/2" />
          <div className="h-4 bg-muted rounded w-2/3" />
        </div>
      </CardContent>
    </Card>
  );
}<|MERGE_RESOLUTION|>--- conflicted
+++ resolved
@@ -50,11 +50,7 @@
   const { data, isLoading } = props.indexingStatus;
 
   if (isLoading) {
-<<<<<<< HEAD
-    return <NetworkIndexingStatsLoading />;
-=======
     return <ChainIndexingStatsFallback />;
->>>>>>> 060198d7
   }
 
   if (!data) {
@@ -155,11 +151,7 @@
 /**
  * Component to display loading state for chain indexing stats.
  */
-<<<<<<< HEAD
-function NetworkIndexingStatsLoading(props: LoadingViewProps) {
-=======
-function ChainIndexingStatsFallback(props: FallbackViewProps) {
->>>>>>> 060198d7
+function ChainIndexingStatsFallback(props: LoadingViewProps) {
   const { placeholderCount = 3 } = props;
 
   return (
@@ -209,11 +201,7 @@
   const currentEnsNodeUrl = selectedEnsNodeUrl(searchParams);
 
   if (indexingStatus.isLoading) {
-<<<<<<< HEAD
-    return <NetworkIndexingTimelineLoading />;
-=======
     return <ChainIndexingTimelineFallback />;
->>>>>>> 060198d7
   }
 
   if (indexingStatus.error) {
@@ -331,11 +319,7 @@
 /**
  * Component to display loading state for the chain indexing timeline.
  */
-<<<<<<< HEAD
-function NetworkIndexingTimelineLoading(props: LoadingViewProps) {
-=======
-function ChainIndexingTimelineFallback(props: FallbackViewProps) {
->>>>>>> 060198d7
+function ChainIndexingTimelineFallback(props: LoadingViewProps) {
   const { placeholderCount = 3 } = props;
 
   return (
