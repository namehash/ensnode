--- conflicted
+++ resolved
@@ -53,13 +53,8 @@
       expect(globalIndexingStatusViewModel(ensNodeChainStatus, "mainnet")).toEqual({
         chainStatuses: [
           {
-<<<<<<< HEAD
-            id: 1,
-            name: "Ethereum",
-=======
             chainId: 1,
             chainName: "Ethereum",
->>>>>>> fdc6eefb
             latestSafeBlock: blockViewModel(mainnetStatus.latestSafeBlock),
             firstBlockToIndex: blockViewModel(mainnetStatus.firstBlockToIndex),
             lastIndexedBlock: blockViewModel(mainnetStatus.lastIndexedBlock),
@@ -74,13 +69,8 @@
             blockExplorerURL: "https://etherscan.io",
           },
           {
-<<<<<<< HEAD
-            id: 8453,
-            name: "Base",
-=======
             chainId: 8453,
             chainName: "Base",
->>>>>>> fdc6eefb
             latestSafeBlock: blockViewModel(baseStatus.latestSafeBlock),
             firstBlockToIndex: blockViewModel(baseStatus.firstBlockToIndex),
             lastIndexedBlock: null,
@@ -106,14 +96,13 @@
     });
   });
 
-<<<<<<< HEAD
-  describe("networkIndexingStatusViewModel", () => {
+  describe("chainIndexingStatusViewModel", () => {
     it("should return the correct view model without block explorer", () => {
       expect(
-        networkIndexingStatusViewModel(
-          base.id,
+        chainIndexingStatusViewModel(
           `${base.name}`,
           {
+            chainId: base.id,
             latestSafeBlock: {
               number: 333,
               timestamp: 1501,
@@ -131,8 +120,8 @@
           1000,
         ),
       ).toEqual({
-        id: 8453,
-        name: "Base",
+        chainId: 8453,
+        chainName: "Base",
         latestSafeBlock: {
           number: 333,
           timestamp: 1501,
@@ -167,22 +156,15 @@
             endDate: fromUnixTime(1501),
           },
         ],
-      } satisfies NetworkStatusViewModel);
+      } satisfies ChainStatusViewModel);
     });
 
     it("should return the correct view model with block explorer", () => {
       expect(
-        networkIndexingStatusViewModel(
+        chainIndexingStatusViewModel(
           base.id,
-=======
-  describe("chainIndexingStatusViewModel", () => {
-    it("should return the correct view model", () => {
-      expect(
-        chainIndexingStatusViewModel(
->>>>>>> fdc6eefb
           `${base.name}`,
           {
-            chainId: base.id,
             latestSafeBlock: {
               number: 333,
               timestamp: 1501,
@@ -201,13 +183,8 @@
           "https://basescan.org",
         ),
       ).toEqual({
-<<<<<<< HEAD
-        id: 8453,
-        name: "Base",
-=======
         chainId: 8453,
         chainName: "Base",
->>>>>>> fdc6eefb
         latestSafeBlock: {
           number: 333,
           timestamp: 1501,
@@ -242,12 +219,8 @@
             endDate: fromUnixTime(1501),
           },
         ],
-<<<<<<< HEAD
         blockExplorerURL: "https://basescan.org",
-      } satisfies NetworkStatusViewModel);
-=======
       } satisfies ChainStatusViewModel);
->>>>>>> fdc6eefb
     });
   });
 });
