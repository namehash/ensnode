--- conflicted
+++ resolved
@@ -4,10 +4,7 @@
 import { ENSNamespaceId } from "@ensnode/datasources";
 import { ChainId, Name } from "@ensnode/ensnode-sdk";
 import Link from "next/link";
-<<<<<<< HEAD
-=======
 import { PropsWithChildren } from "react";
->>>>>>> 89da0a36
 import { Address, getAddress } from "viem";
 
 interface NameDisplayProps {
