"use client";

import { Button } from "@/components/ui/button";
import { Card, CardContent, CardDescription, CardHeader, CardTitle } from "@/components/ui/card";
import {
  SerializedENSIndexerOverallIndexingStatus,
  deserializeENSIndexerIndexingStatus,
} from "@ensnode/ensnode-sdk";
import { useMemo, useState } from "react";
import { MockIndexingStatusDisplayWithProps } from "./indexing-status-display";

import mockDataJson from "./data.json";

const mockStatusData = mockDataJson as Record<string, SerializedENSIndexerOverallIndexingStatus>;

type StatusVariant = keyof typeof mockStatusData;

<<<<<<< HEAD
const mockConfig: ENSIndexerPublicConfig = {
  namespace: ENSNamespaceIds.Mainnet,
  ensAdminUrl: new URL("https://admin.ensnode.io"),
  ensNodePublicUrl: new URL("https://ensnode.run.tko.box"),
  labelSet: {
    labelSetId: "subgraph",
    labelSetVersion: 0,
  },
  databaseSchemaName: "aug20--d09f7d77ec32aba8c789c8ac059241b45b99addc",
  plugins: [PluginName.Subgraph],
  healReverseAddresses: false,
  indexAdditionalResolverRecords: false,
  indexedChainIds: new Set([1, 10, 8453, 59144, 11155111]), // masp to mocks tko sent
  isSubgraphCompatible: false,
  dependencyInfo: {
    nodejs: "22.11.0",
    ponder: "0.11.43",
    ensRainbow: "0.33.0",
    ensRainbowSchema: 2,
  },
};

=======
>>>>>>> 28f63f30
export default function StatusMockPage() {
  const [selectedVariant, setSelectedVariant] = useState<StatusVariant>("unstarted");

  const { deserializedStatus, validationError } = useMemo(() => {
    try {
      const status = deserializeENSIndexerIndexingStatus(mockStatusData[selectedVariant]);
      return { deserializedStatus: status, validationError: null };
    } catch (error) {
      const errorMessage = error instanceof Error ? error.message : "Unknown validation error";
      return { deserializedStatus: null, validationError: errorMessage };
    }
  }, [selectedVariant]);

  return (
    <section className="flex flex-col gap-6 p-4">
      <Card>
        <CardHeader>
          <CardTitle>Mock: Indexing Status</CardTitle>
          <CardDescription>Select a mock indexing status scenario</CardDescription>
        </CardHeader>

        <CardContent>
          <div className="flex flex-wrap gap-2">
            {Object.keys(mockStatusData).map((variant) => (
              <Button
                key={variant}
                variant={selectedVariant === variant ? "default" : "outline"}
                size="sm"
                onClick={() => setSelectedVariant(variant as StatusVariant)}
              >
                {variant}
              </Button>
            ))}
          </div>
        </CardContent>
      </Card>

      {validationError && (
        <Card className="border-red-200 bg-red-50">
          <CardHeader>
            <CardTitle className="text-red-800">Mock JSON Data Validation Error</CardTitle>
          </CardHeader>
          <CardContent>
            <pre className="text-sm text-red-700 whitespace-pre-wrap">{validationError}</pre>
          </CardContent>
        </Card>
      )}

      {deserializedStatus && (
        <MockIndexingStatusDisplayWithProps indexingStatus={deserializedStatus} />
      )}
    </section>
  );
}<|MERGE_RESOLUTION|>--- conflicted
+++ resolved
@@ -15,31 +15,6 @@
 
 type StatusVariant = keyof typeof mockStatusData;
 
-<<<<<<< HEAD
-const mockConfig: ENSIndexerPublicConfig = {
-  namespace: ENSNamespaceIds.Mainnet,
-  ensAdminUrl: new URL("https://admin.ensnode.io"),
-  ensNodePublicUrl: new URL("https://ensnode.run.tko.box"),
-  labelSet: {
-    labelSetId: "subgraph",
-    labelSetVersion: 0,
-  },
-  databaseSchemaName: "aug20--d09f7d77ec32aba8c789c8ac059241b45b99addc",
-  plugins: [PluginName.Subgraph],
-  healReverseAddresses: false,
-  indexAdditionalResolverRecords: false,
-  indexedChainIds: new Set([1, 10, 8453, 59144, 11155111]), // masp to mocks tko sent
-  isSubgraphCompatible: false,
-  dependencyInfo: {
-    nodejs: "22.11.0",
-    ponder: "0.11.43",
-    ensRainbow: "0.33.0",
-    ensRainbowSchema: 2,
-  },
-};
-
-=======
->>>>>>> 28f63f30
 export default function StatusMockPage() {
   const [selectedVariant, setSelectedVariant] = useState<StatusVariant>("unstarted");
 
