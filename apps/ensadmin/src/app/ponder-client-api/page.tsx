import { Suspense } from "react";

<<<<<<< HEAD
import { preferredEnsNodeUrl } from "@/lib/env";
import { Provider as PonderClientProvider } from "../../components/providers/ponder-client-provider";
=======
import { defaultEnsNodeUrl } from "@/lib/env";
>>>>>>> f3e9191d
import { PonderClientContent } from "./examples-content";

type PageProps = {
  searchParams: Promise<{
    [key: string]: string | string[] | undefined;
  }>;
};

export default async function PonderClientPage({ searchParams }: PageProps) {
  const { ensnode = defaultEnsNodeUrl() } = await searchParams;

  const baseUrl = Array.isArray(ensnode)
    ? ensnode[0]
    : typeof ensnode === "string"
      ? ensnode
      : defaultEnsNodeUrl();

  return (
    <Suspense fallback={<Loading />}>
      <PonderClientProvider url={baseUrl}>
        <div className="p-6">
          <div className="flex items-center justify-between mb-6">
            <div>
              <h2 className="text-2xl font-semibold">Ponder Client Examples</h2>
              <p className="text-sm text-muted-foreground mt-1">
                Explore how to query ENS data using the Ponder Client
              </p>
            </div>
          </div>
          <PonderClientContent />
        </div>
      </PonderClientProvider>
    </Suspense>
  );
}

function Loading() {
  return (
    <div className="flex flex-col items-center justify-center h-screen">
      <div className="animate-spin rounded-full h-16 w-16 border-b-2 border-gray-900"></div>
    </div>
  );
}<|MERGE_RESOLUTION|>--- conflicted
+++ resolved
@@ -1,11 +1,6 @@
+import { defaultEnsNodeUrl } from "@/lib/env";
 import { Suspense } from "react";
-
-<<<<<<< HEAD
-import { preferredEnsNodeUrl } from "@/lib/env";
 import { Provider as PonderClientProvider } from "../../components/providers/ponder-client-provider";
-=======
-import { defaultEnsNodeUrl } from "@/lib/env";
->>>>>>> f3e9191d
 import { PonderClientContent } from "./examples-content";
 
 type PageProps = {
@@ -25,7 +20,7 @@
 
   return (
     <Suspense fallback={<Loading />}>
-      <PonderClientProvider url={baseUrl}>
+      <PonderClientProvider url={baseUrl.toString()}>
         <div className="p-6">
           <div className="flex items-center justify-between mb-6">
             <div>
