--- conflicted
+++ resolved
@@ -6,11 +6,7 @@
       <BreadcrumbPage className="flex items-center gap-1">
         ENS Protocol Inspector{" "}
         <div className="hidden lg:inline relative -top-1.5 bg-black w-fit h-fit p-[2.8px] rounded-[2.8px] flex-shrink-0">
-<<<<<<< HEAD
-          <p className="text-white not-italic font-semibold pb-[0.5px] text-[6.857px] leading-[7.619px] sm:text-[8.409px] sm:leading-[9.343px]">
-=======
           <span className="text-white not-italic font-semibold pb-[0.5px] text-[6.857px] leading-[7.619px] sm:text-[8.409px] sm:leading-[9.343px] cursor-pointer">
->>>>>>> 0d8ca95f
             teaser
           </span>
         </div>
