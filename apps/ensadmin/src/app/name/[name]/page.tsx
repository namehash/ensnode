--- conflicted
+++ resolved
@@ -64,29 +64,15 @@
     selection,
   });
 
-<<<<<<< HEAD
-  if (isLoading) {
-    return <NameDetailPageSkeleton />;
-  }
-=======
-  const avatarUrl = getNameAvatarUrl(name, namespaceId);
-
   if (status === "pending") return <NameDetailPageSkeleton />;
->>>>>>> 4e7422ae
 
   return (
     <div className="container mx-auto p-6 max-w-4xl">
       <ProfileHeader
         name={name}
-<<<<<<< HEAD
         namespaceId={namespaceId}
-        headerImage={records?.records?.texts?.header}
-        websiteUrl={records?.records?.texts?.url}
-=======
-        avatarUrl={avatarUrl}
         headerImage={data?.records?.texts?.header}
         websiteUrl={data?.records?.texts?.url}
->>>>>>> 4e7422ae
       />
 
       <div className="grid gap-6">
