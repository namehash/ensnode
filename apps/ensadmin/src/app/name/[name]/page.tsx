"use client";

import { Card, CardContent } from "@/components/ui/card";
import { useActiveENSNodeConfig } from "@/hooks/use-active-ensnode-config";
import { useRecords } from "@ensnode/ensnode-react";
import { ResolverRecordsSelection, getCommonCoinTypes } from "@ensnode/ensnode-sdk";
import { useParams } from "next/navigation";
<<<<<<< HEAD
import { AdditionalRecords } from "./AdditionalRecords";
import { Addresses } from "./Addresses";
import { NameDetailPageSkeleton } from "./NameDetailPageSkeleton";
import { ProfileHeader } from "./ProfileHeader";
import { ProfileInformation } from "./ProfileInformation";
import { SocialLinks } from "./SocialLinks";
=======
import { AdditionalRecords } from "./_components/AdditionalRecords";
import { Addresses } from "./_components/Addresses";
import { NameDetailPageSkeleton } from "./_components/NameDetailPageSkeleton";
import { ProfileHeader } from "./_components/ProfileHeader";
import { ProfileInformation } from "./_components/ProfileInformation";
import { SocialLinks } from "./_components/SocialLinks";
>>>>>>> 4e7422ae

export default function NameDetailPage() {
  const { name } = useParams<{ name: string }>();
  const { namespace } = useActiveENSNodeConfig();

<<<<<<< HEAD
  const { data: records, status } = useRecords({
    name,
    selection: DefaultRecordsSelection[namespace],
  });

=======
  // TODO: Get the namespace from the active ENSNode connection
  const namespaceId = ENSNamespaceIds.Mainnet;

  const HeaderPanelTextRecords = ["url", "avatar", "header"];
  const ProfilePanelTextRecords = ["description", "email"];
  const SocialLinksTextRecords = [
    "com.twitter",
    "com.github",
    "com.farcaster",
    "org.telegram",
    "com.linkedin",
    "com.reddit",
  ];
  // TODO: Instead of explicitly listing AdditionalTextRecords, we should update
  // `useRecords` so that we can ask it to return not only all the records we
  // explicitly requested, but also any other records that were found onchain,
  // no matter what their text record keys are. Below are two examples of
  // additional text records set for lightwalker.eth on mainnet as an example.
  // see: https://github.com/namehash/ensnode/issues/1083
  const AdditionalTextRecords = ["status", "eth.ens.delegate"];
  const AllRequestedTextRecords = [
    ...HeaderPanelTextRecords,
    ...ProfilePanelTextRecords,
    ...SocialLinksTextRecords,
    ...AdditionalTextRecords,
  ];

  const selection = {
    addresses: getCommonCoinTypes(namespaceId),
    texts: AllRequestedTextRecords,
  } as const satisfies ResolverRecordsSelection;

  // TODO: Each app (including ENSAdmin) should define their own "wrapper" data model around
  // their `useRecords` queries that is specific to their use case. For example, ENSAdmin should
  // define a nicely designed data model such as `ENSProfile` (based on the subjective definition
  // of what an ENS profile is within the context of ENSAdmin). Then, a hook such as `useENSProfile`
  // should be defined that internally calls `useRecords` and then performs the data transformations
  // that might be required to return the nice, clean, and specialized `ENSProfile` data model.
  // The code in `ProfileHeader`, `ProfileInformation`, `SocialLinks`, `Addresses`, and `AdditionalRecords`
  // should then be updated so that it takes as input only the nice and clean `ENSProfile` data model.
  // These UI components should not need to consider the nuances or complexities of the raw `useRecords`
  // data model. All those nuances and complexities should be mananaged in a single place (ex: `useENSProfile`).
  // see: https://github.com/namehash/ensnode/issues/1082
  const { data, status } = useRecords({
    name,
    selection,
  });

  const avatarUrl = getNameAvatarUrl(name, namespaceId);

>>>>>>> 4e7422ae
  if (status === "pending") return <NameDetailPageSkeleton />;

  return (
    <div className="container mx-auto p-6 max-w-4xl">
      <ProfileHeader
        name={name}
<<<<<<< HEAD
        headerImage={records?.records?.texts?.header}
        websiteUrl={records?.records?.texts?.url}
      />

      <div className="grid gap-6">
        {status === "error" && (
          <Card>
            <CardContent className="pt-6">
              <p className="text-red-600">Failed to load profile information</p>
            </CardContent>
          </Card>
        )}

        {status === "success" && (
          <>
            <ProfileInformation
              description={records.records.texts?.description}
              email={records.records.texts?.email}
            />
=======
        avatarUrl={avatarUrl}
        headerImage={data?.records?.texts?.header}
        websiteUrl={data?.records?.texts?.url}
      />

      <div className="grid gap-6">
        {(() => {
          switch (status) {
            case "error": {
              return (
                <Card>
                  <CardContent className="pt-6">
                    <p className="text-red-600">Failed to load profile information</p>
                  </CardContent>
                </Card>
              );
            }

            case "success": {
              return (
                <>
                  <ProfileInformation
                    description={data.records.texts.description}
                    email={data.records.texts.email}
                  />
>>>>>>> 4e7422ae

                  <SocialLinks.Texts texts={data.records.texts} />

                  <Addresses addresses={data.records.addresses} />

                  <AdditionalRecords texts={data.records.texts} />
                </>
              );
            }
          }
        })()}
      </div>
    </div>
  );
}<|MERGE_RESOLUTION|>--- conflicted
+++ resolved
@@ -3,64 +3,47 @@
 import { Card, CardContent } from "@/components/ui/card";
 import { useActiveENSNodeConfig } from "@/hooks/use-active-ensnode-config";
 import { useRecords } from "@ensnode/ensnode-react";
+import { useParams } from "next/navigation";
+
 import { ResolverRecordsSelection, getCommonCoinTypes } from "@ensnode/ensnode-sdk";
-import { useParams } from "next/navigation";
-<<<<<<< HEAD
-import { AdditionalRecords } from "./AdditionalRecords";
-import { Addresses } from "./Addresses";
-import { NameDetailPageSkeleton } from "./NameDetailPageSkeleton";
-import { ProfileHeader } from "./ProfileHeader";
-import { ProfileInformation } from "./ProfileInformation";
-import { SocialLinks } from "./SocialLinks";
-=======
+
 import { AdditionalRecords } from "./_components/AdditionalRecords";
 import { Addresses } from "./_components/Addresses";
 import { NameDetailPageSkeleton } from "./_components/NameDetailPageSkeleton";
 import { ProfileHeader } from "./_components/ProfileHeader";
 import { ProfileInformation } from "./_components/ProfileInformation";
 import { SocialLinks } from "./_components/SocialLinks";
->>>>>>> 4e7422ae
+
+const HeaderPanelTextRecords = ["url", "avatar", "header"];
+const ProfilePanelTextRecords = ["description", "email"];
+const SocialLinksTextRecords = [
+  "com.twitter",
+  "com.github",
+  "com.farcaster",
+  "org.telegram",
+  "com.linkedin",
+  "com.reddit",
+];
+// TODO: Instead of explicitly listing AdditionalTextRecords, we should update
+// `useRecords` so that we can ask it to return not only all the records we
+// explicitly requested, but also any other records that were found onchain,
+// no matter what their text record keys are. Below are two examples of
+// additional text records set for lightwalker.eth on mainnet as an example.
+// see: https://github.com/namehash/ensnode/issues/1083
+const AdditionalTextRecords = ["status", "eth.ens.delegate"];
+const AllRequestedTextRecords = [
+  ...HeaderPanelTextRecords,
+  ...ProfilePanelTextRecords,
+  ...SocialLinksTextRecords,
+  ...AdditionalTextRecords,
+];
 
 export default function NameDetailPage() {
   const { name } = useParams<{ name: string }>();
   const { namespace } = useActiveENSNodeConfig();
 
-<<<<<<< HEAD
-  const { data: records, status } = useRecords({
-    name,
-    selection: DefaultRecordsSelection[namespace],
-  });
-
-=======
-  // TODO: Get the namespace from the active ENSNode connection
-  const namespaceId = ENSNamespaceIds.Mainnet;
-
-  const HeaderPanelTextRecords = ["url", "avatar", "header"];
-  const ProfilePanelTextRecords = ["description", "email"];
-  const SocialLinksTextRecords = [
-    "com.twitter",
-    "com.github",
-    "com.farcaster",
-    "org.telegram",
-    "com.linkedin",
-    "com.reddit",
-  ];
-  // TODO: Instead of explicitly listing AdditionalTextRecords, we should update
-  // `useRecords` so that we can ask it to return not only all the records we
-  // explicitly requested, but also any other records that were found onchain,
-  // no matter what their text record keys are. Below are two examples of
-  // additional text records set for lightwalker.eth on mainnet as an example.
-  // see: https://github.com/namehash/ensnode/issues/1083
-  const AdditionalTextRecords = ["status", "eth.ens.delegate"];
-  const AllRequestedTextRecords = [
-    ...HeaderPanelTextRecords,
-    ...ProfilePanelTextRecords,
-    ...SocialLinksTextRecords,
-    ...AdditionalTextRecords,
-  ];
-
   const selection = {
-    addresses: getCommonCoinTypes(namespaceId),
+    addresses: getCommonCoinTypes(namespace),
     texts: AllRequestedTextRecords,
   } as const satisfies ResolverRecordsSelection;
 
@@ -80,73 +63,35 @@
     selection,
   });
 
-  const avatarUrl = getNameAvatarUrl(name, namespaceId);
+  if (status === "pending") return <NameDetailPageSkeleton />;
 
->>>>>>> 4e7422ae
-  if (status === "pending") return <NameDetailPageSkeleton />;
+  if (status === "error")
+    return (
+      <Card>
+        <CardContent className="pt-6">
+          <p className="text-red-600">Failed to load profile information</p>
+        </CardContent>
+      </Card>
+    );
 
   return (
     <div className="container mx-auto p-6 max-w-4xl">
       <ProfileHeader
         name={name}
-<<<<<<< HEAD
-        headerImage={records?.records?.texts?.header}
-        websiteUrl={records?.records?.texts?.url}
-      />
-
-      <div className="grid gap-6">
-        {status === "error" && (
-          <Card>
-            <CardContent className="pt-6">
-              <p className="text-red-600">Failed to load profile information</p>
-            </CardContent>
-          </Card>
-        )}
-
-        {status === "success" && (
-          <>
-            <ProfileInformation
-              description={records.records.texts?.description}
-              email={records.records.texts?.email}
-            />
-=======
-        avatarUrl={avatarUrl}
         headerImage={data?.records?.texts?.header}
         websiteUrl={data?.records?.texts?.url}
       />
+      <div className="grid gap-6">
+        <ProfileInformation
+          description={data.records.texts.description}
+          email={data.records.texts.email}
+        />
 
-      <div className="grid gap-6">
-        {(() => {
-          switch (status) {
-            case "error": {
-              return (
-                <Card>
-                  <CardContent className="pt-6">
-                    <p className="text-red-600">Failed to load profile information</p>
-                  </CardContent>
-                </Card>
-              );
-            }
+        <SocialLinks.Texts texts={data.records.texts} />
 
-            case "success": {
-              return (
-                <>
-                  <ProfileInformation
-                    description={data.records.texts.description}
-                    email={data.records.texts.email}
-                  />
->>>>>>> 4e7422ae
+        <Addresses addresses={data.records.addresses} />
 
-                  <SocialLinks.Texts texts={data.records.texts} />
-
-                  <Addresses addresses={data.records.addresses} />
-
-                  <AdditionalRecords texts={data.records.texts} />
-                </>
-              );
-            }
-          }
-        })()}
+        <AdditionalRecords texts={data.records.texts} />
       </div>
     </div>
   );
