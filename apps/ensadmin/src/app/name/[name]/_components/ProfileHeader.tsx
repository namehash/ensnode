--- conflicted
+++ resolved
@@ -4,28 +4,19 @@
 import { NameDisplay } from "@/components/identity/utils";
 import { Avatar } from "@/components/ui/avatar";
 import { Card, CardContent } from "@/components/ui/card";
-import { useEnsMetadataServiceAvatarUrl } from "@/hooks/useEnsMetadataServiceAvatarUrl";
+import { useActiveENSNodeConfig } from "@/hooks/use-active-ensnode-config";
 import { beautifyUrl } from "@/lib/beautify-url";
-import { ENSNamespaceId } from "@ensnode/datasources";
 import { Name } from "@ensnode/ensnode-sdk";
 
 interface ProfileHeaderProps {
-<<<<<<< HEAD
-  name: string;
-=======
   name: Name;
-  namespaceId: ENSNamespaceId;
->>>>>>> 89da0a36
   headerImage?: string | null;
   websiteUrl?: string | null;
 }
 
-<<<<<<< HEAD
 export function ProfileHeader({ name, headerImage, websiteUrl }: ProfileHeaderProps) {
-  const { data: avatarUrl } = useEnsMetadataServiceAvatarUrl({ name });
-=======
-export function ProfileHeader({ name, namespaceId, headerImage, websiteUrl }: ProfileHeaderProps) {
->>>>>>> 89da0a36
+  const { namespace } = useActiveENSNodeConfig();
+
   // Parse header image URI and only use it if it's HTTP/HTTPS
   // TODO: Add support for more URI types as defined in ENSIP-12
   // See: https://docs.ens.domains/ensip/12#uri-types
@@ -80,7 +71,7 @@
             <Avatar
               className="-mt-16 h-20 w-20 ring-4 ring-white"
               ensName={name}
-              namespaceId={namespaceId}
+              namespaceId={namespace}
             />
             <div className="flex-1">
               <h1>
