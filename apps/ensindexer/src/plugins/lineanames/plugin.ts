/**
 * The Lineanames plugin describes indexing behavior for the Lineanames ENS Datasource, leveraging
 * the shared Subgraph-compatible indexing logic.
 */

import { DatasourceNames } from "@ensnode/datasources";
import { PluginName } from "@ensnode/ensnode-sdk";
import { createConfig } from "ponder";

import type { ENSIndexerConfig } from "@/config/types";
import {
  type ENSIndexerPlugin,
  activateHandlers,
  getDatasourceAsFullyDefinedAtCompileTime,
  makePluginNamespace,
  networkConfigForContract,
  networksConfigForChain,
} from "@/lib/plugin-helpers";

const pluginName = PluginName.Lineanames;

// Define the Datasources required by the plugin
const requiredDatasources = [DatasourceNames.Lineanames];

// Construct a unique plugin namespace to wrap contract names
const pluginNamespace = makePluginNamespace(pluginName);

// config object factory used to derive PluginConfig type
function createPonderConfig(config: ENSIndexerConfig) {
  const { chain, contracts } = getDatasourceAsFullyDefinedAtCompileTime(
    config.namespace,
    DatasourceNames.Lineanames,
  );

  return createConfig({
    networks: networksConfigForChain(config, chain.id),
    contracts: {
      [pluginNamespace("Registry")]: {
        network: networkConfigForContract(config, chain, contracts.Registry),
        abi: contracts.Registry.abi,
      },
      [pluginNamespace("BaseRegistrar")]: {
        network: networkConfigForContract(config, chain, contracts.BaseRegistrar),
        abi: contracts.BaseRegistrar.abi,
      },
      [pluginNamespace("EthRegistrarController")]: {
        network: networkConfigForContract(config, chain, contracts.EthRegistrarController),
        abi: contracts.EthRegistrarController.abi,
      },
      [pluginNamespace("NameWrapper")]: {
        network: networkConfigForContract(config, chain, contracts.NameWrapper),
        abi: contracts.NameWrapper.abi,
      },
      Resolver: {
        network: networkConfigForContract(config, chain, contracts.Resolver),
        abi: contracts.Resolver.abi,
      },
    },
  });
}

// Implicitly define the type returned by createPonderConfig
type PonderConfig = ReturnType<typeof createPonderConfig>;

export default {
  /**
   * Activate the plugin handlers for indexing.
   */
  activate: activateHandlers({
    pluginName,
    pluginNamespace,
    handlers: () => [
      import("./handlers/Registry"),
      import("./handlers/Registrar"),
      import("./handlers/NameWrapper"),
      import("../shared/Resolver"),
    ],
  }),

  /**
   * Create the ponder configuration lazily to prevent premature execution of
   * nested factory functions, i.e. to ensure that the ponder configuration
   * is only created for this plugin when it is activated.
   */
  createPonderConfig,

<<<<<<< HEAD
  /** The unique plugin name */
=======
  /** The unique plugin name  */
>>>>>>> b985c10c
  pluginName,

  /** The plugin's required Datasources */
  requiredDatasources,
} as const satisfies ENSIndexerPlugin<PluginName.Lineanames, PonderConfig>;<|MERGE_RESOLUTION|>--- conflicted
+++ resolved
@@ -84,11 +84,7 @@
    */
   createPonderConfig,
 
-<<<<<<< HEAD
-  /** The unique plugin name */
-=======
   /** The unique plugin name  */
->>>>>>> b985c10c
   pluginName,
 
   /** The plugin's required Datasources */
