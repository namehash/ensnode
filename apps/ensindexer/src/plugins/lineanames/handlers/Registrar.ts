import { ponder } from "ponder:registry";

import { type LabelHash, PluginName, uint256ToHex32 } from "@ensnode/ensnode-sdk";

import config from "@/config";
import { makeRegistrarHandlers } from "@/handlers/Registrar";
import { ENSIndexerPluginHandlerArgs } from "@/lib/plugin-helpers";
import { getRegistrarManagedName } from "../lib/registrar-helpers";

/**
 * When direct subnames of linea.eth are registered through the linea.eth ETHRegistrarController
 * contract on Linea, an ERC721 NFT is minted that tokenizes ownership of the registration. The minted NFT
 * will be assigned a unique tokenId represented as uint256(labelhash(label)) where label is the
 * direct subname of linea.eth that was registered.
 * https://github.com/Consensys/linea-ens/blob/3a4f02f/packages/linea-ens-contracts/contracts/ethregistrar/ETHRegistrarController.sol#L447
 */
const tokenIdToLabelHash = (tokenId: bigint): LabelHash => uint256ToHex32(tokenId);

export default function ({
<<<<<<< HEAD
  name: pluginName,
  namespace,
=======
  pluginName,
  pluginNamespace: ns,
>>>>>>> 1f1c5785
}: ENSIndexerPluginHandlerArgs<PluginName.Lineanames>) {
  const {
    handleNameRegistered,
    handleNameRegisteredByController,
    handleNameRenewedByController,
    handleNameRenewed,
    handleNameTransferred,
  } = makeRegistrarHandlers({
    pluginName,
    // the shared Registrar handlers in this plugin index direct subnames of
    // the name returned from `getRegistrarManagedName` function call
    registrarManagedName: getRegistrarManagedName(config.namespace),
  });

  ponder.on(ns("BaseRegistrar:NameRegistered"), async ({ context, event }) => {
    await handleNameRegistered({
      context,
      event: { ...event, args: { ...event.args, labelHash: tokenIdToLabelHash(event.args.id) } },
    });
  });

  ponder.on(ns("BaseRegistrar:NameRenewed"), async ({ context, event }) => {
    await handleNameRenewed({
      context,
      event: { ...event, args: { ...event.args, labelHash: tokenIdToLabelHash(event.args.id) } },
    });
  });

  ponder.on(ns("BaseRegistrar:Transfer"), async ({ context, event }) => {
    await handleNameTransferred({
      context,
      event: {
        ...event,
        args: { ...event.args, labelHash: tokenIdToLabelHash(event.args.tokenId) },
      },
    });
  });

  ponder.on(ns("EthRegistrarController:OwnerNameRegistered"), async ({ context, event }) => {
    await handleNameRegisteredByController({
      context,
      event: {
        ...event,
        args: {
          ...event.args,
          // Linea allows the owner of the EthRegistrarController to register subnames for free
          cost: 0n,
        },
      },
    });
  });

  ponder.on(ns("EthRegistrarController:PohNameRegistered"), async ({ context, event }) => {
    await handleNameRegisteredByController({
      context,
      event: {
        ...event,
        args: {
          ...event.args,
          // Linea allows any wallet address holding a Proof of Humanity (Poh) to register one subname for free
          cost: 0n,
        },
      },
    });
  });

  ponder.on(ns("EthRegistrarController:NameRegistered"), async ({ context, event }) => {
    await handleNameRegisteredByController({
      context,
      event: {
        ...event,
        args: {
          ...event.args,
          // the new registrar controller uses baseCost + premium to compute cost
          cost: event.args.baseCost + event.args.premium,
        },
      },
    });
  });

  ponder.on(ns("EthRegistrarController:NameRenewed"), handleNameRenewedByController);
}<|MERGE_RESOLUTION|>--- conflicted
+++ resolved
@@ -17,13 +17,8 @@
 const tokenIdToLabelHash = (tokenId: bigint): LabelHash => uint256ToHex32(tokenId);
 
 export default function ({
-<<<<<<< HEAD
-  name: pluginName,
-  namespace,
-=======
   pluginName,
   pluginNamespace: ns,
->>>>>>> 1f1c5785
 }: ENSIndexerPluginHandlerArgs<PluginName.Lineanames>) {
   const {
     handleNameRegistered,
