--- conflicted
+++ resolved
@@ -17,27 +17,15 @@
 
 const pluginName = PluginName.ThreeDNS;
 
-<<<<<<< HEAD
-// Define the DatasourceNames for Datasources required by the plugin
-const requiredDatasources = [DatasourceName.ThreeDNSOptimism, DatasourceName.ThreeDNSBase];
-=======
 // enlist datasources used within createPonderConfig function
 // useful for config validation
 const requiredDatasources = [DatasourceNames.ThreeDNSOptimism, DatasourceNames.ThreeDNSBase];
->>>>>>> 434bb8dc
 
 // construct a unique contract namespace for this plugin
 const pluginNamespace = makePluginNamespace(pluginName);
 
-<<<<<<< HEAD
-// config object factory used to derive PonderConfig type
-function createPonderConfig(appConfig: ENSIndexerConfig) {
-  const { ensDeployment } = appConfig;
-  // extract the chain and contract configs for root Datasource in order to build ponder config
-=======
 // config object factory used to derive PluginConfig type
 function createPonderConfig(config: ENSIndexerConfig) {
->>>>>>> 434bb8dc
   const { chain: optimism, contracts: optimismContracts } =
     getDatasourceAsFullyDefinedAtCompileTime(config.namespace, DatasourceNames.ThreeDNSOptimism);
 
