/**
 * The ThreeDNS plugin describes indexing behavior for 3DNSToken on both Optimism and Base.
 */

import { DatasourceNames } from "@ensnode/datasources";
import { PluginName } from "@ensnode/ensnode-sdk";
import { createConfig } from "ponder";

import type { ENSIndexerConfig } from "@/config/types";
import {
  type ENSIndexerPlugin,
  activateHandlers,
  getDatasourceAsFullyDefinedAtCompileTime,
  makePluginNamespace,
  networkConfigForContract,
  networksConfigForChain,
} from "@/lib/plugin-helpers";

const pluginName = PluginName.ThreeDNS;

// Define the Datasources required by the plugin
const requiredDatasources = [DatasourceNames.ThreeDNSOptimism, DatasourceNames.ThreeDNSBase];

// Construct a unique plugin namespace to wrap contract names
const pluginNamespace = makePluginNamespace(pluginName);

// config object factory used to derive PluginConfig type
function createPonderConfig(config: ENSIndexerConfig) {
  const { chain: optimism, contracts: optimismContracts } =
    getDatasourceAsFullyDefinedAtCompileTime(config.namespace, DatasourceNames.ThreeDNSOptimism);

  const { chain: base, contracts: baseContracts } = getDatasourceAsFullyDefinedAtCompileTime(
    config.namespace,
    DatasourceNames.ThreeDNSBase,
  );

  return createConfig({
    networks: {
      ...networksConfigForChain(config, optimism.id),
      ...networksConfigForChain(config, base.id),
    },
    contracts: {
      [pluginNamespace("ThreeDNSToken")]: {
        network: {
          ...networkConfigForContract(config, optimism, optimismContracts.ThreeDNSToken),
          ...networkConfigForContract(config, base, baseContracts.ThreeDNSToken),
        },
        abi: optimismContracts.ThreeDNSToken.abi,
      },
      [pluginNamespace("Resolver")]: {
        network: {
          ...networkConfigForContract(config, optimism, optimismContracts.Resolver),
          ...networkConfigForContract(config, base, baseContracts.Resolver),
        },
        abi: optimismContracts.Resolver.abi,
      },
    },
  });
}

<<<<<<< HEAD
// Implicitly define the type returned by createPonderConfig
=======
// Implicitly define the type returned by createPluginConfig
>>>>>>> b985c10c
type PonderConfig = ReturnType<typeof createPonderConfig>;

export default {
  /**
   * Activate the plugin handlers for indexing.
   */
  activate: activateHandlers({
    pluginName,
    pluginNamespace: pluginNamespace,
    handlers: () => [import("./handlers/ThreeDNSToken")],
  }),

  /**
   * Create the ponder configuration lazily to prevent premature execution of
   * nested factory functions, i.e. to ensure that the ponder configuration
   * is only created for this plugin when it is activated.
   */
  createPonderConfig,

<<<<<<< HEAD
  /** The unique plugin name */
=======
  /** The unique plugin name  */
>>>>>>> b985c10c
  pluginName,

  /** The plugin's required Datasources */
  requiredDatasources,
} as const satisfies ENSIndexerPlugin<PluginName.ThreeDNS, PonderConfig>;<|MERGE_RESOLUTION|>--- conflicted
+++ resolved
@@ -58,11 +58,7 @@
   });
 }
 
-<<<<<<< HEAD
-// Implicitly define the type returned by createPonderConfig
-=======
 // Implicitly define the type returned by createPluginConfig
->>>>>>> b985c10c
 type PonderConfig = ReturnType<typeof createPonderConfig>;
 
 export default {
@@ -82,11 +78,7 @@
    */
   createPonderConfig,
 
-<<<<<<< HEAD
-  /** The unique plugin name */
-=======
   /** The unique plugin name  */
->>>>>>> b985c10c
   pluginName,
 
   /** The plugin's required Datasources */
