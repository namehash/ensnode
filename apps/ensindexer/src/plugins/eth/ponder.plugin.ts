--- conflicted
+++ resolved
@@ -7,12 +7,8 @@
   createPluginNamespace,
   networkConfigForContract,
   networksConfigForChain,
-<<<<<<< HEAD
-} from "../../lib/plugin-helpers";
-import { healReverseAddresses } from "../../lib/ponder-helpers";
-=======
 } from "@/lib/plugin-helpers";
->>>>>>> ba63b4d3
+import { healReverseAddresses } from "@/lib/ponder-helpers";
 
 // uses the 'eth' plugin config for deployments
 export const pluginName = "eth" as const;
