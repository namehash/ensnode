import { PluginName } from "@ensnode/ensnode-sdk";

import type { MergedTypes } from "@/lib/lib-helpers";
import basenamesPlugin from "./basenames/plugin";
import lineaNamesPlugin from "./lineanames/plugin";
import subgraphPlugin from "./subgraph/plugin";
import threednsPlugin from "./threedns/plugin";

export const ALL_PLUGINS = [
  subgraphPlugin,
  basenamesPlugin,
  lineaNamesPlugin,
  threednsPlugin,
] as const;

/**
 * Helper type representing the merged Ponder config of all possible ENSIndexerPlugins. This
 * ensures that the inferred types of each Ponder config are available at compile-time to Ponder,
 * which uses it to power type inference in event handlers.
 */
export type AllPluginsMergedConfig = MergedTypes<
  ReturnType<(typeof ALL_PLUGINS)[number]["createPonderConfig"]>
>;

/**
 * Get plugin object by plugin name.
 *
 * @see {ALL_PLUGINS} list
 */
<<<<<<< HEAD
export const PLUGIN_REQUIRED_DATASOURCES = {
  [PluginName.Subgraph]: [DatasourceName.Root],
  [PluginName.Basenames]: [DatasourceName.Basenames],
  [PluginName.Lineanames]: [DatasourceName.Lineanames],
  [PluginName.ThreeDNS]: [DatasourceName.ThreeDNSOptimism, DatasourceName.ThreeDNSBase],
  [PluginName.ReverseResolvers]: [
    DatasourceName.ReverseResolverRoot,
    DatasourceName.ReverseResolverBase,
    DatasourceName.ReverseResolverOptimism,
    DatasourceName.ReverseResolverArbitrum,
    DatasourceName.ReverseResolverScroll,
    DatasourceName.ReverseResolverLinea,
  ],
};
=======
export function getPlugin(pluginName: PluginName) {
  const plugin = ALL_PLUGINS.find((plugin) => plugin.name === pluginName);

  if (!plugin) {
    // invariant: all plugins can be found by PluginName
    throw new Error(`Plugin not found by "${pluginName}" name.`);
  }

  return plugin;
}
>>>>>>> 6339d8d8
<|MERGE_RESOLUTION|>--- conflicted
+++ resolved
@@ -3,6 +3,7 @@
 import type { MergedTypes } from "@/lib/lib-helpers";
 import basenamesPlugin from "./basenames/plugin";
 import lineaNamesPlugin from "./lineanames/plugin";
+import reverseResolversPlugin from "./reverse-resolvers/plugin";
 import subgraphPlugin from "./subgraph/plugin";
 import threednsPlugin from "./threedns/plugin";
 
@@ -11,6 +12,7 @@
   basenamesPlugin,
   lineaNamesPlugin,
   threednsPlugin,
+  reverseResolversPlugin,
 ] as const;
 
 /**
@@ -27,22 +29,6 @@
  *
  * @see {ALL_PLUGINS} list
  */
-<<<<<<< HEAD
-export const PLUGIN_REQUIRED_DATASOURCES = {
-  [PluginName.Subgraph]: [DatasourceName.Root],
-  [PluginName.Basenames]: [DatasourceName.Basenames],
-  [PluginName.Lineanames]: [DatasourceName.Lineanames],
-  [PluginName.ThreeDNS]: [DatasourceName.ThreeDNSOptimism, DatasourceName.ThreeDNSBase],
-  [PluginName.ReverseResolvers]: [
-    DatasourceName.ReverseResolverRoot,
-    DatasourceName.ReverseResolverBase,
-    DatasourceName.ReverseResolverOptimism,
-    DatasourceName.ReverseResolverArbitrum,
-    DatasourceName.ReverseResolverScroll,
-    DatasourceName.ReverseResolverLinea,
-  ],
-};
-=======
 export function getPlugin(pluginName: PluginName) {
   const plugin = ALL_PLUGINS.find((plugin) => plugin.name === pluginName);
 
@@ -52,5 +38,4 @@
   }
 
   return plugin;
-}
->>>>>>> 6339d8d8
+}