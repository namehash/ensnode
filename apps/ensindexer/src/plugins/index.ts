<<<<<<< HEAD
import type { ENSIndexerConfig } from "@/config/types";
import { uniq } from "@/lib/lib-helpers";
import type { ENSIndexerPluginHandler } from "@/lib/plugin-helpers";
import { type Datasource, DatasourceName, getENSDeployment } from "@ensnode/ens-deployments";
=======
>>>>>>> 1f1c5785
import { PluginName } from "@ensnode/ensnode-sdk";

import basenamesPlugin from "./basenames/plugin";
import lineaNamesPlugin from "./lineanames/plugin";
import subgraphPlugin from "./subgraph/plugin";
import threednsPlugin from "./threedns/plugin";

export const ALL_PLUGINS = [
  subgraphPlugin,
  basenamesPlugin,
  lineaNamesPlugin,
  threednsPlugin,
] as const;

type AllPluginsUnionType = (typeof ALL_PLUGINS)[number];

// Helper type to let enable correct typing for the default-exported value from ponder.config.ts.
// It helps to keep TypeScript types working well for all plugins (regardless if active or not).
export type AllPluginsConfig = MergedTypes<ReturnType<AllPluginsUnionType["getPonderConfig"]>>;

// Helper type to merge multiple types into one
type MergedTypes<T> = (T extends any ? (x: T) => void : never) extends (x: infer R) => void
  ? R
  : never;

/**
 * Get plugin object by plugin name.
 *
 * @see {ALL_PLUGINS} list
 */
export function getPlugin(pluginName: PluginName) {
  const plugin = ALL_PLUGINS.find((plugin) => plugin.name === pluginName);

  if (!plugin) {
    // invariant: all plugins can be found by PluginName
    throw new Error(`Plugin not found by "${pluginName}" name.`);
  }

<<<<<<< HEAD
  // invariant: all plugins can be found by PluginName
  throw new Error(`Plugin not found by "${pluginName} name"`);
}

/**
 * Get a list of unique required datasource names from selected plugins.
 * @param pluginNames A list of selected plugin names.
 * @returns A list of unique datasource names.
 */
export function getRequiredDatasourceNames(pluginNames: PluginName[]): DatasourceName[] {
  const plugins = pluginNames.map((pluginName) => getPlugin(pluginName));
  const requiredDatasourceNames = plugins.flatMap((plugin) => plugin.requiredDatasources);

  return uniq(requiredDatasourceNames);
}

/**
 * Get a list of unique datasources for selected plugin names.
 * @param pluginNames
 * @returns
 */
export function getRequiredDatasources(
  config: Pick<ENSIndexerConfig, "ensDeploymentChain" | "plugins">,
): Datasource[] {
  const requiredDatasourceNames = getRequiredDatasourceNames(config.plugins);
  const ensDeployment = getENSDeployment(config.ensDeploymentChain);
  const ensDeploymentDatasources = Object.entries(ensDeployment) as Array<
    [DatasourceName, Datasource]
  >;
  const datasources = {} as Record<DatasourceName, Datasource>;

  for (let [datasourceName, datasource] of ensDeploymentDatasources) {
    if (requiredDatasourceNames.includes(datasourceName)) {
      datasources[datasourceName] = datasource;
    }
  }

  return Object.values(datasources);
}

/**
 * Get a list of unique indexed chain IDs for selected plugin names.
 */
export function getRequiredChainIds(datasources: Datasource[]): number[] {
  const indexedChainIds = datasources.map((datasource) => datasource.chain.id);

  return uniq(indexedChainIds);
}

/**
 * Attach all event handlers for a plugin.
 *
 * @param plugin The ENSIndexerPlugin whose event handlers should be activated.
 */
export async function attachPluginEventHandlers<const PLUGIN extends AllPluginsUnionType>(
  plugin: PLUGIN,
): Promise<void> {
  // All plugins must have their own `event-handlers.ts` file.
  // We need to load this file lazily for each plugin than needs to be activated.
  // Lazy-loading is required to keep TypeScript type inference working well.
  // If we loaded the event-handlers.ts file for any plugin using
  // the eager-loading approach (such as regular import on the top of the file),
  // we'd cause circular inference error in TypeScript, as any event-handlers.ts file
  // needs to know the `ponder` object type, which includes the `AllPluginsConfig` type.
  // The `AllPluginsConfig` type is defined in this very file, and it must stay this way.
  const pluginEventHandlers = await import(`./${plugin.name}/event-handlers.ts`).then(
    // Use `export default` value as an array of ENSIndexerPluginHandler functions
    // defined for a plugin.
    (mod) => mod.default as ENSIndexerPluginHandler[],
  );

  // Attach all event handlers for the active ENSIndexer plugin
  for (const attachEventHandlers of pluginEventHandlers) {
    attachEventHandlers(plugin);
  }
=======
  return plugin;
>>>>>>> 1f1c5785
}<|MERGE_RESOLUTION|>--- conflicted
+++ resolved
@@ -1,12 +1,8 @@
-<<<<<<< HEAD
-import type { ENSIndexerConfig } from "@/config/types";
-import { uniq } from "@/lib/lib-helpers";
-import type { ENSIndexerPluginHandler } from "@/lib/plugin-helpers";
-import { type Datasource, DatasourceName, getENSDeployment } from "@ensnode/ens-deployments";
-=======
->>>>>>> 1f1c5785
 import { PluginName } from "@ensnode/ensnode-sdk";
 
+import { uniq } from "@/lib/lib-helpers";
+import { getENSNamespaceAsFullyDefinedAtCompileTime } from "@/lib/plugin-helpers";
+import { Datasource, DatasourceName, ENSNamespace, ENSNamespaceId } from "@ensnode/datasources";
 import basenamesPlugin from "./basenames/plugin";
 import lineaNamesPlugin from "./lineanames/plugin";
 import subgraphPlugin from "./subgraph/plugin";
@@ -43,9 +39,7 @@
     throw new Error(`Plugin not found by "${pluginName}" name.`);
   }
 
-<<<<<<< HEAD
-  // invariant: all plugins can be found by PluginName
-  throw new Error(`Plugin not found by "${pluginName} name"`);
+  return plugin;
 }
 
 /**
@@ -60,17 +54,23 @@
   return uniq(requiredDatasourceNames);
 }
 
+interface GetRequiredDatasourcesArgs {
+  namespace: ENSNamespaceId;
+  plugins: PluginName[];
+}
+
 /**
  * Get a list of unique datasources for selected plugin names.
  * @param pluginNames
  * @returns
  */
-export function getRequiredDatasources(
-  config: Pick<ENSIndexerConfig, "ensDeploymentChain" | "plugins">,
-): Datasource[] {
-  const requiredDatasourceNames = getRequiredDatasourceNames(config.plugins);
-  const ensDeployment = getENSDeployment(config.ensDeploymentChain);
-  const ensDeploymentDatasources = Object.entries(ensDeployment) as Array<
+export function getRequiredDatasources({
+  namespace: ensNamespaceID,
+  plugins,
+}: GetRequiredDatasourcesArgs): Datasource[] {
+  const requiredDatasourceNames = getRequiredDatasourceNames(plugins);
+  const ensNamespace = getENSNamespaceAsFullyDefinedAtCompileTime(ensNamespaceID);
+  const ensDeploymentDatasources = Object.entries(ensNamespace) as Array<
     [DatasourceName, Datasource]
   >;
   const datasources = {} as Record<DatasourceName, Datasource>;
@@ -91,35 +91,4 @@
   const indexedChainIds = datasources.map((datasource) => datasource.chain.id);
 
   return uniq(indexedChainIds);
-}
-
-/**
- * Attach all event handlers for a plugin.
- *
- * @param plugin The ENSIndexerPlugin whose event handlers should be activated.
- */
-export async function attachPluginEventHandlers<const PLUGIN extends AllPluginsUnionType>(
-  plugin: PLUGIN,
-): Promise<void> {
-  // All plugins must have their own `event-handlers.ts` file.
-  // We need to load this file lazily for each plugin than needs to be activated.
-  // Lazy-loading is required to keep TypeScript type inference working well.
-  // If we loaded the event-handlers.ts file for any plugin using
-  // the eager-loading approach (such as regular import on the top of the file),
-  // we'd cause circular inference error in TypeScript, as any event-handlers.ts file
-  // needs to know the `ponder` object type, which includes the `AllPluginsConfig` type.
-  // The `AllPluginsConfig` type is defined in this very file, and it must stay this way.
-  const pluginEventHandlers = await import(`./${plugin.name}/event-handlers.ts`).then(
-    // Use `export default` value as an array of ENSIndexerPluginHandler functions
-    // defined for a plugin.
-    (mod) => mod.default as ENSIndexerPluginHandler[],
-  );
-
-  // Attach all event handlers for the active ENSIndexer plugin
-  for (const attachEventHandlers of pluginEventHandlers) {
-    attachEventHandlers(plugin);
-  }
-=======
-  return plugin;
->>>>>>> 1f1c5785
 }