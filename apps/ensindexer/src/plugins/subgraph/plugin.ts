--- conflicted
+++ resolved
@@ -3,44 +3,43 @@
  * legacy ENS Subgraph indexing logic.
  */
 
-<<<<<<< HEAD
 import { buildPlugin } from "@/lib/plugin-helpers";
-import { DatasourceName } from "@ensnode/ens-deployments";
+import { DatasourceNames } from "@ensnode/datasources";
 import { PluginName } from "@ensnode/ensnode-sdk";
 import { createConfig as createPonderConfig } from "ponder";
 
 export default buildPlugin({
   name: PluginName.Subgraph,
-  requiredDatasources: [DatasourceName.Root],
-  buildPonderConfig({ datasourceConfigOptions, namespace }) {
+  requiredDatasources: [DatasourceNames.ENSRoot],
+  buildPonderConfig({ datasourceConfigOptions, pluginNamespace: ns }) {
     const { contracts, networks, getContractNetwork } = datasourceConfigOptions(
-      DatasourceName.Root,
+      DatasourceNames.ENSRoot,
     );
 
     return createPonderConfig({
       networks,
       contracts: {
-        [namespace("RegistryOld")]: {
+        [ns("RegistryOld")]: {
           network: getContractNetwork(contracts.RegistryOld),
           abi: contracts.Registry.abi,
         },
-        [namespace("Registry")]: {
+        [ns("Registry")]: {
           network: getContractNetwork(contracts.Registry),
           abi: contracts.Registry.abi,
         },
-        [namespace("BaseRegistrar")]: {
+        [ns("BaseRegistrar")]: {
           network: getContractNetwork(contracts.BaseRegistrar),
           abi: contracts.BaseRegistrar.abi,
         },
-        [namespace("EthRegistrarControllerOld")]: {
+        [ns("EthRegistrarControllerOld")]: {
           network: getContractNetwork(contracts.EthRegistrarControllerOld),
           abi: contracts.EthRegistrarControllerOld.abi,
         },
-        [namespace("EthRegistrarController")]: {
+        [ns("EthRegistrarController")]: {
           network: getContractNetwork(contracts.EthRegistrarController),
           abi: contracts.EthRegistrarController.abi,
         },
-        [namespace("NameWrapper")]: {
+        [ns("NameWrapper")]: {
           network: getContractNetwork(contracts.NameWrapper),
           abi: contracts.NameWrapper.abi,
         },
@@ -51,101 +50,4 @@
       },
     });
   },
-});
-=======
-import { DatasourceNames } from "@ensnode/datasources";
-import { PluginName } from "@ensnode/ensnode-sdk";
-import { createConfig } from "ponder";
-
-import type { ENSIndexerConfig } from "@/config/types";
-import {
-  type ENSIndexerPlugin,
-  activateHandlers,
-  getDatasourceAsFullyDefinedAtCompileTime,
-  makePluginNamespace,
-  networkConfigForContract,
-  networksConfigForChain,
-} from "@/lib/plugin-helpers";
-
-const pluginName = PluginName.Subgraph;
-
-// Define the Datasources required by the plugin
-const requiredDatasources = [DatasourceNames.ENSRoot];
-
-// Construct a unique plugin namespace to wrap contract names
-const pluginNamespace = makePluginNamespace(pluginName);
-
-// config object factory used to derive PluginConfig type
-function createPonderConfig(config: ENSIndexerConfig) {
-  const { chain, contracts } = getDatasourceAsFullyDefinedAtCompileTime(
-    config.namespace,
-    DatasourceNames.ENSRoot,
-  );
-
-  return createConfig({
-    networks: networksConfigForChain(config, chain.id),
-    contracts: {
-      [pluginNamespace("RegistryOld")]: {
-        network: networkConfigForContract(config, chain, contracts.RegistryOld),
-        abi: contracts.Registry.abi,
-      },
-      [pluginNamespace("Registry")]: {
-        network: networkConfigForContract(config, chain, contracts.Registry),
-        abi: contracts.Registry.abi,
-      },
-      [pluginNamespace("BaseRegistrar")]: {
-        network: networkConfigForContract(config, chain, contracts.BaseRegistrar),
-        abi: contracts.BaseRegistrar.abi,
-      },
-      [pluginNamespace("EthRegistrarControllerOld")]: {
-        network: networkConfigForContract(config, chain, contracts.EthRegistrarControllerOld),
-        abi: contracts.EthRegistrarControllerOld.abi,
-      },
-      [pluginNamespace("EthRegistrarController")]: {
-        network: networkConfigForContract(config, chain, contracts.EthRegistrarController),
-        abi: contracts.EthRegistrarController.abi,
-      },
-      [pluginNamespace("NameWrapper")]: {
-        network: networkConfigForContract(config, chain, contracts.NameWrapper),
-        abi: contracts.NameWrapper.abi,
-      },
-      Resolver: {
-        network: networkConfigForContract(config, chain, contracts.Resolver),
-        abi: contracts.Resolver.abi,
-      },
-    },
-  });
-}
-
-// Implicitly define the type returned by createPluginConfig
-type PonderConfig = ReturnType<typeof createPonderConfig>;
-
-export default {
-  /**
-   * Activate the plugin handlers for indexing.
-   */
-  activate: activateHandlers({
-    pluginName,
-    pluginNamespace,
-    handlers: () => [
-      import("./handlers/Registry"),
-      import("./handlers/Registrar"),
-      import("./handlers/NameWrapper"),
-      import("../shared/Resolver"),
-    ],
-  }),
-
-  /**
-   * Create the ponder configuration lazily to prevent premature execution of
-   * nested factory functions, i.e. to ensure that the ponder configuration
-   * is only created for this plugin when it is activated.
-   */
-  createPonderConfig,
-
-  /** The unique plugin name  */
-  pluginName,
-
-  /** The plugin's required Datasources */
-  requiredDatasources,
-} as const satisfies ENSIndexerPlugin<PluginName.Subgraph, PonderConfig>;
->>>>>>> 1f1c5785
+});