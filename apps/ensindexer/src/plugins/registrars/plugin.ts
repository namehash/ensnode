/**
 * The `registrars` plugin indexes data about ENS subregistries, specifically the
 * registrar and registrar controller contracts that manage registrations and renewals
 * for known subregistry base registrars for the following:
 * - Ethnames
 * - Basenames
 * - Lineanames
 */

import { createConfig } from "ponder";

import { DatasourceNames } from "@ensnode/datasources";
import { PluginName } from "@ensnode/ensnode-sdk";

import { createPlugin, namespaceContract } from "@/lib/plugin-helpers";
import {
  chainConfigForContract,
  chainsConnectionConfigForDatasources,
  getRequiredDatasources,
} from "@/lib/ponder-helpers";

const pluginName = PluginName.Registrars;

const REQUIRED_DATASOURCE_NAMES = [
  DatasourceNames.ENSRoot,
  DatasourceNames.Basenames,
  DatasourceNames.Lineanames,
];

export default createPlugin({
  name: pluginName,
  requiredDatasourceNames: REQUIRED_DATASOURCE_NAMES,
  createPonderConfig(config) {
    const {
      ensroot: ethnames,
      basenames,
      lineanames,
    } = getRequiredDatasources(config.namespace, REQUIRED_DATASOURCE_NAMES);

<<<<<<< HEAD
    return createConfig({
      chains: chainsConnectionConfigForDatasources(
        config.namespace,
        config.rpcConfigs,
        REQUIRED_DATASOURCE_NAMES,
      ),
      contracts: {
        //////////////////////
        // Ethnames Registrar
        //////////////////////
        [namespaceContract(pluginName, "Ethnames_BaseRegistrar")]: {
          chain: chainConfigForContract(
            config.globalBlockrange,
            ethnames.chain.id,
            ethnames.contracts.BaseRegistrar,
          ),
          abi: ethnames.contracts.BaseRegistrar.abi,
        },
=======
    const ethnamesRegistrarControllerContracts = {
      [namespaceContract(pluginName, "Ethnames_LegacyEthRegistrarController")]: {
        chain: chainConfigForContract(
          config.globalBlockrange,
          ethnamesDatasource.chain.id,
          ethnamesDatasource.contracts.LegacyEthRegistrarController,
        ),
        abi: ethnamesDatasource.contracts.LegacyEthRegistrarController.abi,
      },
      [namespaceContract(pluginName, "Ethnames_WrappedEthRegistrarController")]: {
        chain: chainConfigForContract(
          config.globalBlockrange,
          ethnamesDatasource.chain.id,
          ethnamesDatasource.contracts.WrappedEthRegistrarController,
        ),
        abi: ethnamesDatasource.contracts.WrappedEthRegistrarController.abi,
      },
      [namespaceContract(pluginName, "Ethnames_UnwrappedEthRegistrarController")]: {
        chain: chainConfigForContract(
          config.globalBlockrange,
          ethnamesDatasource.chain.id,
          ethnamesDatasource.contracts.UnwrappedEthRegistrarController,
        ),
        abi: ethnamesDatasource.contracts.UnwrappedEthRegistrarController.abi,
      },
      [namespaceContract(pluginName, "Ethnames_UniversalRegistrarRenewalWithReferrer")]: {
        chain: chainConfigForContract(
          config.globalBlockrange,
          ethnamesDatasource.chain.id,
          ethnamesDatasource.contracts.UniversalRegistrarRenewalWithReferrer,
        ),
        abi: ethnamesDatasource.contracts.UniversalRegistrarRenewalWithReferrer.abi,
      },
    };

    // configure Basenames dependencies
    const basenamesDatasource = getDatasourceAsFullyDefinedAtCompileTime(
      config.namespace,
      DatasourceNames.Basenames,
    );

    const basenamesRegistrarContracts = {
      [namespaceContract(pluginName, "Basenames_BaseRegistrar")]: {
        chain: chainConfigForContract(
          config.globalBlockrange,
          basenamesDatasource.chain.id,
          basenamesDatasource.contracts.BaseRegistrar,
        ),
        abi: basenamesDatasource.contracts.BaseRegistrar.abi,
      },
    };
>>>>>>> 965707d4

        //////////////////////////////////
        // Ethnames Registrar Controllers
        //////////////////////////////////
        [namespaceContract(pluginName, "Ethnames_LegacyEthRegistrarController")]: {
          chain: chainConfigForContract(
            config.globalBlockrange,
            ethnames.chain.id,
            ethnames.contracts.LegacyEthRegistrarController,
          ),
          abi: ethnames.contracts.LegacyEthRegistrarController.abi,
        },
        [namespaceContract(pluginName, "Ethnames_WrappedEthRegistrarController")]: {
          chain: chainConfigForContract(
            config.globalBlockrange,
            ethnames.chain.id,
            ethnames.contracts.WrappedEthRegistrarController,
          ),
          abi: ethnames.contracts.WrappedEthRegistrarController.abi,
        },
        [namespaceContract(pluginName, "Ethnames_UnwrappedEthRegistrarController")]: {
          chain: chainConfigForContract(
            config.globalBlockrange,
            ethnames.chain.id,
            ethnames.contracts.UnwrappedEthRegistrarController,
          ),
          abi: ethnames.contracts.UnwrappedEthRegistrarController.abi,
        },

        ///////////////////////
        // Basenames Registrar
        ///////////////////////
        [namespaceContract(pluginName, "Basenames_BaseRegistrar")]: {
          chain: chainConfigForContract(
            config.globalBlockrange,
            basenames.chain.id,
            basenames.contracts.BaseRegistrar,
          ),
          abi: basenames.contracts.BaseRegistrar.abi,
        },

        ///////////////////////////////////
        // Basenames Registrar Controllers
        ///////////////////////////////////
        [namespaceContract(pluginName, "Basenames_EARegistrarController")]: {
          chain: chainConfigForContract(
            config.globalBlockrange,
            basenames.chain.id,
            basenames.contracts.EARegistrarController,
          ),
          abi: basenames.contracts.EARegistrarController.abi,
        },
        [namespaceContract(pluginName, "Basenames_RegistrarController")]: {
          chain: chainConfigForContract(
            config.globalBlockrange,
            basenames.chain.id,
            basenames.contracts.RegistrarController,
          ),
          abi: basenames.contracts.RegistrarController.abi,
        },
        [namespaceContract(pluginName, "Basenames_UpgradeableRegistrarController")]: {
          chain: chainConfigForContract(
            config.globalBlockrange,
            basenames.chain.id,
            basenames.contracts.UpgradeableRegistrarController,
          ),
          abi: basenames.contracts.UpgradeableRegistrarController.abi,
        },

        ////////////////////////
        // Lineanames Registrar
        ////////////////////////
        [namespaceContract(pluginName, "Lineanames_BaseRegistrar")]: {
          chain: chainConfigForContract(
            config.globalBlockrange,
            lineanames.chain.id,
            lineanames.contracts.BaseRegistrar,
          ),
          abi: lineanames.contracts.BaseRegistrar.abi,
        },

        ////////////////////////////////////
        // Lineanames Registrar Controllers
        ////////////////////////////////////
        [namespaceContract(pluginName, "Lineanames_EthRegistrarController")]: {
          chain: chainConfigForContract(
            config.globalBlockrange,
            lineanames.chain.id,
            lineanames.contracts.EthRegistrarController,
          ),
          abi: lineanames.contracts.EthRegistrarController.abi,
        },
      },
    });
  },
});<|MERGE_RESOLUTION|>--- conflicted
+++ resolved
@@ -37,7 +37,6 @@
       lineanames,
     } = getRequiredDatasources(config.namespace, REQUIRED_DATASOURCE_NAMES);
 
-<<<<<<< HEAD
     return createConfig({
       chains: chainsConnectionConfigForDatasources(
         config.namespace,
@@ -56,59 +55,6 @@
           ),
           abi: ethnames.contracts.BaseRegistrar.abi,
         },
-=======
-    const ethnamesRegistrarControllerContracts = {
-      [namespaceContract(pluginName, "Ethnames_LegacyEthRegistrarController")]: {
-        chain: chainConfigForContract(
-          config.globalBlockrange,
-          ethnamesDatasource.chain.id,
-          ethnamesDatasource.contracts.LegacyEthRegistrarController,
-        ),
-        abi: ethnamesDatasource.contracts.LegacyEthRegistrarController.abi,
-      },
-      [namespaceContract(pluginName, "Ethnames_WrappedEthRegistrarController")]: {
-        chain: chainConfigForContract(
-          config.globalBlockrange,
-          ethnamesDatasource.chain.id,
-          ethnamesDatasource.contracts.WrappedEthRegistrarController,
-        ),
-        abi: ethnamesDatasource.contracts.WrappedEthRegistrarController.abi,
-      },
-      [namespaceContract(pluginName, "Ethnames_UnwrappedEthRegistrarController")]: {
-        chain: chainConfigForContract(
-          config.globalBlockrange,
-          ethnamesDatasource.chain.id,
-          ethnamesDatasource.contracts.UnwrappedEthRegistrarController,
-        ),
-        abi: ethnamesDatasource.contracts.UnwrappedEthRegistrarController.abi,
-      },
-      [namespaceContract(pluginName, "Ethnames_UniversalRegistrarRenewalWithReferrer")]: {
-        chain: chainConfigForContract(
-          config.globalBlockrange,
-          ethnamesDatasource.chain.id,
-          ethnamesDatasource.contracts.UniversalRegistrarRenewalWithReferrer,
-        ),
-        abi: ethnamesDatasource.contracts.UniversalRegistrarRenewalWithReferrer.abi,
-      },
-    };
-
-    // configure Basenames dependencies
-    const basenamesDatasource = getDatasourceAsFullyDefinedAtCompileTime(
-      config.namespace,
-      DatasourceNames.Basenames,
-    );
-
-    const basenamesRegistrarContracts = {
-      [namespaceContract(pluginName, "Basenames_BaseRegistrar")]: {
-        chain: chainConfigForContract(
-          config.globalBlockrange,
-          basenamesDatasource.chain.id,
-          basenamesDatasource.contracts.BaseRegistrar,
-        ),
-        abi: basenamesDatasource.contracts.BaseRegistrar.abi,
-      },
-    };
->>>>>>> 965707d4
 
         //////////////////////////////////
         // Ethnames Registrar Controllers
@@ -136,6 +82,14 @@
             ethnames.contracts.UnwrappedEthRegistrarController,
           ),
           abi: ethnames.contracts.UnwrappedEthRegistrarController.abi,
+        },
+        [namespaceContract(pluginName, "Ethnames_UniversalRegistrarRenewalWithReferrer")]: {
+          chain: chainConfigForContract(
+            config.globalBlockrange,
+            ethnames.chain.id,
+            ethnames.contracts.UniversalRegistrarRenewalWithReferrer,
+          ),
+          abi: ethnames.contracts.UniversalRegistrarRenewalWithReferrer.abi,
         },
 
         ///////////////////////
