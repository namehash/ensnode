--- conflicted
+++ resolved
@@ -28,18 +28,5 @@
  * @throws an error when no registrar managed name could be returned
  */
 export function getRegistrarManagedName(namespaceId: ENSNamespaceId): RegistrarManagedName {
-<<<<<<< HEAD
-  switch (namespaceId) {
-    case "mainnet":
-      return "linea.eth";
-    case "sepolia":
-      return "linea-sepolia.eth";
-    case "ens-test-env":
-      throw new Error(
-        `No registrar managed name is known for the 'lineanames' subregistry within the "${namespaceId}" namespace.`,
-      );
-  }
-=======
   return getLineanamesSubregistryManagedName(namespaceId);
->>>>>>> 7afed856
 }