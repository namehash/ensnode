import { parse as parseConnectionString } from "pg-connection-string";
import { ZodError, prettifyError, z } from "zod/v4";

import { ENSNamespaceIds } from "@ensnode/datasources";
import {
  type ChainId,
  PluginName,
  deserializeChainId,
  isHttpProtocol,
  isWebSocketProtocol,
  uniq,
} from "@ensnode/ensnode-sdk";
import { makeFullyPinnedLabelSetSchema } from "@ensnode/ensnode-sdk";
import {
  invariant_isSubgraphCompatibleRequirements,
  makeUrlSchema,
} from "@ensnode/ensnode-sdk/internal";

<<<<<<< HEAD
import { DEFAULT_SUBGRAPH_COMPAT } from "@/lib/lib-config";
=======
import { buildRpcConfigsFromEnv } from "./rpc-configs-from-env";

import { DEFAULT_ENSADMIN_URL, DEFAULT_PORT, DEFAULT_SUBGRAPH_COMPAT } from "@/config/defaults";
>>>>>>> 5c8973d2

import { EnvironmentDefaults, applyDefaults } from "@/config/environment-defaults";

import { derive_indexedChainIds } from "./derived-params";
import type { ENSIndexerConfig, ENSIndexerEnvironment, RpcConfig } from "./types";
import {
  invariant_globalBlockrange,
  invariant_requiredDatasources,
  invariant_rpcConfigsSpecifiedForIndexedChains,
  invariant_rpcConfigsSpecifiedForRootChain,
  invariant_rpcEndpointConfigIncludesAtLeastOneHTTPProtocolURL,
  invariant_rpcEndpointConfigIncludesAtMostOneWebSocketsProtocolURL,
  invariant_validContractConfigs,
} from "./validations";

const chainIdSchema = z.number().int().min(1);

// parses an env string bool with strict requirement of 'true' or 'false'
const makeEnvStringBoolSchema = (envVarKey: string) =>
  z
    .string()
    .pipe(
      z.enum(["true", "false"], {
        error: `${envVarKey} must be 'true' or 'false'.`,
      }),
    )
    .transform((val) => val === "true");

const makeBlockNumberSchema = (envVarKey: string) =>
  z.coerce
    .number({ error: `${envVarKey} must be a positive integer.` })
    .int({ error: `${envVarKey} must be a positive integer.` })
    .min(0, { error: `${envVarKey} must be a positive integer.` })
    .optional();

const RpcConfigSchema = z
  .string()
  .transform((val) => val.split(","))
  .pipe(z.array(makeUrlSchema("RPC URL")))
  .check(invariant_rpcEndpointConfigIncludesAtLeastOneHTTPProtocolURL)
  .check(invariant_rpcEndpointConfigIncludesAtMostOneWebSocketsProtocolURL);

const ENSNamespaceSchema = z.enum(ENSNamespaceIds, {
  error: (issue) => {
    return `Invalid NAMESPACE. Supported ENS namespaces are: ${Object.keys(ENSNamespaceIds).join(", ")}`;
  },
});

const BlockrangeSchema = z
  .object({
    startBlock: makeBlockNumberSchema("START_BLOCK"),
    endBlock: makeBlockNumberSchema("END_BLOCK"),
  })
  .refine(
    (val) =>
      val.startBlock === undefined || val.endBlock === undefined || val.endBlock > val.startBlock,
    { error: "END_BLOCK must be greater than START_BLOCK." },
  );

const EnsIndexerUrlSchema = makeUrlSchema("ENSINDEXER_URL");

const PonderDatabaseSchemaSchema = z
  .string({
    error: "DATABASE_SCHEMA is required.",
  })
  .trim()
  .min(1, {
    error: "DATABASE_SCHEMA is required and cannot be an empty string.",
  });

const PluginsSchema = z.coerce
  .string()
  .transform((val) => val.split(","))
  .pipe(
    z
      .array(
        z.enum(PluginName, {
          error: `PLUGINS must be a comma separated list with at least one valid plugin name. Valid plugins are: ${Object.values(
            PluginName,
          ).join(", ")}`,
        }),
      )
      .min(1, {
        error: `PLUGINS must be a comma separated list with at least one valid plugin name. Valid plugins are: ${Object.values(
          PluginName,
        ).join(", ")}`,
      }),
  )
  .refine((arr) => arr.length === uniq(arr).length, {
    error: "PLUGINS cannot contain duplicate values",
  });

const EnsRainbowUrlSchema = makeUrlSchema("ENSRAINBOW_URL");

const LabelSetSchema = makeFullyPinnedLabelSetSchema("LABEL_SET");

const RpcConfigsSchema = z
  .record(z.string().transform(Number).pipe(chainIdSchema), RpcConfigSchema, {
    error: "Chains configuration must be an object mapping valid chain IDs to their configs.",
  })
  .transform((records) => {
    const rpcConfigs = new Map<ChainId, RpcConfig>();

    for (const [chainIdString, rpcConfig] of Object.entries(records)) {
      // rpcConfig is guaranteed to include at least one HTTP protocol URL
      const httpRPCs = rpcConfig.filter(isHttpProtocol) as [URL, ...URL[]];

      // rpcConfig is guaranteed to include at most one WebSocket protocol URL
      const websocketRPC = rpcConfig.find(isWebSocketProtocol);

      rpcConfigs.set(deserializeChainId(chainIdString), {
        httpRPCs,
        websocketRPC,
      });
    }

    return rpcConfigs;
  });

const DatabaseUrlSchema = z.string().refine(
  (url) => {
    try {
      if (!url.startsWith("postgresql://") && !url.startsWith("postgres://")) {
        return false;
      }
      const config = parseConnectionString(url);
      return !!(config.host && config.port && config.database);
    } catch {
      return false;
    }
  },
  {
    error:
      "Invalid PostgreSQL connection string. Expected format: postgresql://username:password@host:port/database",
  },
);

const IsSubgraphCompatibleSchema =
  makeEnvStringBoolSchema("SUBGRAPH_COMPAT").default(DEFAULT_SUBGRAPH_COMPAT);

const ENSIndexerConfigSchema = z
  .object({
    namespace: ENSNamespaceSchema,
    globalBlockrange: BlockrangeSchema,
    ensIndexerUrl: EnsIndexerUrlSchema,
    databaseSchemaName: PonderDatabaseSchemaSchema,
    plugins: PluginsSchema,
    ensRainbowUrl: EnsRainbowUrlSchema,
    labelSet: LabelSetSchema,
    rpcConfigs: RpcConfigsSchema,
    databaseUrl: DatabaseUrlSchema,
    isSubgraphCompatible: IsSubgraphCompatibleSchema,
  })
  /**
   * Invariant enforcement
   *
   * We enforce invariants across multiple values parsed with `ENSIndexerConfigSchema`
   * by calling `.check()` function with relevant invariant-enforcing logic.
   * Each such function has access to config values that were already parsed.
   * If you need to ensure certain config value permutation, say across `namespace`
   * and `plugins` values, you can define the `.check()` function callback with the following
   * input param:
   *
   * ```ts
   * ctx: ZodCheckFnInput<Pick<ENSIndexerConfig, "namespace" | "plugins">>
   * ```
   *
   * This way, the invariant logic can access all information it needs, while keeping room
   * for the derived values of ENSIndexerConfig to be computed after all `.check()`s.
   */
  .check(invariant_requiredDatasources)
  .check(invariant_rpcConfigsSpecifiedForRootChain)
  .check(invariant_rpcConfigsSpecifiedForIndexedChains)
  .check(invariant_validContractConfigs)
  .check(invariant_isSubgraphCompatibleRequirements)
  /**
   * Derived configuration
   *
   * We create new configuration parameters from the values parsed with `ENSIndexerConfigSchema`.
   * This way, we can include complex configuration objects, for example, `datasources` that was
   * derived from `namespace` and relevant SDK helper method, and attach result value to
   * ENSIndexerConfig object. For example, we can get a slice of already parsed and validated
   * ENSIndexerConfig values, and return this slice PLUS the derived configuration properties.
   *
   * See {@link derive_indexedChainIds} for example.
   */
  .transform(derive_indexedChainIds)
  // `invariant_globalBlockrange` has dependency on `derive_indexedChainIds`
  .check(invariant_globalBlockrange);

/**
 * Builds the ENSIndexer configuration object from an ENSIndexerEnvironment object.
 *
 * First parses the SUBGRAPH_COMPAT environment variable to determine compatibility mode,
 * then applies appropriate environment defaults based on that mode (subgraphCompatible or alpha).
 *
 * Next, construct rpcConfigs based on availability of RPC provider API keys or specific RPC_URL_*
 * environment variables.
 *
 * Finally validates and parses the complete environment configuration using ENSIndexerConfigSchema.
 *
 * @returns A validated ENSIndexerConfig object
 * @throws Error with formatted validation messages if environment parsing fails
 */
export function buildConfigFromEnvironment(_env: ENSIndexerEnvironment): ENSIndexerConfig {
  try {
    // first parse the SUBGRAPH_COMPAT and NAMESPACE env variables
    const isSubgraphCompatible = IsSubgraphCompatibleSchema.parse(_env.SUBGRAPH_COMPAT);

    // based on indicated subgraph compatibility preference, provide sensible defaults for the config
    const environmentDefaults = isSubgraphCompatible
      ? EnvironmentDefaults.subgraphCompatible
      : EnvironmentDefaults.alpha;

    // apply the partial defaults to the provided env
    const env = applyDefaults(_env, environmentDefaults);

    // and use that to generate rpcConfigs
    const namespace = ENSNamespaceSchema.parse(env.NAMESPACE);
    const rpcConfigs = buildRpcConfigsFromEnv(env, namespace);

    // parse/validate with ENSIndexerConfigSchema
    return ENSIndexerConfigSchema.parse({
      port: env.PORT,
      databaseSchemaName: env.DATABASE_SCHEMA,
      databaseUrl: env.DATABASE_URL,
      isSubgraphCompatible: env.SUBGRAPH_COMPAT,
      namespace: env.NAMESPACE,
      plugins: env.PLUGINS,
      ensRainbowUrl: env.ENSRAINBOW_URL,
      labelSet: {
        labelSetId: env.LABEL_SET_ID,
        labelSetVersion: env.LABEL_SET_VERSION,
      },
      ensNodePublicUrl: env.ENSNODE_PUBLIC_URL,
      ensIndexerUrl: env.ENSINDEXER_URL,
      ensAdminUrl: env.ENSADMIN_URL,
      globalBlockrange: {
        startBlock: env.START_BLOCK,
        endBlock: env.END_BLOCK,
      },
      rpcConfigs,
    });
  } catch (error) {
    if (error instanceof ZodError) {
      throw new Error(
        "Failed to parse environment configuration: \n" + prettifyError(error) + "\n",
      );
    }

    throw error;
  }
}<|MERGE_RESOLUTION|>--- conflicted
+++ resolved
@@ -16,16 +16,11 @@
   makeUrlSchema,
 } from "@ensnode/ensnode-sdk/internal";
 
-<<<<<<< HEAD
-import { DEFAULT_SUBGRAPH_COMPAT } from "@/lib/lib-config";
-=======
 import { buildRpcConfigsFromEnv } from "./rpc-configs-from-env";
 
-import { DEFAULT_ENSADMIN_URL, DEFAULT_PORT, DEFAULT_SUBGRAPH_COMPAT } from "@/config/defaults";
->>>>>>> 5c8973d2
-
 import { EnvironmentDefaults, applyDefaults } from "@/config/environment-defaults";
 
+import { DEFAULT_SUBGRAPH_COMPAT } from "@/config/defaults";
 import { derive_indexedChainIds } from "./derived-params";
 import type { ENSIndexerConfig, ENSIndexerEnvironment, RpcConfig } from "./types";
 import {
@@ -246,7 +241,6 @@
 
     // parse/validate with ENSIndexerConfigSchema
     return ENSIndexerConfigSchema.parse({
-      port: env.PORT,
       databaseSchemaName: env.DATABASE_SCHEMA,
       databaseUrl: env.DATABASE_URL,
       isSubgraphCompatible: env.SUBGRAPH_COMPAT,
@@ -257,9 +251,7 @@
         labelSetId: env.LABEL_SET_ID,
         labelSetVersion: env.LABEL_SET_VERSION,
       },
-      ensNodePublicUrl: env.ENSNODE_PUBLIC_URL,
       ensIndexerUrl: env.ENSINDEXER_URL,
-      ensAdminUrl: env.ENSADMIN_URL,
       globalBlockrange: {
         startBlock: env.START_BLOCK,
         endBlock: env.END_BLOCK,
