import { parse as parseConnectionString } from "pg-connection-string";
import { prettifyError, z } from "zod/v4";

<<<<<<< HEAD
import { derive_indexedChainIds, derive_isSubgraphCompatible } from "@/config/derived-params";
import type { ENSIndexerConfig, ENSIndexerEnvironment } from "@/config/types";
import {
  invariant_experimentalResolutionNeedsReverseResolversPlugin,
  invariant_globalBlockrange,
  invariant_requiredDatasources,
  invariant_reverseResolversPluginNeedsResolverRecords,
  invariant_rpcConfigsSpecifiedForIndexedChains,
  invariant_validContractConfigs,
} from "@/config/validations";
=======
import { ENSNamespaceIds } from "@ensnode/datasources";
import { type ChainId, PluginName, deserializeChainId, uniq } from "@ensnode/ensnode-sdk";
import { makeUrlSchema } from "@ensnode/ensnode-sdk/internal";

>>>>>>> afb994ca
import {
  DEFAULT_ENSADMIN_URL,
  DEFAULT_EXPERIMENTAL_RESOLUTION,
  DEFAULT_HEAL_REVERSE_ADDRESSES,
  DEFAULT_INDEX_ADDITIONAL_RESOLVER_RECORDS,
  DEFAULT_NAMESPACE,
  DEFAULT_PORT,
  DEFAULT_RPC_RATE_LIMIT,
} from "@/lib/lib-config";
<<<<<<< HEAD
import { uniq } from "@/lib/lib-helpers";
import { ENSNamespaceIds } from "@ensnode/datasources";
import { PluginName } from "@ensnode/ensnode-sdk";
import { makeUrlSchema, makeVersionInfoSchema } from "@ensnode/ensnode-sdk/internal";
=======

import { derive_indexedChainIds, derive_isSubgraphCompatible } from "./derived-params";
import type { ENSIndexerConfig, ENSIndexerEnvironment, RpcConfig } from "./types";
import {
  invariant_experimentalResolutionNeedsReverseResolversPlugin,
  invariant_globalBlockrange,
  invariant_requiredDatasources,
  invariant_reverseResolversPluginNeedsResolverRecords,
  invariant_rpcConfigsSpecifiedForIndexedChains,
  invariant_validContractConfigs,
} from "./validations";
>>>>>>> afb994ca

const chainIdSchema = z.number().int().min(1);

// parses an env string bool with strict requirement of 'true' or 'false'
const makeEnvStringBoolSchema = (envVarKey: string) =>
  z
    .string()
    .pipe(
      z.enum(["true", "false"], {
        error: `${envVarKey} must be 'true' or 'false'.`,
      }),
    )
    .transform((val) => val === "true");

const makeBlockNumberSchema = (envVarKey: string) =>
  z.coerce
    .number({ error: `${envVarKey} must be a positive integer.` })
    .int({ error: `${envVarKey} must be a positive integer.` })
    .min(0, { error: `${envVarKey} must be a positive integer.` })
    .optional();

const RpcConfigSchema = z.object({
  url: makeUrlSchema("RPC_URL_*"),
  maxRequestsPerSecond: z.coerce
    .number({ error: "RPC_REQUEST_RATE_LIMIT_* must be an integer." })
    .int({ error: "RPC_REQUEST_RATE_LIMIT_* must be an integer." })
    .min(1, { error: "RPC_REQUEST_RATE_LIMIT_* must be at least 1." })
    .default(DEFAULT_RPC_RATE_LIMIT),
});

const ENSNamespaceSchema = z
  .enum(ENSNamespaceIds, {
    error: (issue) => {
      return `Invalid NAMESPACE. Supported ENS namespaces are: ${Object.keys(ENSNamespaceIds).join(", ")}`;
    },
  })
  .default(DEFAULT_NAMESPACE);

const BlockrangeSchema = z
  .object({
    startBlock: makeBlockNumberSchema("START_BLOCK"),
    endBlock: makeBlockNumberSchema("END_BLOCK"),
  })
  .refine(
    (val) =>
      val.startBlock === undefined || val.endBlock === undefined || val.endBlock > val.startBlock,
    { error: "END_BLOCK must be greater than START_BLOCK." },
  );

const EnsNodePublicUrlSchema = makeUrlSchema("ENSNODE_PUBLIC_URL");
const EnsAdminUrlSchema = makeUrlSchema("ENSADMIN_URL").default(DEFAULT_ENSADMIN_URL);
const EnsIndexerPrivateUrlSchema = makeUrlSchema("ENSINDEXER_PRIVATE_URL");

const PonderDatabaseSchemaSchema = z
  .string({
    error: "DATABASE_SCHEMA is required.",
  })
  .trim()
  .min(1, {
    error: "DATABASE_SCHEMA is required and cannot be an empty string.",
  });

const PluginsSchema = z.coerce
  .string()
  .transform((val) => val.split(",").filter(Boolean))
  .pipe(
    z
      .array(
        z.enum(PluginName, {
          error: `PLUGINS must be a comma separated list with at least one valid plugin name. Valid plugins are: ${Object.values(
            PluginName,
          ).join(", ")}`,
        }),
      )
      .min(1, {
        error: `PLUGINS must be a comma separated list with at least one valid plugin name. Valid plugins are: ${Object.values(
          PluginName,
        ).join(", ")}`,
      }),
  )
  .refine((arr) => arr.length === uniq(arr).length, {
    error: "PLUGINS cannot contain duplicate values",
  });

const HealReverseAddressesSchema = makeEnvStringBoolSchema("HEAL_REVERSE_ADDRESSES") //
  .default(DEFAULT_HEAL_REVERSE_ADDRESSES);

const IndexAdditionalResolverRecordsSchema = makeEnvStringBoolSchema(
  "INDEX_ADDITIONAL_RESOLVER_RECORDS",
).default(DEFAULT_INDEX_ADDITIONAL_RESOLVER_RECORDS);

const ExperimentalResolutionSchema = makeEnvStringBoolSchema("EXPERIMENTAL_RESOLUTION").default(
  DEFAULT_EXPERIMENTAL_RESOLUTION,
);

const PortSchema = z.coerce
  .number({ error: "PORT must be an integer." })
  .int({ error: "PORT must be an integer." })
  .min(1, { error: "PORT must be an integer between 1 and 65535." })
  .max(65535, { error: "PORT must be an integer between 1 and 65535." })
  .default(DEFAULT_PORT);

<<<<<<< HEAD
export const EnsRainbowEndpointUrlSchema = makeUrlSchema("ENSRAINBOW_URL");
=======
const EnsRainbowUrlSchema = makeUrlSchema("ENSRAINBOW_URL");
>>>>>>> afb994ca

const RpcConfigsSchema = z
  .record(z.string().transform(Number).pipe(chainIdSchema), RpcConfigSchema, {
    error: "Chains configuration must be an object mapping valid chain IDs to their configs.",
  })
  .transform((records) => {
    const rpcConfigs = new Map<ChainId, RpcConfig>();

    for (const [chianIdString, rpcConfig] of Object.entries(records)) {
      rpcConfigs.set(deserializeChainId(chianIdString), rpcConfig);
    }

    return rpcConfigs;
  });

const DatabaseUrlSchema = z.union(
  [
    z.string().refine((url) => {
      try {
        if (!url.startsWith("postgresql://") && !url.startsWith("postgres://")) {
          return false;
        }
        const config = parseConnectionString(url);
        return !!(config.host && config.port && config.database);
      } catch {
        return false;
      }
    }),
    z.undefined(),
  ],
  {
    message:
      "Invalid PostgreSQL connection string. Expected format: postgresql://username:password@host:port/database",
  },
);

const VersionInfoSchema = makeVersionInfoSchema();

const ENSIndexerConfigSchema = z
  .object({
    namespace: ENSNamespaceSchema,
    globalBlockrange: BlockrangeSchema,
    ensNodePublicUrl: EnsNodePublicUrlSchema,
    ensIndexerPrivateUrl: EnsIndexerPrivateUrlSchema,
    ensAdminUrl: EnsAdminUrlSchema,
    databaseSchemaName: PonderDatabaseSchemaSchema,
    plugins: PluginsSchema,
    healReverseAddresses: HealReverseAddressesSchema,
    indexAdditionalResolverRecords: IndexAdditionalResolverRecordsSchema,
    experimentalResolution: ExperimentalResolutionSchema,
    port: PortSchema,
    ensRainbowUrl: EnsRainbowUrlSchema,
    rpcConfigs: RpcConfigsSchema,
    databaseUrl: DatabaseUrlSchema,
    versionInfo: VersionInfoSchema,
  })
  /**
   * Invariant enforcement
   *
   * We enforce invariants across multiple values parsed with `ENSIndexerConfigSchema`
   * by calling `.check()` function with relevant invariant-enforcing logic.
   * Each such function has access to config values that were already parsed.
   * If you need to ensure certain config value permutation, say across `namespace`
   * and `plugins` values, you can define the `.check()` function callback with the following
   * input param:
   *
   * ```ts
   * ctx: ZodCheckFnInput<Pick<ENSIndexerConfig, "namespace" | "plugins">>
   * ```
   *
   * This way, the invariant logic can access all information it needs, while keeping room
   * for the derived values of ENSIndexerConfig to be computed after all `.check()`s.
   */
  .check(invariant_requiredDatasources)
  .check(invariant_rpcConfigsSpecifiedForIndexedChains)
  .check(invariant_validContractConfigs)
  .check(invariant_reverseResolversPluginNeedsResolverRecords)
  .check(invariant_experimentalResolutionNeedsReverseResolversPlugin)
  /**
   * Derived configuration
   *
   * We create new configuration parameters from the values parsed with `ENSIndexerConfigSchema`.
   * This way, we can include complex configuration objects, for example, `datasources` that was
   * derived from `namespace` and relevant SDK helper method, and attach result value to
   * ENSIndexerConfig object. For example, we can get a slice of already parsed and validated
   * ENSIndexerConfig values, and return this slice PLUS the derived configuration properties.
   *
   * ```ts
   * function derive_isSubgraphCompatible<
   *   CONFIG extends Pick<
   *     ENSIndexerConfig,
   *     "plugins" | "healReverseAddresses" | "indexAdditionalResolverRecords"
   *   >,
   *  >(config: CONFIG): CONFIG & { isSubgraphCompatible: boolean } {
   *   return {
   *     ...config,
   *     isSubgraphCompatible: true // can use some complex logic to calculate the final outcome
   *   }
   * }
   * ```
   */
  .transform(derive_isSubgraphCompatible)
  .transform(derive_indexedChainIds)
  // `invariant_globalBlockrange` has dependency on `derive_indexedChainIds`
  .check(invariant_globalBlockrange);

/**
 * Builds the ENSIndexer configuration object from an ENSIndexerEnvironment object
 *
 * This function then validates the config against the zod schema ensuring that the config
 * meets all type checks and invariants.
 */
export function buildConfigFromEnvironment(environment: ENSIndexerEnvironment): ENSIndexerConfig {
  const parsed = ENSIndexerConfigSchema.safeParse(environment);

  if (!parsed.success) {
    throw new Error(
      "Failed to parse environment configuration: \n" + prettifyError(parsed.error) + "\n",
    );
  }

  return parsed.data;
}<|MERGE_RESOLUTION|>--- conflicted
+++ resolved
@@ -1,23 +1,10 @@
 import { parse as parseConnectionString } from "pg-connection-string";
 import { prettifyError, z } from "zod/v4";
 
-<<<<<<< HEAD
-import { derive_indexedChainIds, derive_isSubgraphCompatible } from "@/config/derived-params";
-import type { ENSIndexerConfig, ENSIndexerEnvironment } from "@/config/types";
-import {
-  invariant_experimentalResolutionNeedsReverseResolversPlugin,
-  invariant_globalBlockrange,
-  invariant_requiredDatasources,
-  invariant_reverseResolversPluginNeedsResolverRecords,
-  invariant_rpcConfigsSpecifiedForIndexedChains,
-  invariant_validContractConfigs,
-} from "@/config/validations";
-=======
 import { ENSNamespaceIds } from "@ensnode/datasources";
 import { type ChainId, PluginName, deserializeChainId, uniq } from "@ensnode/ensnode-sdk";
 import { makeUrlSchema } from "@ensnode/ensnode-sdk/internal";
 
->>>>>>> afb994ca
 import {
   DEFAULT_ENSADMIN_URL,
   DEFAULT_EXPERIMENTAL_RESOLUTION,
@@ -27,12 +14,6 @@
   DEFAULT_PORT,
   DEFAULT_RPC_RATE_LIMIT,
 } from "@/lib/lib-config";
-<<<<<<< HEAD
-import { uniq } from "@/lib/lib-helpers";
-import { ENSNamespaceIds } from "@ensnode/datasources";
-import { PluginName } from "@ensnode/ensnode-sdk";
-import { makeUrlSchema, makeVersionInfoSchema } from "@ensnode/ensnode-sdk/internal";
-=======
 
 import { derive_indexedChainIds, derive_isSubgraphCompatible } from "./derived-params";
 import type { ENSIndexerConfig, ENSIndexerEnvironment, RpcConfig } from "./types";
@@ -44,7 +25,6 @@
   invariant_rpcConfigsSpecifiedForIndexedChains,
   invariant_validContractConfigs,
 } from "./validations";
->>>>>>> afb994ca
 
 const chainIdSchema = z.number().int().min(1);
 
@@ -96,7 +76,7 @@
 
 const EnsNodePublicUrlSchema = makeUrlSchema("ENSNODE_PUBLIC_URL");
 const EnsAdminUrlSchema = makeUrlSchema("ENSADMIN_URL").default(DEFAULT_ENSADMIN_URL);
-const EnsIndexerPrivateUrlSchema = makeUrlSchema("ENSINDEXER_PRIVATE_URL");
+const ensIndexerUrlSchema = makeUrlSchema("ENSINDEXER_URL");
 
 const PonderDatabaseSchemaSchema = z
   .string({
@@ -147,11 +127,7 @@
   .max(65535, { error: "PORT must be an integer between 1 and 65535." })
   .default(DEFAULT_PORT);
 
-<<<<<<< HEAD
-export const EnsRainbowEndpointUrlSchema = makeUrlSchema("ENSRAINBOW_URL");
-=======
 const EnsRainbowUrlSchema = makeUrlSchema("ENSRAINBOW_URL");
->>>>>>> afb994ca
 
 const RpcConfigsSchema = z
   .record(z.string().transform(Number).pipe(chainIdSchema), RpcConfigSchema, {
@@ -188,14 +164,12 @@
   },
 );
 
-const VersionInfoSchema = makeVersionInfoSchema();
-
 const ENSIndexerConfigSchema = z
   .object({
     namespace: ENSNamespaceSchema,
     globalBlockrange: BlockrangeSchema,
     ensNodePublicUrl: EnsNodePublicUrlSchema,
-    ensIndexerPrivateUrl: EnsIndexerPrivateUrlSchema,
+    ensIndexerUrl: ensIndexerUrlSchema,
     ensAdminUrl: EnsAdminUrlSchema,
     databaseSchemaName: PonderDatabaseSchemaSchema,
     plugins: PluginsSchema,
@@ -206,7 +180,6 @@
     ensRainbowUrl: EnsRainbowUrlSchema,
     rpcConfigs: RpcConfigsSchema,
     databaseUrl: DatabaseUrlSchema,
-    versionInfo: VersionInfoSchema,
   })
   /**
    * Invariant enforcement
