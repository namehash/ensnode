--- conflicted
+++ resolved
@@ -18,11 +18,7 @@
 } from "@/lib/lib-config";
 import { uniq } from "@/lib/lib-helpers";
 import { ENSDeployments } from "@ensnode/ens-deployments";
-<<<<<<< HEAD
-import { PluginName } from "@ensnode/utils";
-=======
 import { PluginName } from "@ensnode/ensnode-sdk";
->>>>>>> af2cb031
 
 const chainIdSchema = z.number().int().min(1);
 
