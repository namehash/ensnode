--- conflicted
+++ resolved
@@ -1,11 +1,7 @@
 import type { ENSIndexerConfig } from "@/config/types";
 import { getENSNamespaceAsFullyDefinedAtCompileTime } from "@/lib/plugin-helpers";
 import { getPlugin } from "@/plugins";
-<<<<<<< HEAD
-import { type IndexedChainIds, isSubgraphCompatible } from "@ensnode/ensnode-sdk";
-=======
 import { ChainId, isSubgraphCompatible } from "@ensnode/ensnode-sdk";
->>>>>>> afb994ca
 
 /**
  * Derive `indexedChainIds` configuration parameter and include it in
@@ -19,11 +15,7 @@
 >(
   config: CONFIG,
 ): CONFIG & { indexedChainIds: ENSIndexerConfig["indexedChainIds"] } => {
-<<<<<<< HEAD
-  const indexedChainIds: IndexedChainIds = new Set();
-=======
   const indexedChainIds = new Set<ChainId>();
->>>>>>> afb994ca
 
   const datasources = getENSNamespaceAsFullyDefinedAtCompileTime(config.namespace);
 
