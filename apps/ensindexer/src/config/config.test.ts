import { afterEach, beforeEach, describe, expect, it, vi } from "vitest";

import { ensTestEnvL1Chain, ensTestEnvL2Chain } from "@ensnode/datasources";
import { ENSNamespaceIds, PluginName } from "@ensnode/ensnode-sdk";
import type { RpcConfig } from "@ensnode/ensnode-sdk/internal";

import { buildConfigFromEnvironment } from "@/config/config.schema";

import type { ENSIndexerEnvironment } from "./environment";
import { EnvironmentDefaults } from "./environment-defaults";

const VALID_RPC_URL = "https://eth-mainnet.g.alchemy.com/v2/1234";
const VALID_RPC_URL_ALT = "https://lb.drpc.org/ethereum/987";
const VALID_RPC_WS_URL = "wss://eth-mainnet.g.alchemy.com/v2/1234";
const VALID_RPC_WS_URL_ALT = "wss://lb.drpc.org/ethereum/987";

const BASE_ENV: ENSIndexerEnvironment = {
  NAMESPACE: "mainnet",
  PLUGINS: "subgraph",
  DATABASE_SCHEMA: "ensnode",
  DATABASE_URL: "postgresql://user:password@localhost:5432/mydb",
  ENSINDEXER_URL: "http://localhost:42069",
  ENSRAINBOW_URL: "http://localhost:3223",
  LABEL_SET_ID: "ens-test-env",
  LABEL_SET_VERSION: "0",
  RPC_URL_1: VALID_RPC_URL,
};

async function getConfig() {
  vi.resetModules(); // Reset module cache
  const configModule = await import("@/config");
  return configModule.default;
}

async function stubEnv(env: ENSIndexerEnvironment) {
  Object.entries(env).forEach(([key, value]) => vi.stubEnv(key, value));
}

describe("config (with base env)", () => {
  beforeEach(() => {
    stubEnv(BASE_ENV);
  });

  afterEach(() => {
    vi.unstubAllEnvs();
  });

  describe("general behavior", () => {
    it("returns a valid config object using environment variables", async () => {
      const config = await getConfig();
      expect(config.namespace).toBe("mainnet");
      expect(config.globalBlockrange).toEqual({ startBlock: undefined, endBlock: undefined });
      expect(config.databaseSchemaName).toBe("ensnode");
      expect(config.plugins).toEqual(["subgraph"]);
      expect(config.ensRainbowUrl).toStrictEqual(new URL("http://localhost:3223"));
    });

    it("refreshes config when module is re-imported with new environment variables", async () => {
      const initialConfig = await getConfig();

      vi.stubEnv("LABEL_SET_ID", "subgraph");
      const newConfig = await getConfig();

      expect(newConfig.labelSet.labelSetId).toBe("subgraph");
      expect(newConfig).not.toBe(initialConfig);
    });
  });

  describe(".globalBlockrange", () => {
    it("returns both startBlock and endBlock as numbers when both are set", async () => {
      vi.stubEnv("START_BLOCK", "10");
      vi.stubEnv("END_BLOCK", "20");
      const config = await getConfig();
      expect(config.globalBlockrange).toEqual({ startBlock: 10, endBlock: 20 });
    });

    it("returns only startBlock when only START_BLOCK is set", async () => {
      vi.stubEnv("START_BLOCK", "5");
      const config = await getConfig();
      expect(config.globalBlockrange).toEqual({
        startBlock: 5,
        endBlock: undefined,
      });
    });

    it("returns only endBlock when only END_BLOCK is set", async () => {
      vi.stubEnv("END_BLOCK", "15");
      const config = await getConfig();
      expect(config.globalBlockrange).toEqual({
        startBlock: undefined,
        endBlock: 15,
      });
    });

    it("returns both as undefined when neither is set", async () => {
      const config = await getConfig();
      expect(config.globalBlockrange).toEqual({
        startBlock: undefined,
        endBlock: undefined,
      });
    });

    it("throws if START_BLOCK is negative", async () => {
      vi.stubEnv("START_BLOCK", "-1");
      await expect(getConfig()).rejects.toThrow(/START_BLOCK must be a positive integer/i);
    });

    it("throws if END_BLOCK is negative", async () => {
      vi.stubEnv("END_BLOCK", "-5");
      await expect(getConfig()).rejects.toThrow(/END_BLOCK must be a positive integer/i);
    });

    it("throws if START_BLOCK is not a number", async () => {
      vi.stubEnv("START_BLOCK", "foo");
      await expect(getConfig()).rejects.toThrow(/START_BLOCK must be a positive integer/i);
    });

    it("throws if END_BLOCK is not a number", async () => {
      vi.stubEnv("END_BLOCK", "bar");
      await expect(getConfig()).rejects.toThrow(/END_BLOCK must be a positive integer/i);
    });

    it("throws if START_BLOCK > END_BLOCK", async () => {
      vi.stubEnv("START_BLOCK", "100");
      vi.stubEnv("END_BLOCK", "50");
      await expect(getConfig()).rejects.toThrow(/must be greater than/i);
    });

    it("throws if START_BLOCK == END_BLOCK", async () => {
      vi.stubEnv("START_BLOCK", "100");
      vi.stubEnv("END_BLOCK", "100");
      await expect(getConfig()).rejects.toThrow(/must be greater than/i);
    });
  });

  describe(".ensIndexerUrl", () => {
    it("throws an error if ENSINDEXER_URL is not a valid URL", async () => {
      vi.stubEnv("ENSINDEXER_URL", "invalid url");
      await expect(getConfig()).rejects.toThrow(/ENSINDEXER_URL must be a valid URL string/i);
    });

    it("throws an error if ENSINDEXER_URL is empty", async () => {
      vi.stubEnv("ENSINDEXER_URL", "");
      await expect(getConfig()).rejects.toThrow(/ENSINDEXER_URL must be a valid URL string/i);
    });

    it("throws an error if ENSINDEXER_URL is undefined", async () => {
      vi.stubEnv("ENSINDEXER_URL", undefined);
      await expect(getConfig()).rejects.toThrow(/ENSINDEXER_URL must be a valid URL string/i);
    });

    it("returns the ENSINDEXER_URL if it is a valid URL", async () => {
      const config = await getConfig();
      expect(config.ensIndexerUrl).toStrictEqual(new URL("http://localhost:42069"));
    });

    it("returns a different valid ENSINDEXER_URL if set", async () => {
      vi.stubEnv("ENSINDEXER_URL", "https://someotherurl.com");
      const config = await getConfig();
      expect(config.ensIndexerUrl).toStrictEqual(new URL("https://someotherurl.com"));
    });
  });

  describe(".ensRainbowUrl", () => {
    it("throws an error if ENSRAINBOW_URL is not a valid URL", async () => {
      vi.stubEnv("ENSRAINBOW_URL", "invalid url");
      await expect(getConfig()).rejects.toThrow(/ENSRAINBOW_URL must be a valid URL string/i);
    });

    it("returns the ENSRAINBOW_URL if it is a valid URL", async () => {
      vi.stubEnv("ENSRAINBOW_URL", "https://customrainbow.com");
      const config = await getConfig();
      expect(config.ensRainbowUrl).toStrictEqual(new URL("https://customrainbow.com"));
    });

    it("throws an error if ENSRAINBOW_URL is not set", async () => {
      vi.stubEnv("ENSRAINBOW_URL", undefined);
      await expect(getConfig()).rejects.toThrow(/ENSRAINBOW_URL must be a valid URL string/i);
    });
  });

  describe(".databaseSchemaName", () => {
    it("returns the DATABASE_SCHEMA if set", async () => {
      vi.stubEnv("DATABASE_SCHEMA", "someschema");
      const config = await getConfig();
      expect(config.databaseSchemaName).toBe("someschema");
    });

    it("throws an error when DATABASE_SCHEMA is not set", async () => {
      vi.stubEnv("DATABASE_SCHEMA", undefined);
      await expect(getConfig()).rejects.toThrow(/DATABASE_SCHEMA is required/);
    });

    it("throws an error when DATABASE_SCHEMA is empty", async () => {
      vi.stubEnv("DATABASE_SCHEMA", "");
      await expect(getConfig()).rejects.toThrow(
        /DATABASE_SCHEMA is required and cannot be an empty string/,
      );
    });

    it("throws an error when DATABASE_SCHEMA is only whitespace", async () => {
      vi.stubEnv("DATABASE_SCHEMA", "   ");
      await expect(getConfig()).rejects.toThrow(
        /DATABASE_SCHEMA is required and cannot be an empty string/,
      );
    });
  });

  describe(".namespace", () => {
    it("returns the NAMESPACE if set", async () => {
      vi.stubEnv("NAMESPACE", "sepolia");
      vi.stubEnv("RPC_URL_11155111", VALID_RPC_URL);
      const config = await getConfig();
      expect(config.namespace).toBe("sepolia");
    });

    it("throws if NAMESPACE is not set", async () => {
      vi.stubEnv("NAMESPACE", undefined);
      await expect(getConfig()).rejects.toThrow(/NAMESPACE/);
    });

    it("throws if NAMESPACE is an invalid string value", async () => {
      vi.stubEnv("NAMESPACE", "not-a-chain");
      await expect(getConfig()).rejects.toThrow(/Invalid NAMESPACE/i);
    });
  });

  describe(".plugins", () => {
    describe("SUBGRAPH_COMPAT=true", () => {
      beforeEach(() => {
        vi.stubEnv("SUBGRAPH_COMPAT", "true");
        vi.stubEnv("LABEL_SET_ID", "subgraph");
        vi.stubEnv("LABEL_SET_VERSION", "0");
      });

      it("has default plugins", async () => {
        vi.stubEnv("PLUGINS", undefined);

        await expect(getConfig()).resolves.toMatchObject({
          plugins: EnvironmentDefaults.subgraphCompatible.PLUGINS.split(","),
        });
      });
    });

    describe("SUBGRAPH_COMPAT=false", () => {
      beforeEach(() => {
        vi.stubEnv("SUBGRAPH_COMPAT", "false");
      });

      it("has default plugins", async () => {
        vi.stubEnv("PLUGINS", undefined);
        vi.stubEnv("RPC_URL_8453", VALID_RPC_URL);
        vi.stubEnv("RPC_URL_59144", VALID_RPC_URL);
        vi.stubEnv("RPC_URL_10", VALID_RPC_URL);
        vi.stubEnv("RPC_URL_8453", VALID_RPC_URL);

        await expect(getConfig()).resolves.toMatchObject({
          plugins: EnvironmentDefaults.alpha.PLUGINS.split(","),
        });
      });
    });

    it("returns the PLUGINS if it is a valid array", async () => {
      vi.stubEnv("PLUGINS", "subgraph,basenames");
      vi.stubEnv("RPC_URL_8453", VALID_RPC_URL);
      const config = await getConfig();
      expect(config.plugins).toEqual(["subgraph", "basenames"]);
    });

    it("returns a single plugin if only one is provided", async () => {
      vi.stubEnv("PLUGINS", "basenames");
      vi.stubEnv("RPC_URL_8453", VALID_RPC_URL);
      const config = await getConfig();
      expect(config.plugins).toEqual(["basenames"]);
    });

    it("throws if PLUGINS is an empty string", async () => {
      vi.stubEnv("PLUGINS", "");
      await expect(getConfig()).rejects.toThrow(
        /PLUGINS must be a comma separated list with at least one valid plugin name/i,
      );
    });

    it("throws if PLUGINS consists only of commas or whitespace", async () => {
      vi.stubEnv("PLUGINS", " ,,  ,");
      await expect(getConfig()).rejects.toThrow(
        /PLUGINS must be a comma separated list with at least one valid plugin name/i,
      );
    });

    it("throws if PLUGINS consists of non-existent plugins", async () => {
      vi.stubEnv("PLUGINS", "some,nonexistent,plugins");
      await expect(getConfig()).rejects.toThrow(
        /PLUGINS must be a comma separated list with at least one valid plugin name/i,
      );
    });

    it("throws if PLUGINS contains duplicate values", async () => {
      vi.stubEnv("PLUGINS", "subgraph,basenames,subgraph");
      await expect(getConfig()).rejects.toThrow(/PLUGINS cannot contain duplicate values/i);
    });
  });

  describe(".chains", () => {
    it("returns the chains if it is a valid object (one HTTP protocol URL)", async () => {
      vi.stubEnv("RPC_URL_1", VALID_RPC_URL);
      const config = await getConfig();

      expect(config.rpcConfigs).toStrictEqual(
        new Map([
          [
            1,
            {
              httpRPCs: [new URL(VALID_RPC_URL)],
              websocketRPC: undefined,
            } satisfies RpcConfig,
          ],
        ]),
      );
    });

    it("returns the chains if it is a valid object (multiple HTTP protocol URLs)", async () => {
      vi.stubEnv("RPC_URL_1", `${VALID_RPC_URL_ALT},${VALID_RPC_URL}`);
      const config = await getConfig();

      expect(config.rpcConfigs).toStrictEqual(
        new Map([
          [
            1,
            {
              httpRPCs: [new URL(VALID_RPC_URL_ALT), new URL(VALID_RPC_URL)],
              websocketRPC: undefined,
            } satisfies RpcConfig,
          ],
        ]),
      );
    });

    it("returns the chains if it is a valid object (multiple HTTP protocol URLs, and one WebSocket protocol URL)", async () => {
      vi.stubEnv("RPC_URL_1", `${VALID_RPC_URL},${VALID_RPC_WS_URL},${VALID_RPC_URL_ALT}`);
      const config = await getConfig();

      expect(config.rpcConfigs).toStrictEqual(
        new Map([
          [
            1,
            {
              httpRPCs: [new URL(VALID_RPC_URL), new URL(VALID_RPC_URL_ALT)],
              websocketRPC: new URL(VALID_RPC_WS_URL),
            } satisfies RpcConfig,
          ],
        ]),
      );
    });

    it("throws an error if RPC_URL_1 is not a valid URL", async () => {
      vi.stubEnv("RPC_URL_1", "invalid url");
      await expect(getConfig()).rejects.toThrow(/must be a valid URL string/i);
    });

    it("throws an error if RPC_URL_1 includes less than one HTTP protocol URL", async () => {
      vi.stubEnv("RPC_URL_1", `${VALID_RPC_WS_URL},${VALID_RPC_WS_URL_ALT}`);
      await expect(getConfig()).rejects.toThrow(
        /RPC endpoint configuration for a chain must include at least one http\/https protocol URL/i,
      );
    });

    it("throws an error if RPC_URL_1 includes more than one WebSockets protocol URL", async () => {
      vi.stubEnv("RPC_URL_1", `${VALID_RPC_URL},${VALID_RPC_WS_URL},${VALID_RPC_WS_URL_ALT}`);
      await expect(getConfig()).rejects.toThrow(
        /RPC endpoint configuration for a chain must include at most one websocket \(ws\/wss\) protocol URL./i,
      );
    });

    describe("Useful error messages", () => {
      // Mock process.exit to prevent actual exit
      const mockExit = vi.spyOn(process, "exit").mockImplementation(() => undefined as never);

      beforeEach(() => {
        vi.clearAllMocks();
      });

      afterEach(() => {
        mockExit.mockClear();
      });

      it("logs error message when QuickNode RPC config was partially configured (missing endpoint name)", async () => {
        expect(() =>
          buildConfigFromEnvironment({
            ...BASE_ENV,
            QUICKNODE_API_KEY: "my-api-key",
          }),
        ).toThrowError(
          /Use of the QUICKNODE_API_KEY environment variable requires use of the QUICKNODE_ENDPOINT_NAME environment variable as well/i,
        );
      });

      it("logs error message when QuickNode RPC config was partially configured (missing API key)", async () => {
        expect(() =>
          buildConfigFromEnvironment({
            ...BASE_ENV,
            QUICKNODE_ENDPOINT_NAME: "my-endpoint-name",
          }),
        ).toThrowError(
          /Use of the QUICKNODE_ENDPOINT_NAME environment variable requires use of the QUICKNODE_API_KEY environment variable as well/i,
        );
      });
    });
  });

  describe(".databaseUrl", () => {
    it("accepts a valid PostgreSQL connection string", async () => {
      vi.stubEnv("DATABASE_URL", "postgresql://user:password@localhost:5432/mydb");
      const config = await getConfig();
      expect(config.databaseUrl).toBe("postgresql://user:password@localhost:5432/mydb");
    });

    it("accepts a connection string with additional parameters", async () => {
      vi.stubEnv("DATABASE_URL", "postgresql://user:password@localhost:5432/mydb?sslmode=require");
      const config = await getConfig();
      expect(config.databaseUrl).toBe(
        "postgresql://user:password@localhost:5432/mydb?sslmode=require",
      );
    });

    it("throws an error if DATABASE_URL is not set", async () => {
      vi.stubEnv("DATABASE_URL", undefined);
      await expect(getConfig()).rejects.toThrow(/Invalid input/);
    });

    it("throws an error if DATABASE_URL is empty", async () => {
      vi.stubEnv("DATABASE_URL", "");
      await expect(getConfig()).rejects.toThrow(/Invalid PostgreSQL connection string/);
    });

    it("throws an error if DATABASE_URL is not a valid postgres connection string", async () => {
      vi.stubEnv("DATABASE_URL", "not-a-postgres-connection-string");
      await expect(getConfig()).rejects.toThrow(/Invalid PostgreSQL connection string/);
    });

    it("throws an error if DATABASE_URL uses the wrong protocol", async () => {
      vi.stubEnv("DATABASE_URL", "mysql://user:password@localhost:3306/mydb");
      await expect(getConfig()).rejects.toThrow(/Invalid PostgreSQL connection string/);
    });

    it("throws an error if DATABASE_URL is missing required components", async () => {
      vi.stubEnv("DATABASE_URL", "postgresql://localhost:5432");
      await expect(getConfig()).rejects.toThrow(/Invalid PostgreSQL connection string/);
    });

    it("accepts postgres:// protocol", async () => {
      vi.stubEnv("DATABASE_URL", "postgres://user:password@localhost:5432/mydb");
      const config = await getConfig();
      expect(config.databaseUrl).toBe("postgres://user:password@localhost:5432/mydb");
    });

    it("accepts postgresql:// protocol", async () => {
      vi.stubEnv("DATABASE_URL", "postgresql://user:password@localhost:5432/mydb");
      const config = await getConfig();
      expect(config.databaseUrl).toBe("postgresql://user:password@localhost:5432/mydb");
    });
  });

  describe("SUBGRAPH_COMPAT", () => {
    // start in subgraph-compatible state
    beforeEach(() => {
      vi.stubEnv("SUBGRAPH_COMPAT", "true");
      vi.stubEnv("LABEL_SET_ID", undefined);
      vi.stubEnv("LABEL_SET_VERSION", undefined);
    });

    it("is true when compatible", async () => {
      await expect(getConfig()).resolves.toMatchObject({ isSubgraphCompatible: true });
    });

    it("throws when PLUGINS does not include subgraph", async () => {
      vi.stubEnv("PLUGINS", "basenames");
      vi.stubEnv("RPC_URL_8453", VALID_RPC_URL);

      await expect(getConfig()).rejects.toThrow(/isSubgraphCompatible/);
    });

    it("throws when PLUGINS includes subgraph along with other plugins", async () => {
      vi.stubEnv("PLUGINS", "subgraph,basenames");
      vi.stubEnv("RPC_URL_8453", VALID_RPC_URL);

      await expect(getConfig()).rejects.toThrow(/isSubgraphCompatible/);
    });
  });

  describe("additional checks", () => {
    it("requires available datasources", async () => {
      vi.stubEnv("NAMESPACE", "ens-test-env");
      vi.stubEnv("PLUGINS", "basenames");
      await expect(getConfig()).rejects.toThrow(/specifies dependent datasources/i);
    });

    it("requires rpc url for indexed chains", async () => {
      vi.stubEnv("PLUGINS", "subgraph,basenames");
      await expect(getConfig()).rejects.toThrow(/RPC_URL_\d+ is not specified/i);
    });

    it("cannot constrain blockrange with multiple chains", async () => {
      vi.stubEnv("PLUGINS", "subgraph,basenames");
      vi.stubEnv("RPC_URL_8453", VALID_RPC_URL);
      vi.stubEnv("END_BLOCK", "1");
      await expect(getConfig()).rejects.toThrow(/multiple chains/i);
    });
  });

  describe(".labelSet", () => {
    it("returns the labelSet configuration if both LABEL_SET_ID and LABEL_SET_VERSION are valid", async () => {
      vi.stubEnv("LABEL_SET_ID", "subgraph");
      vi.stubEnv("LABEL_SET_VERSION", "5");
      const config = await getConfig();
      expect(config.labelSet).toEqual({
        labelSetId: "subgraph",
        labelSetVersion: 5,
      });
    });

    describe("SUBGRAPH_COMPAT=true", () => {
      beforeEach(() => {
        vi.stubEnv("SUBGRAPH_COMPAT", "true");
      });

      it("has default label set", async () => {
        vi.stubEnv("LABEL_SET_ID", undefined);
        vi.stubEnv("LABEL_SET_VERSION", undefined);

        await expect(getConfig()).resolves.toMatchObject({
          labelSet: { labelSetId: "subgraph", labelSetVersion: 0 },
        });
      });
    });

    describe("SUBGRAPH_COMPAT=false", () => {
      beforeEach(() => {
        vi.stubEnv("SUBGRAPH_COMPAT", "false");
      });

      it("has default label set", async () => {
        vi.stubEnv("LABEL_SET_ID", undefined);
        vi.stubEnv("LABEL_SET_VERSION", undefined);

        await expect(getConfig()).resolves.toMatchObject({
          labelSet: { labelSetId: "subgraph", labelSetVersion: 0 },
        });
      });
    });

    it("throws an error when LABEL_SET_ID is empty", async () => {
      vi.stubEnv("LABEL_SET_ID", "");
      await expect(getConfig()).rejects.toThrow(/LABEL_SET_ID must be 1-50 characters long/);
    });

    it("throws an error when LABEL_SET_ID is only whitespace", async () => {
      vi.stubEnv("LABEL_SET_ID", "   ");
      await expect(getConfig()).rejects.toThrow(/LABEL_SET_ID can only contain lowercase letters/);
    });

    it("throws an error when LABEL_SET_ID is too long", async () => {
      vi.stubEnv("LABEL_SET_ID", "a".repeat(51));
      await expect(getConfig()).rejects.toThrow(/LABEL_SET_ID must be 1-50 characters long/);
    });

    it("throws an error when LABEL_SET_ID contains invalid characters", async () => {
      vi.stubEnv("LABEL_SET_ID", "invalid-id_with_underscores");
      await expect(getConfig()).rejects.toThrow(/LABEL_SET_ID can only contain lowercase letters/);
    });

    it("throws an error when LABEL_SET_ID contains uppercase letters", async () => {
      vi.stubEnv("LABEL_SET_ID", "InvalidId");
      await expect(getConfig()).rejects.toThrow(/LABEL_SET_ID can only contain lowercase letters/);
    });

    it("accepts valid LABEL_SET_ID with hyphens", async () => {
      vi.stubEnv("LABEL_SET_ID", "ens-test-env");
      const config = await getConfig();
      expect(config.labelSet.labelSetId).toBe("ens-test-env");
    });

    it("throws an error when LABEL_SET_VERSION is negative", async () => {
      vi.stubEnv("LABEL_SET_VERSION", "-1");
      await expect(getConfig()).rejects.toThrow(/LABEL_SET_VERSION must be a non-negative integer/);
    });

    it("throws an error when LABEL_SET_VERSION is not an integer", async () => {
      vi.stubEnv("LABEL_SET_VERSION", "5.5");
      await expect(getConfig()).rejects.toThrow(/LABEL_SET_VERSION must be an integer/);
    });

    it("throws an error when LABEL_SET_VERSION is not a number", async () => {
      vi.stubEnv("LABEL_SET_VERSION", "not-a-number");
      await expect(getConfig()).rejects.toThrow(/LABEL_SET_VERSION must be an integer/);
    });

    it("accepts zero as a valid LABEL_SET_VERSION", async () => {
      vi.stubEnv("LABEL_SET_VERSION", "0");
      const config = await getConfig();
      expect(config.labelSet.labelSetVersion).toBe(0);
    });
  });
});

/**
 * The following test block defines the minimal environment, so each test case is more readable.
 */
describe("config (minimal base env)", () => {
  beforeEach(() => {
    const { NAMESPACE, ENSINDEXER_URL, ENSRAINBOW_URL, DATABASE_URL, DATABASE_SCHEMA, RPC_URL_1 } =
      BASE_ENV;
    stubEnv({
      NAMESPACE,
      ENSINDEXER_URL,
      ENSRAINBOW_URL,
      DATABASE_URL,
      DATABASE_SCHEMA,
      RPC_URL_1,
    });
  });

  afterEach(() => {
    vi.unstubAllEnvs();
  });

  describe("SUBGAPH_COMPAT=false", () => {
    beforeEach(() => {
      stubEnv({ SUBGRAPH_COMPAT: "false" });
    });

    it("requires default plugins rpc urls", async () => {
      await expect(getConfig()).rejects.toThrow(/RPC_URL_/);
    });

    it("provides default plugins", async () => {
      stubEnv({
        RPC_URL_8453: VALID_RPC_URL,
        RPC_URL_59144: VALID_RPC_URL,
        RPC_URL_10: VALID_RPC_URL,
      });

      await expect(getConfig()).resolves.toMatchObject({
        plugins: EnvironmentDefaults.alpha.PLUGINS.split(","),
      });
    });

    it("allows override of default plugins", async () => {
      stubEnv({
        PLUGINS: "tokenscope",
        RPC_URL_8453: VALID_RPC_URL,
        RPC_URL_59144: VALID_RPC_URL,
        RPC_URL_10: VALID_RPC_URL,
      });

      await expect(getConfig()).resolves.toMatchObject({ plugins: [PluginName.TokenScope] });
    });

    describe("ens-test-env rpcs", () => {
      it("should provide ens-test-env rpc defaults", async () => {
        stubEnv({ NAMESPACE: "ens-test-env", PLUGINS: "subgraph" });

        const config = await getConfig();
        expect(config.rpcConfigs.has(ensTestEnvL1Chain.id)).toBe(true);
        expect(config.rpcConfigs.has(ensTestEnvL2Chain.id)).toBe(true);
      });
    });

    describe("with ALCHEMY_API_KEY", () => {
      beforeEach(() => {
        stubEnv({ ALCHEMY_API_KEY: "anything", RPC_URL_1: undefined });
      });

      it("should provide rpcConfigs for all mainnet chains", async () => {
        const config = await getConfig();
        const rpcConfigs = [...config.rpcConfigs.values()];

        expect(rpcConfigs.length, "should have some configs").toBeGreaterThan(0);
        expect(
          rpcConfigs.every((rpcConfig) => rpcConfig.httpRPCs.length >= 1),
          "must have http rpc url",
        ).toBe(true);

        expect(
          rpcConfigs.every((rpcConfig) => rpcConfig.websocketRPC !== undefined),
          "must have ws rpc url",
        ).toBe(true);
      });
    });

    describe("with DRPC_API_KEY", async () => {
      beforeEach(() => {
        stubEnv({ DRPC_API_KEY: "anything", RPC_URL_1: undefined });
      });

      it("should provide rpcConfigs for all mainnet chains", async () => {
        const config = await getConfig();
        const rpcConfigs = [...config.rpcConfigs.values()];

        // should provide some rpcConfigs
        expect(rpcConfigs.length, "should have some configs").toBeGreaterThan(0);
        expect(
          rpcConfigs.every((rpcConfig) => rpcConfig.httpRPCs.length >= 1),
          "must have http rpc url",
        ).toBe(true);

        expect(
          rpcConfigs.every((rpcConfig) => rpcConfig.websocketRPC === undefined),
          "must not have ws rpc url",
        ).toBe(true);
      });
<<<<<<< HEAD
=======

      it("does not provide dRPC if chain id is not supported", async () => {
        stubEnv({ NAMESPACE: "ens-test-env", PLUGINS: "subgraph" });
        await expect(getConfig()).rejects.toThrow(/RPC Config/);
      });
>>>>>>> 81c027b0
    });

    describe("with ALCHEMY_API_KEY, DRPC_API_KEY, and RPC_URL_1", async () => {
      beforeEach(() => {
        stubEnv({ ALCHEMY_API_KEY: "anything" });
        stubEnv({ DRPC_API_KEY: "anything" });
      });

      it("should provide rpcConfigs for all mainnet chains with order", async () => {
        const config = await getConfig();
        const rpcConfigs = [...config.rpcConfigs.values()];

        // should provide some rpcConfigs
        expect(rpcConfigs.length, "should have some configs").toBeGreaterThan(0);

        expect(config.rpcConfigs.get(1)!.httpRPCs.length).toBe(1); // with RPC_URL_1
        expect(config.rpcConfigs.get(1)!.httpRPCs[0]!.href).toBe(VALID_RPC_URL);

        expect(config.rpcConfigs.get(10)!.httpRPCs.length).toBe(2);
        expect(config.rpcConfigs.get(10)!.httpRPCs[0]!.href).toContain("alchemy");
        expect(config.rpcConfigs.get(10)!.httpRPCs[1]!.href).toContain("drpc");
      });
    });
  });

  describe("SUBGAPH_COMPAT=true", () => {
    beforeEach(() => {
      stubEnv({ SUBGRAPH_COMPAT: "true" });
    });

    it("ens-test-env namespace/labelset is subgraph-compatible", async () => {
      stubEnv({
        NAMESPACE: "ens-test-env",
        LABEL_SET_ID: "ens-test-env",
        LABEL_SET_VERSION: "0",
        RPC_URL_15658733: VALID_RPC_URL,
      });
      await expect(getConfig()).resolves.toMatchObject({
        namespace: ENSNamespaceIds.EnsTestEnv,
        labelSet: {
          labelSetId: "ens-test-env",
          labelSetVersion: 0,
        },
        isSubgraphCompatible: true,
      });
    });
  });
});<|MERGE_RESOLUTION|>--- conflicted
+++ resolved
@@ -709,14 +709,6 @@
           "must not have ws rpc url",
         ).toBe(true);
       });
-<<<<<<< HEAD
-=======
-
-      it("does not provide dRPC if chain id is not supported", async () => {
-        stubEnv({ NAMESPACE: "ens-test-env", PLUGINS: "subgraph" });
-        await expect(getConfig()).rejects.toThrow(/RPC Config/);
-      });
->>>>>>> 81c027b0
     });
 
     describe("with ALCHEMY_API_KEY, DRPC_API_KEY, and RPC_URL_1", async () => {
