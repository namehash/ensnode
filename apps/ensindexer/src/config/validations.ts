--- conflicted
+++ resolved
@@ -3,15 +3,9 @@
 import { z } from "zod/v4";
 
 import type { ENSIndexerConfig } from "@/config/types";
-<<<<<<< HEAD
-import { getPlugin, getRequiredChainIds, getRequiredDatasources } from "@/plugins";
-import { DatasourceName, getENSDeployment } from "@ensnode/ens-deployments";
-import { Address, isAddress } from "viem";
-=======
 import { uniq } from "@/lib/lib-helpers";
 import { getENSNamespaceAsFullyDefinedAtCompileTime } from "@/lib/plugin-helpers";
 import { getPlugin } from "@/plugins";
->>>>>>> 1f1c5785
 
 // type alias to highlight the input param of Zod's check() method
 type ZodCheckFnInput<T> = z.core.ParsePayload<T>;
@@ -81,9 +75,6 @@
   const { globalBlockrange } = config;
 
   if (globalBlockrange.startBlock !== undefined || globalBlockrange.endBlock !== undefined) {
-<<<<<<< HEAD
-    const indexedChainIds = getRequiredChainIds(getRequiredDatasources(config));
-=======
     const datasources = getENSNamespaceAsFullyDefinedAtCompileTime(config.namespace);
     const indexedChainIds = uniq(
       config.plugins
@@ -91,7 +82,6 @@
         .map((datasourceName) => datasources[datasourceName])
         .map((datasource) => datasource.chain.id),
     );
->>>>>>> 1f1c5785
 
     if (indexedChainIds.length > 1) {
       ctx.issues.push({
