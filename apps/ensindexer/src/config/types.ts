--- conflicted
+++ resolved
@@ -216,25 +216,6 @@
  * mapped/parsed into a structured configuration object like `ENSIndexerConfig`.
  */
 export interface ENSIndexerEnvironment {
-<<<<<<< HEAD
-  databaseSchemaName: string | undefined;
-  databaseUrl: string | undefined;
-  namespace: string | undefined;
-  plugins: string | undefined;
-  ensRainbowUrl: string | undefined;
-  labelSet: {
-    labelSetId: string | undefined;
-    labelSetVersion: string | undefined;
-  };
-  ensIndexerUrl: string | undefined;
-  globalBlockrange: {
-    startBlock: string | undefined;
-    endBlock: string | undefined;
-  };
-  rpcConfigs: Record<ChainIdString, RpcConfigEnvironment>;
-  isSubgraphCompatible: string | undefined;
-=======
-  PORT?: string;
   DATABASE_SCHEMA?: string;
   DATABASE_URL?: string;
   NAMESPACE?: string;
@@ -242,9 +223,7 @@
   ENSRAINBOW_URL?: string;
   LABEL_SET_ID?: string;
   LABEL_SET_VERSION?: string;
-  ENSNODE_PUBLIC_URL?: string;
   ENSINDEXER_URL?: string;
-  ENSADMIN_URL?: string;
   START_BLOCK?: string;
   END_BLOCK?: string;
   SUBGRAPH_COMPAT?: string;
@@ -252,5 +231,4 @@
   [x: `RPC_URL_${number}`]: string | undefined;
   ALCHEMY_API_KEY?: string;
   DRPC_API_KEY?: string;
->>>>>>> 5c8973d2
 }