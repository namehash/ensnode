import type { ENSNamespaceId } from "@ensnode/datasources";
import type { Blockrange, ChainId, ChainIdString, PluginName } from "@ensnode/ensnode-sdk";
import type { EnsRainbowClientLabelSet } from "@ensnode/ensrainbow-sdk";

/**
 * Configuration for a single RPC used by ENSIndexer.
 *
 * Ponder will use those endpoint URLs accordingly to optimize RPC calls during
 * "backfill" and "following" indexing.
 *
 * @see https://ponder.sh/docs/config/chains#rpc-endpoints
 * @see https://ponder.sh/docs/config/chains#websocket
 */
export interface RpcConfig {
  /**
   * The HTTP endpoint URLs for the chain RPC (ex: "https://eth-mainnet.g.alchemy.com/v2/...").
   * For nominal indexing behavior, each of them must be an endpoint with high rate limits.
   *
   * Invariants:
   * - includes at least one HTTP/HTTPS endpoint URL
   * - localhost urls are allowed (and expected).
   */
  httpUrls: Set<URL>;

  /**
   * The Web Socket URL for the chain RPC.
   *
   * If provided, it is used for fetching blocks "realtime".
   *
   * Invariants:
   * - localhost urls are allowed (and expected).
   */
  webSocketUrl?: URL;
}

/**
 * The complete runtime configuration for an ENSIndexer instance.
 */
export interface ENSIndexerConfig {
  /**
   * The ENS namespace that ENSNode operates in the context of.
   *
   * See {@link ENSNamespaceIds} for available namespace identifiers.
   */
  namespace: ENSNamespaceId;

  /**
   * An ENSAdmin url, defaulting to the public instance https://admin.ensnode.io (DEFAULT_ENSADMIN_URL).
   * @see https://ensnode.io/ensadmin/overview/what-is-ensadmin
   *
   * The ENSNode root api route `/` redirects to {@link ensAdminUrl}, configuring
   * ENSAdmin with an entry for this instance of ENSNode, identified by {@link ensNodePublicUrl}.
   *
   * Invariants:
   * - localhost urls are allowed (and expected).
   */
  ensAdminUrl: URL;

  /**
   * The publicly accessible endpoint of the ENSNode api (ex: http://localhost:42069).
   *
   * ENSAdmin will use this url to connect to the ENSNode api for querying state about the ENSNode instance.
   *
   * Invariants:
   * - localhost urls are allowed (and expected).
   */
  ensNodePublicUrl: URL;

  /**
   * An ENSRainbow API Endpoint (ex: http://localhost:3223). ENSIndexer uses ENSRainbow to 'heal'
   * unknown labelhashes.
   * @see https://ensnode.io/ensrainbow/overview/what-is-ensrainbow
   *
   * For best performance, ENSRainbow should be colocated with ENSIndexer and use private/internal
   * networking to minimize latency.
   *
   * Invariant:
   * - localhost urls are allowed (and expected).
   */
  ensRainbowUrl: URL;

  /**
   * The "fully pinned" label set reference that ENSIndexer will request ENSRainbow use for deterministic label healing across time. This label set reference is "fully pinned" as it requires both the labelSetId and labelSetVersion fields to be defined.
   */
  labelSet: Required<EnsRainbowClientLabelSet>;

  /**
   * A Postgres database schema name. This instance of ENSIndexer will write indexed data to the
   * tables in this schema.
   *
   * The {@link databaseSchemaName} must be unique per running instance of ENSIndexer (ponder will
   * enforce this with database locks). If multiple instances of ENSIndexer with the same
   * {@link databaseSchemaName} are running, only the first will successfully acquire the lock and begin
   * indexing: the rest will crash.
   *
   * If an ENSIndexer instance with the same configuration (including `databaseSchemaName`) is
   * started, and it successfully acquires the lock on this schema, it will continue indexing from
   * the current state.
   *
   * Many clients can read from this Postgres schema during or after indexing.
   *
   * Read more about database schema rules here:
   * @see https://ponder.sh/docs/api-reference/database#database-schema-rules
   *
   * Invariants:
   * - Must be a non-empty string that is a valid Postgres database schema identifier.
   */
  databaseSchemaName: string;

  /**
   * A set of {@link PluginName}s indicating which plugins to activate.
   *
   * Invariants:
   * - A set of valid {@link PluginName}s with at least one value
   * - For each plugin, its required datasources must be defined within the {@link namespace}
   * - For each plugin specified, a valid {@link rpcConfigs} entry is required for
   *   each chain the plugin indexes
   */
  plugins: PluginName[];

  /**
   * The network port ENSIndexer listens for http requests on, defaulting to 42069 (DEFAULT_PORT).
   *
   * Invariants:
   * - The port must be an integer between 1 and 65535
   */
  port: number;

  /**
   * Configuration for each indexable RPC, keyed by chain id.
   *
   * Invariants:
   * - Each value in {@link indexedChainIds} is guaranteed to
   *   have its {@link RpcConfig} included here.
   * - Note: There may be some {@link RpcConfig} values preset for
   *   chain IDs that are not included in {@link indexedChainIds}. In other words, the keys
   *   of {@link rpcConfigs} is a superset of {@link indexedChainIds}.
   */
  rpcConfigs: Map<ChainId, RpcConfig>;

  /**
   * Indexed Chain IDs
   *
   * Includes the {@link ChainId} for each chain being indexed.
   */
  indexedChainIds: Set<ChainId>;

  /**
   * The database connection string for the indexer, if present. When undefined
   * ponder will default to using an in-memory database (pglite).
   *
   * Invariants:
   * - If defined, the URL must be a valid PostgreSQL connection string
   */
  databaseUrl: string | undefined;

  /**
   * The "primary" ENSIndexer service URL
   * This must be an instance of ENSIndexer using either `ponder start`
   * or `ponder dev`, and not `ponder serve`.
   * This URL is used to read Ponder's internal indexing state using
   * the `/status` and `/metrics` endpoints that are served directly by Ponder
   * within the specified ENSIndexer.
   * For ENSIndexer instances started using `ponder start` or `ponder dev`,
   * this should be configured so that ENSIndexer refers back to itself, ex:
   * http://localhost:{port}. For ENSIndexer instances started using
   * `ponder serve`, this should be set to the hostname of
   * the related ENSIndexer instance started using `ponder start` or
   * `ponder dev` that is writing to the same ENSDb.
   */
  ensIndexerUrl: URL;

  /**
   * Constrains the global blockrange for indexing, useful for testing purposes.
   *
   * This is strictly designed for testing and development and its usage in production will result
   * in incorrect or out-of-date indexes.
   *
   * ENSIndexer will constrain all indexed contracts to the provided {@link Blockrange.startBlock}
   * and {@link Blockrange.endBlock} if specified.
   *
   * Invariants:
   * - both `startBlock` and `endBlock` are optional, and expected to be undefined
   * - if defined, startBlock must be an integer greater than 0
   * - if defined, endBlock must be an integer greater than 0
   * - if defined, endBlock must be greater than startBlock
   * - if either `startBlock` or `endBlock` are defined, the number of indexed chains described
   *   by {@link plugins} must be 1
   */
  globalBlockrange: Blockrange;

  /**
   * A feature flag to enable/disable ENSIndexer's Subgraph Compatible Indexing Behavior.
   *
   * If {@link isSubgraphCompatible} is true, indexing behavior will match that of the legacy ENS
   * Subgraph.
   *
   * ENSIndexer will store and return Literal Labels and Literal Names without further interpretation.
   * @see https://ensnode.io/docs/reference/terminology#literal-label
   * @see https://ensnode.io/docs/reference/terminology#literal-name
   *
   * If {@link isSubgraphCompatible} is true, the following invariants are true for the ENSIndexerConfig:
   * 1. only the 'subgraph' plugin is enabled, and
   * 2. the labelSet must be { labelSetId: 'subgraph', labelSetVersion: 0 }
   *
   * If {@link isSubgraphCompatible} is false, ENSIndexer will additionally:
   *
   * 1. ENSIndexer will heal all subnames of addr.reverse on the ENS Root Chain.
   *
   * 2. ENSIndexer will track both the keys and the values of Resolver records.
   *
   * WARNING: Special care must be taken when interacting with indexed resolver record values. It
   * is unsafe to naively assume that indexed resolver record values are equivalent to the
   * resolver record values that would be returned through dynamic lookups via the ENS protocol.
   * For example, if a resolver implements CCIP-Read, the resolver records may not be
   * discoverable through onchain indexing.
   *
   * 3. Literal Labels and Literal Names encountered by ENSIndexer will be Interpreted.
   * @see https://ensnode.io/docs/reference/terminology#interpreted-label
   * @see https://ensnode.io/docs/reference/terminology#interpreted-name
   *
   * That is,
   * a) all Labels stored and returned by ENSIndexer will be Interpreted Labels, which are either:
   *    i. normalized, or
   *    ii. represented as an Encoded LabelHash of the Literal Label value found onchain, and
   * b) all Names stored and returned by ENSIndexer will be Interpreted Names, which are exclusively
   *   composed of Interpreted Labels.
   */
  isSubgraphCompatible: boolean;
}

<<<<<<< HEAD
/**
 * Represents the raw unvalidated environment variable for an rpc endpoint.
 *
 * It might be a single URL string, or a list of URL strings.
 */
export type RpcConfigEnvironment = string;
=======
export interface RpcConfigEnvironment {
  url: string;
  maxRequestsPerSecond: string | undefined;
}
>>>>>>> 22514f82

/**
 * Represents the raw, unvalidated environment variables for the ENSIndexer application.
 *
 * Keys correspond to the environment variable names, and all values are
 * strings or undefined, reflecting their state in `process.env`.
 * This interface is intended to be the source type which then gets
 * mapped/parsed into a structured configuration object like `ENSIndexerConfig`.
 */
export interface ENSIndexerEnvironment {
  port: string | undefined;
  databaseSchemaName: string | undefined;
  databaseUrl: string | undefined;
  namespace: string | undefined;
  plugins: string | undefined;
  ensRainbowUrl: string | undefined;
  labelSet: {
    labelSetId: string | undefined;
    labelSetVersion: string | undefined;
  };
  ensNodePublicUrl: string | undefined;
  ensIndexerUrl: string | undefined;
  ensAdminUrl: string | undefined;
  globalBlockrange: {
    startBlock: string | undefined;
    endBlock: string | undefined;
  };
  rpcConfigs: Record<ChainIdString, RpcConfigEnvironment>;
  isSubgraphCompatible: string | undefined;
}<|MERGE_RESOLUTION|>--- conflicted
+++ resolved
@@ -229,19 +229,12 @@
   isSubgraphCompatible: boolean;
 }
 
-<<<<<<< HEAD
 /**
  * Represents the raw unvalidated environment variable for an rpc endpoint.
  *
  * It might be a single URL string, or a list of URL strings.
  */
 export type RpcConfigEnvironment = string;
-=======
-export interface RpcConfigEnvironment {
-  url: string;
-  maxRequestsPerSecond: string | undefined;
-}
->>>>>>> 22514f82
 
 /**
  * Represents the raw, unvalidated environment variables for the ENSIndexer application.
