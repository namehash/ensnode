import type { ENSIndexerPublicConfig } from "@ensnode/ensnode-sdk";

/**
 * Configuration for a single RPC used by ENSIndexer.
 */
export interface RpcConfig {
  /**
   * The RPC endpoint URL for the chain (ex: "https://eth-mainnet.g.alchemy.com/v2/...").
   * For nominal indexing behavior, must be an endpoint with high rate limits.
   *
   * Invariants:
   * - The URL must be a valid URL (localhost urls are allowed)
   */
  url: string;

  /**
   * The maximum number of RPC requests per second allowed for this chain, defaulting to
   * 500 (DEFAULT_RPC_RATE_LIMIT). This is used to avoid rate limiting by the RPC provider.
   *
   * Invariants:
   * - The value must be an integer greater than 0
   */
  maxRequestsPerSecond: number;
}

/**
 * The complete runtime configuration for an ENSIndexer instance.
 */
<<<<<<< HEAD
export interface ENSIndexerConfig extends ENSIndexerPublicConfig {
=======
export interface ENSIndexerConfig {
  /**
   * The ENS Deployment that ENSIndexer is targeting, defaulting to 'mainnet' (DEFAULT_ENS_DEPLOYMENT_CHAIN).
   *
   * See {@link ENSDeployments} for available deployments.
   */
  ensDeploymentChain: keyof typeof ENSDeployments;

  /**
   * An ENSAdmin url, defaulting to the public instance https://admin.ensnode.io (DEFAULT_ENSADMIN_URL).
   * @see https://ensnode.io/ensadmin/overview/what-is-ensadmin
   *
   * The ENSNode root api route `/` redirects to {@link ensAdminUrl}, configuring
   * ENSAdmin with an entry for this instance of ENSNode, identified by {@link ensNodePublicUrl}.
   *
   * Invariants:
   * - The URL must be a valid URL (localhost urls are allowed)
   */
  ensAdminUrl: string;

  /**
   * The publicly accessible endpoint of the ENSNode api (ex: http://localhost:42069).
   *
   * ENSAdmin will use this url to connect to the ENSNode api for querying state about the ENSNode instance.
   *
   * Invariants:
   * - The URL must be a valid URL (localhost urls are allowed)
   */
  ensNodePublicUrl: string;

  /**
   * An ENSRainbow API Endpoint (ex: http://localhost:3223). ENSIndexer uses ENSRainbow to 'heal'
   * unknown labelhashes.
   * @see https://ensnode.io/ensrainbow/overview/what-is-ensrainbow
   *
   * For best performance, ENSRainbow should be colocated with ENSIndexer and use private/internal
   * networking to minimize latency.
   *
   * Invariant:
   * - The URL must be a valid URL. localhost urls are allowed (and expected).
   */
  ensRainbowEndpointUrl: string;

  /**
   * A Postgres database schema name. This instance of ENSIndexer will write indexed data to the
   * tables in this schema.
   *
   * The {@link ponderDatabaseSchema} must be unique per running instance of ENSIndexer (ponder will
   * enforce this with database locks). If multiple instances of ENSIndexer with the same
   * {@link ponderDatabaseSchema} are running, only the first will successfully acquire the lock and begin
   * indexing: the rest will crash.
   *
   * If an ENSIndexer instance with the same configuration (including `ponderDatabaseSchema`) is
   * started, and it successfully acquires the lock on this schema, it will continue indexing from
   * the current state.
   *
   * Many clients can read from this Postgres schema during or after indexing.
   *
   * Read more about database schema rules here:
   * @see https://ponder.sh/docs/api-reference/database#database-schema-rules
   *
   * Invariants:
   * - Must be a non-empty string that is a valid Postgres database schema identifier.
   */
  ponderDatabaseSchema: string;

  /**
   * A set of {@link PluginName}s indicating which plugins to activate.
   *
   * Invariants:
   * - A set of valid {@link PluginName}s with at least one value
   * - For each plugin, it should be available on the specified {@link ensDeploymentChain}
   * - For each plugin specified, a valid {@link rpcConfigs} entry is required for
   *   each chain the plugin indexes
   */
  plugins: PluginName[];

  /**
   * Enable or disable healing of addr.reverse subnames, defaulting to true (DEFAULT_HEAL_REVERSE_ADDRESSES).
   * If this is set to true, ENSIndexer will attempt to heal subnames of addr.reverse.
   *
   * Note that enabling {@link healReverseAddresses} results in indexed data no longer being backwards
   * compatible with the ENS Subgraph. For full data-level backwards compatibility with the ENS
   * Subgraph, {@link healReverseAddresses} should be `false`.
   */
  healReverseAddresses: boolean;

  /**
   * Enable or disable the indexing of Resolver record values, defaulting to true (DEFAULT_INDEX_ADDITIONAL_RESOLVER_RECORDS).
   * If this is set to false, ENSIndexer will apply subgraph-backwards compatible logic that only tracks the keys of Resolver records.
   * If this is set to true, ENSIndexer will track both the keys and the values of Resolver records.
   *
   * WARNING: Special care must be taken when interacting with indexed resolver record values. It is
   * unsafe to naively assume that indexed resolver record values are equivalent to the resolver
   * record values that would be returned through dynamic lookups via the ENS protocol. For example,
   * if a resolver implements CCIP-Read, the resolver records may not be discoverable through
   * onchain indexing. This feature is under R&D. At this time we do not recommend anyone directly
   * use indexed resolver record values in their applications. Features are planned in the ENSNode
   * roadmap that will provide safe use of indexed resolver record values (in appropriate contexts).
   *
   * Note that enabling {@link indexAdditionalResolverRecords} results in indexed data becoming a _superset_ of
   * the Subgraph. For exact data-level backwards compatibility with the ENS Subgraph,
   * {@link indexAdditionalResolverRecords} should be `false`.
   */
  indexAdditionalResolverRecords: boolean;

  /**
   * The network port ENSIndexer listens for http requests on, defaulting to 42069 (DEFAULT_PORT).
   *
   * Invariants:
   * - The port must be an integer between 1 and 65535
   */
  port: number;

>>>>>>> 9aeaccd1
  /**
   * Configuration for each indexable RPC, keyed by chain id.
   *
   * Invariants:
   * - Each key (chain id) must be a number
   */
  rpcConfigs: Record<number, RpcConfig>;

  /**
   * The database connection string for the indexer, if present. When undefined
   * ponder will default to using an in-memory database (pglite).
   *
   * Invariants:
   * - If defined, the URL must be a valid PostgreSQL connection string
   */
  databaseUrl: string | undefined;
<<<<<<< HEAD
=======

  /**
   * Constrains the global blockrange for indexing, useful for testing purposes.
   *
   * This is strictly designed for testing and development and its usage in production will result
   * in incorrect or out-of-date indexes.
   *
   * ENSIndexer will constrain all indexed contracts to the provided {@link Blockrange.startBlock}
   * and {@link Blockrange.endBlock} if specified.
   *
   * Invariants:
   * - both `startBlock` and `endBlock` are optional, and expected to be undefined
   * - if defined, startBlock must be an integer greater than 0
   * - if defined, endBlock must be an integer greater than 0
   * - if defined, endBlock must be greater than startBlock
   * - if either `startBlock` or `endBlock` are defined, the number of indexed chains described
   *   by {@link plugins} must be 1
   */
  globalBlockrange: Blockrange;

  /**
   * A flag derived from the built config indicating whether ENSIndexer is operating in a
   * subgraph-compatible way. This flag is true if:
   * a) only the subgraph plugin is activated,
   * b) healReverseAddresess is false, and
   * c) indexRecordValues is false
   *
   * If {@link isSubgraphCompatible} is true, ENSIndexer will:
   * 1) use subgraph-compatible IDs for entities and events
   * 2) limit indexing behavior to subgraph indexing semantics
   */
  isSubgraphCompatible: boolean;
>>>>>>> 9aeaccd1
}

/**
 * Represents the raw unvalidated environment variables for an rpc endpoint.
 */
export interface RpcConfigEnvironment {
  url: string;
  maxRequestsPerSecond: string | undefined;
}

/**
 * Represents the raw, unvalidated environment variables for the ENSIndexer application.
 *
 * Keys correspond to the environment variable names, and all values are
 * strings or undefined, reflecting their state in `process.env`.
 * This interface is intended to be the source type which then gets
 * mapped/parsed into a structured configuration object like `ENSIndexerConfig`.
 */
export interface ENSIndexerEnvironment {
  port: string | undefined;
  ponderDatabaseSchema: string | undefined;
  databaseUrl: string | undefined;
  ensDeploymentChain: string | undefined;
  plugins: string | undefined;
  ensRainbowEndpointUrl: string | undefined;
  ensNodePublicUrl: string | undefined;
  ensAdminUrl: string | undefined;
  healReverseAddresses: string | undefined;
  indexAdditionalResolverRecords: string | undefined;
  globalBlockrange: {
    startBlock: string | undefined;
    endBlock: string | undefined;
  };
  rpcConfigs: Record<number, RpcConfigEnvironment>;
}<|MERGE_RESOLUTION|>--- conflicted
+++ resolved
@@ -26,124 +26,7 @@
 /**
  * The complete runtime configuration for an ENSIndexer instance.
  */
-<<<<<<< HEAD
 export interface ENSIndexerConfig extends ENSIndexerPublicConfig {
-=======
-export interface ENSIndexerConfig {
-  /**
-   * The ENS Deployment that ENSIndexer is targeting, defaulting to 'mainnet' (DEFAULT_ENS_DEPLOYMENT_CHAIN).
-   *
-   * See {@link ENSDeployments} for available deployments.
-   */
-  ensDeploymentChain: keyof typeof ENSDeployments;
-
-  /**
-   * An ENSAdmin url, defaulting to the public instance https://admin.ensnode.io (DEFAULT_ENSADMIN_URL).
-   * @see https://ensnode.io/ensadmin/overview/what-is-ensadmin
-   *
-   * The ENSNode root api route `/` redirects to {@link ensAdminUrl}, configuring
-   * ENSAdmin with an entry for this instance of ENSNode, identified by {@link ensNodePublicUrl}.
-   *
-   * Invariants:
-   * - The URL must be a valid URL (localhost urls are allowed)
-   */
-  ensAdminUrl: string;
-
-  /**
-   * The publicly accessible endpoint of the ENSNode api (ex: http://localhost:42069).
-   *
-   * ENSAdmin will use this url to connect to the ENSNode api for querying state about the ENSNode instance.
-   *
-   * Invariants:
-   * - The URL must be a valid URL (localhost urls are allowed)
-   */
-  ensNodePublicUrl: string;
-
-  /**
-   * An ENSRainbow API Endpoint (ex: http://localhost:3223). ENSIndexer uses ENSRainbow to 'heal'
-   * unknown labelhashes.
-   * @see https://ensnode.io/ensrainbow/overview/what-is-ensrainbow
-   *
-   * For best performance, ENSRainbow should be colocated with ENSIndexer and use private/internal
-   * networking to minimize latency.
-   *
-   * Invariant:
-   * - The URL must be a valid URL. localhost urls are allowed (and expected).
-   */
-  ensRainbowEndpointUrl: string;
-
-  /**
-   * A Postgres database schema name. This instance of ENSIndexer will write indexed data to the
-   * tables in this schema.
-   *
-   * The {@link ponderDatabaseSchema} must be unique per running instance of ENSIndexer (ponder will
-   * enforce this with database locks). If multiple instances of ENSIndexer with the same
-   * {@link ponderDatabaseSchema} are running, only the first will successfully acquire the lock and begin
-   * indexing: the rest will crash.
-   *
-   * If an ENSIndexer instance with the same configuration (including `ponderDatabaseSchema`) is
-   * started, and it successfully acquires the lock on this schema, it will continue indexing from
-   * the current state.
-   *
-   * Many clients can read from this Postgres schema during or after indexing.
-   *
-   * Read more about database schema rules here:
-   * @see https://ponder.sh/docs/api-reference/database#database-schema-rules
-   *
-   * Invariants:
-   * - Must be a non-empty string that is a valid Postgres database schema identifier.
-   */
-  ponderDatabaseSchema: string;
-
-  /**
-   * A set of {@link PluginName}s indicating which plugins to activate.
-   *
-   * Invariants:
-   * - A set of valid {@link PluginName}s with at least one value
-   * - For each plugin, it should be available on the specified {@link ensDeploymentChain}
-   * - For each plugin specified, a valid {@link rpcConfigs} entry is required for
-   *   each chain the plugin indexes
-   */
-  plugins: PluginName[];
-
-  /**
-   * Enable or disable healing of addr.reverse subnames, defaulting to true (DEFAULT_HEAL_REVERSE_ADDRESSES).
-   * If this is set to true, ENSIndexer will attempt to heal subnames of addr.reverse.
-   *
-   * Note that enabling {@link healReverseAddresses} results in indexed data no longer being backwards
-   * compatible with the ENS Subgraph. For full data-level backwards compatibility with the ENS
-   * Subgraph, {@link healReverseAddresses} should be `false`.
-   */
-  healReverseAddresses: boolean;
-
-  /**
-   * Enable or disable the indexing of Resolver record values, defaulting to true (DEFAULT_INDEX_ADDITIONAL_RESOLVER_RECORDS).
-   * If this is set to false, ENSIndexer will apply subgraph-backwards compatible logic that only tracks the keys of Resolver records.
-   * If this is set to true, ENSIndexer will track both the keys and the values of Resolver records.
-   *
-   * WARNING: Special care must be taken when interacting with indexed resolver record values. It is
-   * unsafe to naively assume that indexed resolver record values are equivalent to the resolver
-   * record values that would be returned through dynamic lookups via the ENS protocol. For example,
-   * if a resolver implements CCIP-Read, the resolver records may not be discoverable through
-   * onchain indexing. This feature is under R&D. At this time we do not recommend anyone directly
-   * use indexed resolver record values in their applications. Features are planned in the ENSNode
-   * roadmap that will provide safe use of indexed resolver record values (in appropriate contexts).
-   *
-   * Note that enabling {@link indexAdditionalResolverRecords} results in indexed data becoming a _superset_ of
-   * the Subgraph. For exact data-level backwards compatibility with the ENS Subgraph,
-   * {@link indexAdditionalResolverRecords} should be `false`.
-   */
-  indexAdditionalResolverRecords: boolean;
-
-  /**
-   * The network port ENSIndexer listens for http requests on, defaulting to 42069 (DEFAULT_PORT).
-   *
-   * Invariants:
-   * - The port must be an integer between 1 and 65535
-   */
-  port: number;
-
->>>>>>> 9aeaccd1
   /**
    * Configuration for each indexable RPC, keyed by chain id.
    *
@@ -160,41 +43,6 @@
    * - If defined, the URL must be a valid PostgreSQL connection string
    */
   databaseUrl: string | undefined;
-<<<<<<< HEAD
-=======
-
-  /**
-   * Constrains the global blockrange for indexing, useful for testing purposes.
-   *
-   * This is strictly designed for testing and development and its usage in production will result
-   * in incorrect or out-of-date indexes.
-   *
-   * ENSIndexer will constrain all indexed contracts to the provided {@link Blockrange.startBlock}
-   * and {@link Blockrange.endBlock} if specified.
-   *
-   * Invariants:
-   * - both `startBlock` and `endBlock` are optional, and expected to be undefined
-   * - if defined, startBlock must be an integer greater than 0
-   * - if defined, endBlock must be an integer greater than 0
-   * - if defined, endBlock must be greater than startBlock
-   * - if either `startBlock` or `endBlock` are defined, the number of indexed chains described
-   *   by {@link plugins} must be 1
-   */
-  globalBlockrange: Blockrange;
-
-  /**
-   * A flag derived from the built config indicating whether ENSIndexer is operating in a
-   * subgraph-compatible way. This flag is true if:
-   * a) only the subgraph plugin is activated,
-   * b) healReverseAddresess is false, and
-   * c) indexRecordValues is false
-   *
-   * If {@link isSubgraphCompatible} is true, ENSIndexer will:
-   * 1) use subgraph-compatible IDs for entities and events
-   * 2) limit indexing behavior to subgraph indexing semantics
-   */
-  isSubgraphCompatible: boolean;
->>>>>>> 9aeaccd1
 }
 
 /**
