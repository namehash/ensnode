import type { ENSNamespaceId, ENSNamespaceIds } from "@ensnode/datasources";
<<<<<<< HEAD
import type { ENSIndexerPublicConfig, PluginName } from "@ensnode/ensnode-sdk";
=======
import type { Blockrange, ChainId, ChainIdString, PluginName } from "@ensnode/ensnode-sdk";
>>>>>>> afb994ca

/**
 * Configuration for a single RPC used by ENSIndexer.
 */
export interface RpcConfig {
  /**
   * The RPC endpoint URL for the chain (ex: "https://eth-mainnet.g.alchemy.com/v2/...").
   * For nominal indexing behavior, must be an endpoint with high rate limits.
   *
   * Invariants:
   * - localhost urls are allowed (and expected).
   */
  url: URL;

  /**
   * The maximum number of RPC requests per second allowed for this chain, defaulting to
   * 500 (DEFAULT_RPC_RATE_LIMIT). This is used to avoid rate limiting by the RPC provider.
   *
   * Invariants:
   * - The value must be an integer greater than 0
   */
  maxRequestsPerSecond: number;
}

/**
 * The complete runtime configuration for an ENSIndexer instance.
 */
export interface ENSIndexerConfig extends ENSIndexerPublicConfig {
  /**
   * The ENS namespace that ENSNode operates in the context of, defaulting to 'mainnet' (DEFAULT_NAMESPACE).
   *
   * See {@link ENSNamespaceIds} for available namespace identifiers.
   */
  namespace: ENSNamespaceId;

  /**
   * An ENSAdmin url, defaulting to the public instance https://admin.ensnode.io (DEFAULT_ENSADMIN_URL).
   * @see https://ensnode.io/ensadmin/overview/what-is-ensadmin
   *
   * The ENSNode root api route `/` redirects to {@link ensAdminUrl}, configuring
   * ENSAdmin with an entry for this instance of ENSNode, identified by {@link ensNodePublicUrl}.
   *
   * Invariants:
   * - localhost urls are allowed (and expected).
   */
  ensAdminUrl: URL;

  /**
   * The publicly accessible endpoint of the ENSNode api (ex: http://localhost:42069).
   *
   * ENSAdmin will use this url to connect to the ENSNode api for querying state about the ENSNode instance.
   *
   * Invariants:
   * - localhost urls are allowed (and expected).
   */
  ensNodePublicUrl: URL;

  /**
   * An ENSRainbow API Endpoint (ex: http://localhost:3223). ENSIndexer uses ENSRainbow to 'heal'
   * unknown labelhashes.
   * @see https://ensnode.io/ensrainbow/overview/what-is-ensrainbow
   *
   * For best performance, ENSRainbow should be colocated with ENSIndexer and use private/internal
   * networking to minimize latency.
   *
   * Invariant:
   * - localhost urls are allowed (and expected).
   */
<<<<<<< HEAD
  ensRainbowEndpointUrl: URL;
=======
  ensRainbowUrl: URL;
>>>>>>> afb994ca

  /**
   * A Postgres database schema name. This instance of ENSIndexer will write indexed data to the
   * tables in this schema.
   *
   * The {@link databaseSchemaName} must be unique per running instance of ENSIndexer (ponder will
   * enforce this with database locks). If multiple instances of ENSIndexer with the same
   * {@link databaseSchemaName} are running, only the first will successfully acquire the lock and begin
   * indexing: the rest will crash.
   *
   * If an ENSIndexer instance with the same configuration (including `databaseSchemaName`) is
   * started, and it successfully acquires the lock on this schema, it will continue indexing from
   * the current state.
   *
   * Many clients can read from this Postgres schema during or after indexing.
   *
   * Read more about database schema rules here:
   * @see https://ponder.sh/docs/api-reference/database#database-schema-rules
   *
   * Invariants:
   * - Must be a non-empty string that is a valid Postgres database schema identifier.
   */
  databaseSchemaName: string;

  /**
   * A set of {@link PluginName}s indicating which plugins to activate.
   *
   * Invariants:
   * - A set of valid {@link PluginName}s with at least one value
   * - For each plugin, its required datasources must be defined within the {@link namespace}
   * - For each plugin specified, a valid {@link rpcConfigs} entry is required for
   *   each chain the plugin indexes
   */
  plugins: PluginName[];

  /**
   * Enable or disable healing of addr.reverse subnames, defaulting to true (DEFAULT_HEAL_REVERSE_ADDRESSES).
   * If this is set to true, ENSIndexer will attempt to heal subnames of addr.reverse.
   *
   * Note that enabling {@link healReverseAddresses} results in indexed data no longer being backwards
   * compatible with the ENS Subgraph. For full data-level backwards compatibility with the ENS
   * Subgraph, {@link healReverseAddresses} should be `false`.
   */
  healReverseAddresses: boolean;

  /**
   * Enable or disable the indexing of Resolver record values, defaulting to true (DEFAULT_INDEX_ADDITIONAL_RESOLVER_RECORDS).
   * If this is set to false, ENSIndexer will apply subgraph-backwards compatible logic that only tracks the keys of Resolver records.
   * If this is set to true, ENSIndexer will track both the keys and the values of Resolver records.
   *
   * WARNING: Special care must be taken when interacting with indexed resolver record values. It is
   * unsafe to naively assume that indexed resolver record values are equivalent to the resolver
   * record values that would be returned through dynamic lookups via the ENS protocol. For example,
   * if a resolver implements CCIP-Read, the resolver records may not be discoverable through
   * onchain indexing. This feature is under R&D. At this time we do not recommend anyone directly
   * use indexed resolver record values in their applications. Features are planned in the ENSNode
   * roadmap that will provide safe use of indexed resolver record values (in appropriate contexts).
   *
   * Note that enabling {@link indexAdditionalResolverRecords} results in indexed data becoming a _superset_ of
   * the Subgraph. For exact data-level backwards compatibility with the ENS Subgraph,
   * {@link indexAdditionalResolverRecords} should be `false`.
   */
  indexAdditionalResolverRecords: boolean;

  /**
   * Experiment to enable forward/reverse resolution APIs.
   */
  experimentalResolution: boolean;

  /**
   * The network port ENSIndexer listens for http requests on, defaulting to 42069 (DEFAULT_PORT).
   *
   * Invariants:
   * - The port must be an integer between 1 and 65535
   */
  port: number;

  /**
   * Configuration for each indexable RPC, keyed by chain id.
   *
   * Invariants:
   * - Each value in {@link indexedChainIds} is guaranteed to
   *   have its {@link RpcConfig} included here.
   * - Note: There may be some {@link RpcConfig} values preset for
   *   chain IDs that are not included in {@link indexedChainIds}. In other words, the keys
   *   of {@link rpcConfigs} is a superset of {@link indexedChainIds}.
   */
  rpcConfigs: Map<ChainId, RpcConfig>;

  /**
   * Indexed Chain IDs
   *
   * Includes the {@link ChainId} for each chain being indexed.
   */
  indexedChainIds: Set<ChainId>;

  /**
   * The database connection string for the indexer, if present. When undefined
   * ponder will default to using an in-memory database (pglite).
   *
   * Invariants:
   * - If defined, the URL must be a valid PostgreSQL connection string
   */
  databaseUrl: string | undefined;

  /**
   * The privately accessible endpoint of the ENSIndexer instance (ex: http://localhost:42069).
   *
   * This URL is to fetch the status and metrics from the ENSIndexer. For ENSIndexer instances,
   * this will typically be set to http://localhost:{port}. For ENSApi instances, this should
   * be set to the private network URL of the corresponding ENSIndexer instance.
   *
   * Invariants:
   * - The URL must be a valid URL (localhost urls are allowed)
   */
  ensIndexerPrivateUrl: URL;

  /**
   * Constrains the global blockrange for indexing, useful for testing purposes.
   *
   * This is strictly designed for testing and development and its usage in production will result
   * in incorrect or out-of-date indexes.
   *
   * ENSIndexer will constrain all indexed contracts to the provided {@link Blockrange.startBlock}
   * and {@link Blockrange.endBlock} if specified.
   *
   * Invariants:
   * - both `startBlock` and `endBlock` are optional, and expected to be undefined
   * - if defined, startBlock must be an integer greater than 0
   * - if defined, endBlock must be an integer greater than 0
   * - if defined, endBlock must be greater than startBlock
   * - if either `startBlock` or `endBlock` are defined, the number of indexed chains described
   *   by {@link plugins} must be 1
   */
  globalBlockrange: Blockrange;

  /**
   * A flag derived from the built config indicating whether ENSIndexer is operating in a
   * subgraph-compatible way. This flag is true if:
   * a) only the subgraph plugin is activated,
   * b) healReverseAddresess is false, and
   * c) indexRecordValues is false
   *
   * If {@link isSubgraphCompatible} is true, ENSIndexer will:
   * 1) use subgraph-compatible IDs for entities and events
   * 2) limit indexing behavior to subgraph indexing semantics
   */
  isSubgraphCompatible: boolean;
}

/**
 * Represents the raw unvalidated environment variables for an rpc endpoint.
 */
export interface RpcConfigEnvironment {
  url: string;
  maxRequestsPerSecond: string | undefined;
}

/**
 * Represents the raw, unvalidated environment variables for the ENSIndexer application.
 *
 * Keys correspond to the environment variable names, and all values are
 * strings or undefined, reflecting their state in `process.env`.
 * This interface is intended to be the source type which then gets
 * mapped/parsed into a structured configuration object like `ENSIndexerConfig`.
 */
export interface ENSIndexerEnvironment {
  port: string | undefined;
  databaseSchemaName: string | undefined;
  databaseUrl: string | undefined;
  namespace: string | undefined;
  plugins: string | undefined;
  ensRainbowUrl: string | undefined;
  ensNodePublicUrl: string | undefined;
  ensIndexerPrivateUrl: string | undefined;
  ensAdminUrl: string | undefined;
  healReverseAddresses: string | undefined;
  indexAdditionalResolverRecords: string | undefined;
  experimentalResolution: string | undefined;
  globalBlockrange: {
    startBlock: string | undefined;
    endBlock: string | undefined;
  };
<<<<<<< HEAD
  rpcConfigs: Record<number, RpcConfigEnvironment>;
  versionInfo: {
    nodejs: string | undefined;
    ponder: string | undefined;
    ensRainbow: string | undefined;
    ensRainbowSchema: number | undefined;
  };
=======
  rpcConfigs: Record<ChainIdString, RpcConfigEnvironment>;
>>>>>>> afb994ca
}<|MERGE_RESOLUTION|>--- conflicted
+++ resolved
@@ -1,9 +1,5 @@
 import type { ENSNamespaceId, ENSNamespaceIds } from "@ensnode/datasources";
-<<<<<<< HEAD
-import type { ENSIndexerPublicConfig, PluginName } from "@ensnode/ensnode-sdk";
-=======
 import type { Blockrange, ChainId, ChainIdString, PluginName } from "@ensnode/ensnode-sdk";
->>>>>>> afb994ca
 
 /**
  * Configuration for a single RPC used by ENSIndexer.
@@ -31,7 +27,7 @@
 /**
  * The complete runtime configuration for an ENSIndexer instance.
  */
-export interface ENSIndexerConfig extends ENSIndexerPublicConfig {
+export interface ENSIndexerConfig {
   /**
    * The ENS namespace that ENSNode operates in the context of, defaulting to 'mainnet' (DEFAULT_NAMESPACE).
    *
@@ -72,11 +68,7 @@
    * Invariant:
    * - localhost urls are allowed (and expected).
    */
-<<<<<<< HEAD
-  ensRainbowEndpointUrl: URL;
-=======
   ensRainbowUrl: URL;
->>>>>>> afb994ca
 
   /**
    * A Postgres database schema name. This instance of ENSIndexer will write indexed data to the
@@ -183,16 +175,16 @@
   databaseUrl: string | undefined;
 
   /**
-   * The privately accessible endpoint of the ENSIndexer instance (ex: http://localhost:42069).
-   *
-   * This URL is to fetch the status and metrics from the ENSIndexer. For ENSIndexer instances,
-   * this will typically be set to http://localhost:{port}. For ENSApi instances, this should
-   * be set to the private network URL of the corresponding ENSIndexer instance.
-   *
-   * Invariants:
-   * - The URL must be a valid URL (localhost urls are allowed)
-   */
-  ensIndexerPrivateUrl: URL;
+   * The endpoint of the ENSIndexer instance (ex: http://localhost:42069).
+   * This must be an instance of ENSIndexer using  either `ponder start`
+   * or `ponder dev, and not `ponder serve`.
+   *
+   * This URL is to fetch the status and metrics from the ENSIndexer.
+   * For ENSIndexer instances, this will typically be set to
+   * http://localhost:{port}. For ENSApi instances, this should be set to
+   * the local network URL of the corresponding ENSIndexer instance.
+   */
+  ensIndexerUrl: URL;
 
   /**
    * Constrains the global blockrange for indexing, useful for testing purposes.
@@ -251,7 +243,7 @@
   plugins: string | undefined;
   ensRainbowUrl: string | undefined;
   ensNodePublicUrl: string | undefined;
-  ensIndexerPrivateUrl: string | undefined;
+  ensIndexerUrl: string | undefined;
   ensAdminUrl: string | undefined;
   healReverseAddresses: string | undefined;
   indexAdditionalResolverRecords: string | undefined;
@@ -260,15 +252,5 @@
     startBlock: string | undefined;
     endBlock: string | undefined;
   };
-<<<<<<< HEAD
-  rpcConfigs: Record<number, RpcConfigEnvironment>;
-  versionInfo: {
-    nodejs: string | undefined;
-    ponder: string | undefined;
-    ensRainbow: string | undefined;
-    ensRainbowSchema: number | undefined;
-  };
-=======
   rpcConfigs: Record<ChainIdString, RpcConfigEnvironment>;
->>>>>>> afb994ca
 }