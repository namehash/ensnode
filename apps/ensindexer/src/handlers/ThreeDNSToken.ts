--- conflicted
+++ resolved
@@ -1,11 +1,6 @@
 import { Context } from "ponder:registry";
 import schema from "ponder:schema";
-<<<<<<< HEAD
-import { Address, Hex, hexToBigInt, hexToBytes, labelhash, zeroAddress, zeroHash } from "viem";
-=======
-import { encodeLabelhash } from "@ensdomains/ensjs/utils";
 import { Address, Hex, hexToBytes, labelhash, zeroAddress, zeroHash } from "viem";
->>>>>>> 7ccaa65c
 
 import {
   type LabelHash,
