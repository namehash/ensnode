import { Context } from "ponder:registry";
import schema from "ponder:schema";
import { encodeLabelhash } from "@ensdomains/ensjs/utils";
import { Address, Hex, hexToBigInt, hexToBytes, labelhash, zeroAddress, zeroHash } from "viem";

import {
  type LabelHash,
  type Node,
  isLabelIndexable,
  makeSubdomainNode,
} from "@ensnode/ensnode-sdk";

import {
  sharedEventValues,
  upsertAccount,
  upsertDomain,
  upsertDomainResolverRelation,
  upsertRegistration,
  upsertResolver,
} from "@/lib/db-helpers";
import { decodeDNSPacketBytes } from "@/lib/dns-helpers";
import { labelByLabelHash } from "@/lib/graphnode-helpers";
import { makeDomainResolverRelationId, makeRegistrationId, makeResolverId } from "@/lib/ids";
import { parseLabelAndNameFromOnChainMetadata } from "@/lib/plugin-helpers";
import { EventWithArgs } from "@/lib/ponder-helpers";
import { recursivelyRemoveEmptyDomainFromParentSubdomainCount } from "@/lib/subgraph-helpers";

/**
 * Gets the `uri` for a given tokenId using the relevant ThreeDNSToken from `context`
 */
const getUriForTokenId = async (context: Context, tokenId: bigint): Promise<string> => {
  // ThreeDNSToken is network-specific in ponder multi-network usage
  // https://ponder.sh/docs/indexing/read-contract-data#multiple-networks
  return context.client.readContract({
    abi: context.contracts["threedns/ThreeDNSToken"].abi,
    address: context.contracts["threedns/ThreeDNSToken"].address,
    functionName: "uri",
    args: [tokenId],
  });
};

/**
 * In ThreeDNS, NewOwner is emitted when a (sub)domain is created. This includes TLDs, 2LDs, and
 * >2LDs. For 2LDs, however, RegistrationCreated is always emitted, and it's emitted first, so
 * this function must upsert a Domain that may have been created in `handleRegistrationCreated`.
 *
 * Finally, NewOwner can be emitted for the same Domain across chains — ThreeDNS allows registrations of
 * .xyz TLDs, for example, on both Optimism and Base, so this function must be idempotent along
 * that dimension as well.
 */
export async function handleNewOwner({
  context,
  event,
}: {
  context: Context;
  event: EventWithArgs<{
    // NOTE: `node` event arg represents a `Node` that is the _parent_ of the node the NewOwner event is about
    node: Node;
    // NOTE: `label` event arg represents a `LabelHash` for the sub-node under `node`
    label: LabelHash;
    owner: Address;
  }>;
}) {
  const { label: labelHash, node: parentNode, owner } = event.args;

  await upsertAccount(context, owner);

  // the domain in question is a subdomain of `parentNode`
  const node = makeSubdomainNode(labelHash, parentNode);
  let domain = await context.db.find(schema.domain, { id: node });

  // in ThreeDNS there's a hard-coded Resolver that all domains use
  const resolverId = makeResolverId(
    context.network.chainId,
    // NetworkConfig#address is `Address | undefined`, but we know this is defined for 3DNS' Resolver
    context.contracts["threedns/Resolver"].address!,
    node,
  );

  // so upsert the resolver record and link Domain.resolverId below
  await upsertResolver(context, {
    id: resolverId,
    address: context.contracts["threedns/Resolver"].address!,
    domainId: node,
  });

  if (domain) {
    // if the domain already exists, this is just an update of the owner record
<<<<<<< HEAD
    domain = await context.db.update(schema.domain, { id: node }).set({ ownerId: owner });
=======
    domain = await context.db.update(schema.domain, { id: node }).set({
      ownerId: owner,
      resolverId, // and ensure resolver reference is set
    });
>>>>>>> 9aeaccd1
  } else {
    // otherwise create the domain
    domain = await context.db.insert(schema.domain).values({
      id: node,
      ownerId: owner,
      parentId: parentNode,
      createdAt: event.block.timestamp,
      labelhash: labelHash,

<<<<<<< HEAD
=======
      resolverId, // and ensure resolver reference is set

>>>>>>> 9aeaccd1
      // NOTE: threedns has no concept of registry migration, so domains indexed by this plugin
      // are always considered 'migrated'
      isMigrated: true,
    });

    // and increment parent subdomainCount
    await context.db
      .update(schema.domain, { id: parentNode })
      .set((row) => ({ subdomainCount: row.subdomainCount + 1 }));
  }

<<<<<<< HEAD
  // NOTE(resolver-relations): link Domain and Resolver on this chain
  await upsertDomainResolverRelation(context, {
    id: makeDomainResolverRelationId(context.network.chainId, node, resolverId),
    chainId: context.network.chainId,
    domainId: node,
    resolverId,
  });

=======
>>>>>>> 9aeaccd1
  // if the domain doesn't yet have a name, attempt to construct it here
  // NOTE: for threedns this occurs on non-2LD `NewOwner` events, as a 2LD registration will
  // always emit `RegistrationCreated`, including Domain's `name`, before this `NewOwner` event
  // is indexed.
  if (!domain.name) {
    const parent = await context.db.find(schema.domain, { id: parentNode });

    let healedLabel = null;

    // 1. attempt metadata retrieval
    if (!healedLabel) {
      const tokenId = hexToBigInt(node, { size: 32 });
      const uri = await getUriForTokenId(context, tokenId);
      [healedLabel] = parseLabelAndNameFromOnChainMetadata(uri);
    }

    // 2. attempt to heal the label associated with labelHash via ENSRainbow
    if (!healedLabel) {
      healedLabel = await labelByLabelHash(labelHash);
    }

    const validLabel = isLabelIndexable(healedLabel) ? healedLabel : undefined;
    // to construct `Domain.name` use the parent's name and the label value (encoded if not indexable)
    // NOTE: for a TLD, the parent is null, so we just use the label value as is
    const label = validLabel || encodeLabelhash(labelHash);
    const name = parent?.name ? `${label}.${parent.name}` : label;

    await context.db.update(schema.domain, { id: node }).set({ name, labelName: validLabel });
  }

  // log DomainEvent
  await context.db.insert(schema.newOwner).values({
    ...sharedEventValues(context.network.chainId, event),
    parentDomainId: parentNode,
    domainId: node,
    ownerId: owner,
  });
}

export async function handleTransfer({
  context,
  event,
}: {
  context: Context;
  event: EventWithArgs<{ node: Node; owner: Address }>;
}) {
  const { node, owner } = event.args;

  await upsertAccount(context, owner);

  // update owner (Domain is guaranteed to exist because NewOwner fires before Transfer)
  await context.db.update(schema.domain, { id: node }).set({ ownerId: owner });

  // garbage collect newly 'empty' domain iff necessary
  if (owner === zeroAddress) {
    await recursivelyRemoveEmptyDomainFromParentSubdomainCount(context, node);
  }

  // log DomainEvent
  await context.db.insert(schema.transfer).values({
    ...sharedEventValues(context.network.chainId, event),
    domainId: node,
    ownerId: owner,
  });
}

export async function handleRegistrationCreated({
  context,
  event,
}: {
  context: Context;
  event: EventWithArgs<{
    // NOTE: `node` event arg represents a `Node` that is the domain this registration is about
    node: Node;
    // NOTE: `tld` event arg represents a `Node` that is the parent of `node`
    tld: Node;
    // NOTE: `fqdn` event arg represents a Hex-encoded DNS Packet
    fqdn: Hex;
    registrant: Address;
    controlBitmap: number;
    expiry: bigint;
  }>;
}) {
  const { node, tld, fqdn, registrant, controlBitmap, expiry } = event.args;

  await upsertAccount(context, registrant);

  const [label, name] = decodeDNSPacketBytes(hexToBytes(fqdn));

  // Invariant: ThreeDNS always emits a valid DNS Packet
  if (!label || !name) {
    console.table({ ...event.args, tx: event.transaction.hash });
    throw new Error(`Expected valid DNSPacketBytes: "${fqdn}"`);
  }

  // Invariant: ThreeDNS validates that labels only use alphanumeric characters and hypens
  // https://github.com/3dns-xyz/contracts/blob/44937318ae26cc036982e8c6a496cd82ebdc2b12/src/regcontrol/modules/types/Registry.sol#L298
  if (!isLabelIndexable(label)) {
    console.table({ ...event.args, tx: event.transaction.hash });
    throw new Error(`Expected indexable label, got "${label}"`);
  }

  // Invariant: >2LDs never emit RegistrationCreated
  // TODO: is this invariant exactly correct? it seems to be, but unclear
  if (name.split(".").length > 2) {
    console.table({ ...event.args, tx: event.transaction.hash });
    throw new Error(`>2LD emitted RegistrationCreated: ${name}`);
  }

  const labelHash = labelhash(label);

  // NOTE: we use upsert because RegistrationCreated can be emitted for the same domain upon
  // expiry and re-registration (example: delv.box)
  // 1st Registration: https://optimistic.etherscan.io/tx/0x16f31ccd9ce71b0e8f2068233b0aaa5739f48a23841ff5f813518afa144ee95e#eventlog
  // 2nd Registration: https://optimistic.etherscan.io/tx/0xcb0f17d98f86c44fed46b77e9528e153991cb03bd51723b3dbda43ff12039b2a#eventlog
  await upsertDomain(context, {
    id: node,
    parentId: tld,
    ownerId: registrant,
    registrantId: registrant,
    createdAt: event.block.timestamp,
    labelhash: labelHash,
    expiryDate: expiry,

    // include its decoded label/name
    labelName: label,
    name,
  });

  // upsert a Registration entity
  const registrationId = makeRegistrationId(labelHash, node);
  await upsertRegistration(context, {
    id: registrationId,
    domainId: node,
    registrationDate: event.block.timestamp,
    expiryDate: expiry,
    registrantId: registrant,
    labelName: label,
  });

  // log RegistrationEvent
  await context.db.insert(schema.nameRegistered).values({
    ...sharedEventValues(context.network.chainId, event),
    registrationId,
    registrantId: registrant,
    expiryDate: expiry,
  });
}

export async function handleRegistrationExtended({
  context,
  event,
}: {
  context: Context;
  event: EventWithArgs<{ node: Node; duration: bigint; newExpiry: bigint }>;
}) {
  const { node, duration, newExpiry } = event.args;

  // update domain expiry date
  await context.db.update(schema.domain, { id: node }).set({ expiryDate: newExpiry });

  // udpate registration expiry date
  const registrationId = makeRegistrationId(zeroHash, node);
  await context.db
    .update(schema.registration, { id: registrationId })
    .set({ expiryDate: newExpiry });

  // log RegistratioEvent
  await context.db.insert(schema.nameRenewed).values({
    ...sharedEventValues(context.network.chainId, event),
    registrationId,
    expiryDate: newExpiry,
  });
}<|MERGE_RESOLUTION|>--- conflicted
+++ resolved
@@ -86,14 +86,7 @@
 
   if (domain) {
     // if the domain already exists, this is just an update of the owner record
-<<<<<<< HEAD
     domain = await context.db.update(schema.domain, { id: node }).set({ ownerId: owner });
-=======
-    domain = await context.db.update(schema.domain, { id: node }).set({
-      ownerId: owner,
-      resolverId, // and ensure resolver reference is set
-    });
->>>>>>> 9aeaccd1
   } else {
     // otherwise create the domain
     domain = await context.db.insert(schema.domain).values({
@@ -103,11 +96,6 @@
       createdAt: event.block.timestamp,
       labelhash: labelHash,
 
-<<<<<<< HEAD
-=======
-      resolverId, // and ensure resolver reference is set
-
->>>>>>> 9aeaccd1
       // NOTE: threedns has no concept of registry migration, so domains indexed by this plugin
       // are always considered 'migrated'
       isMigrated: true,
@@ -119,17 +107,14 @@
       .set((row) => ({ subdomainCount: row.subdomainCount + 1 }));
   }
 
-<<<<<<< HEAD
   // NOTE(resolver-relations): link Domain and Resolver on this chain
   await upsertDomainResolverRelation(context, {
-    id: makeDomainResolverRelationId(context.network.chainId, node, resolverId),
+    id: makeDomainResolverRelationId(context.network.chainId, node),
     chainId: context.network.chainId,
     domainId: node,
     resolverId,
   });
 
-=======
->>>>>>> 9aeaccd1
   // if the domain doesn't yet have a name, attempt to construct it here
   // NOTE: for threedns this occurs on non-2LD `NewOwner` events, as a 2LD registration will
   // always emit `RegistrationCreated`, including Domain's `name`, before this `NewOwner` event
