--- conflicted
+++ resolved
@@ -76,6 +76,8 @@
 
       // in ThreeDNS there's a hard-coded Resolver that all domains use
       const resolverId = makeResolverId(
+        pluginName,
+        context.network.chainId,
         // NetworkConfig#address is `Address | undefined`, but we know this is defined for ThreeDNSResolver
         context.contracts["threedns/ThreeDNSResolver"].address!,
         node,
@@ -96,20 +98,6 @@
         });
       } else {
         // otherwise create the domain
-<<<<<<< HEAD
-=======
-
-        // in ThreeDNS there's a hard-coded Resolver that all domains use, so we link them together
-        // during creation
-        const resolverId = makeResolverId(
-          pluginName,
-          context.network.chainId,
-          // not sure why inferred type is Address | undefined, but we know this exists
-          context.contracts["threedns/ThreeDNSResolver"].address!,
-          node,
-        );
-
->>>>>>> e44e8c6b
         domain = await context.db.insert(schema.domain).values({
           id: node,
           ownerId: owner,
