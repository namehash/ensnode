import { Context } from "ponder:registry";
import schema from "ponder:schema";
import { encodeLabelhash } from "@ensdomains/ensjs/utils";
import { Address, Hex, hexToBigInt, hexToBytes, labelhash, zeroAddress, zeroHash } from "viem";

import {
  type LabelHash,
  type Node,
  isLabelIndexable,
  makeSubdomainNode,
} from "@ensnode/ensnode-sdk";

import {
  sharedEventValues,
  upsertAccount,
  upsertDomain,
  upsertDomainResolverRelation,
  upsertRegistration,
  upsertResolver,
} from "@/lib/db-helpers";
import { decodeDNSPacketBytes } from "@/lib/dns-helpers";
import { labelByLabelHash } from "@/lib/graphnode-helpers";
<<<<<<< HEAD
import { makeDomainResolverRelationId, makeRegistrationId, makeResolverId } from "@/lib/ids";
import { parseLabelAndNameFromOnChainMetadata } from "@/lib/plugin-helpers";
=======
import { makeRegistrationId, makeResolverId } from "@/lib/ids";
import { parseLabelAndNameFromOnChainMetadata } from "@/lib/json-metadata";
>>>>>>> 6339d8d8
import { EventWithArgs } from "@/lib/ponder-helpers";
import { recursivelyRemoveEmptyDomainFromParentSubdomainCount } from "@/lib/subgraph-helpers";

/**
 * Gets the `uri` for a given tokenId using the relevant ThreeDNSToken from `context`
 */
const getUriForTokenId = async (context: Context, tokenId: bigint): Promise<string> => {
  // ThreeDNSToken is chain-specific in ponder multi-chain usage
  // https://ponder.sh/docs/indexing/read-contracts#multiple-chains
  return context.client.readContract({
    abi: context.contracts["threedns/ThreeDNSToken"].abi,
    address: context.contracts["threedns/ThreeDNSToken"].address! as Address,
    functionName: "uri",
    args: [tokenId],
  });
};

/**
 * In ThreeDNS, NewOwner is emitted when a (sub)domain is created. This includes TLDs, 2LDs, and
 * >2LDs. For 2LDs, however, RegistrationCreated is always emitted, and it's emitted first, so
 * this function must upsert a Domain that may have been created in `handleRegistrationCreated`.
 *
 * Finally, NewOwner can be emitted for the same Domain across chains — ThreeDNS allows registrations of
 * .xyz TLDs, for example, on both Optimism and Base, so this function must be idempotent along
 * that dimension as well.
 */
export async function handleNewOwner({
  context,
  event,
}: {
  context: Context;
  event: EventWithArgs<{
    // NOTE: `node` event arg represents a `Node` that is the _parent_ of the node the NewOwner event is about
    node: Node;
    // NOTE: `label` event arg represents a `LabelHash` for the sub-node under `node`
    label: LabelHash;
    owner: Address;
  }>;
}) {
  const { label: labelHash, node: parentNode, owner } = event.args;

  await upsertAccount(context, owner);

  // the domain in question is a subdomain of `parentNode`
  const node = makeSubdomainNode(labelHash, parentNode);
  let domain = await context.db.find(schema.domain, { id: node });

<<<<<<< HEAD
  // NetworkConfig#address is `Address | undefined`, but we know this is defined for 3DNS' Resolver
  const resolverAddress = context.contracts["threedns/Resolver"].address! as Address;
=======
  // in ThreeDNS there's a hard-coded Resolver that all domains use
  const resolverId = makeResolverId(
    context.chain.id,
    // NetworkConfig#address is `Address | undefined`, but we know this is defined for 3DNS' Resolver
    context.contracts["threedns/Resolver"].address!,
    node,
  );
>>>>>>> 6339d8d8

  // in ThreeDNS there's a hard-coded Resolver that all domains use
  // so upsert the resolver record and link Domain.resolverId below
  const resolverId = makeResolverId(context.network.chainId, resolverAddress, node);
  await upsertResolver(context, {
    id: resolverId,
    address: resolverAddress,
    domainId: node,
  });

  if (domain) {
    // if the domain already exists, this is just an update of the owner record
    domain = await context.db.update(schema.domain, { id: node }).set({ ownerId: owner });

    // NOTE(resolver-relations): link Domain and Resolver on this chain
    await upsertDomainResolverRelation(context, {
      id: makeDomainResolverRelationId(context.network.chainId, node),
      chainId: context.network.chainId,
      domainId: node,
      resolverId,
    });
  } else {
    // otherwise create the domain
    domain = await context.db.insert(schema.domain).values({
      id: node,
      ownerId: owner,
      parentId: parentNode,
      createdAt: event.block.timestamp,
      labelhash: labelHash,

      // NOTE: threedns has no concept of registry migration, so domains indexed by this plugin
      // are always considered 'migrated'
      isMigrated: true,
    });

    // and increment parent subdomainCount
    await context.db
      .update(schema.domain, { id: parentNode })
      .set((row) => ({ subdomainCount: row.subdomainCount + 1 }));
  }

  // if the domain doesn't yet have a name, attempt to construct it here
  // NOTE: for threedns this occurs on non-2LD `NewOwner` events, as a 2LD registration will
  // always emit `RegistrationCreated`, including Domain's `name`, before this `NewOwner` event
  // is indexed.
  if (!domain.name) {
    const parent = await context.db.find(schema.domain, { id: parentNode });

    let healedLabel = null;

    // 1. attempt metadata retrieval
    if (!healedLabel) {
      const tokenId = hexToBigInt(node, { size: 32 });
      const uri = await getUriForTokenId(context, tokenId);
      [healedLabel] = parseLabelAndNameFromOnChainMetadata(uri);
    }

    // 2. attempt to heal the label associated with labelHash via ENSRainbow
    if (!healedLabel) {
      healedLabel = await labelByLabelHash(labelHash);
    }

    const validLabel = isLabelIndexable(healedLabel) ? healedLabel : undefined;
    // to construct `Domain.name` use the parent's name and the label value (encoded if not indexable)
    // NOTE: for a TLD, the parent is null, so we just use the label value as is
    const label = validLabel || encodeLabelhash(labelHash);
    const name = parent?.name ? `${label}.${parent.name}` : label;

    await context.db.update(schema.domain, { id: node }).set({ name, labelName: validLabel });
  }

  // log DomainEvent
  await context.db.insert(schema.newOwner).values({
    ...sharedEventValues(context.chain.id, event),
    parentDomainId: parentNode,
    domainId: node,
    ownerId: owner,
  });
}

export async function handleTransfer({
  context,
  event,
}: {
  context: Context;
  event: EventWithArgs<{ node: Node; owner: Address }>;
}) {
  const { node, owner } = event.args;

  await upsertAccount(context, owner);

  // update owner (Domain is guaranteed to exist because NewOwner fires before Transfer)
  await context.db.update(schema.domain, { id: node }).set({ ownerId: owner });

  // garbage collect newly 'empty' domain iff necessary
  if (owner === zeroAddress) {
    await recursivelyRemoveEmptyDomainFromParentSubdomainCount(context, node);
  }

  // log DomainEvent
  await context.db.insert(schema.transfer).values({
    ...sharedEventValues(context.chain.id, event),
    domainId: node,
    ownerId: owner,
  });
}

export async function handleRegistrationCreated({
  context,
  event,
}: {
  context: Context;
  event: EventWithArgs<{
    // NOTE: `node` event arg represents a `Node` that is the domain this registration is about
    node: Node;
    // NOTE: `tld` event arg represents a `Node` that is the parent of `node`
    tld: Node;
    // NOTE: `fqdn` event arg represents a Hex-encoded DNS Packet
    fqdn: Hex;
    registrant: Address;
    controlBitmap: number;
    expiry: bigint;
  }>;
}) {
  const { node, tld, fqdn, registrant, controlBitmap, expiry } = event.args;

  await upsertAccount(context, registrant);

  const [label, name] = decodeDNSPacketBytes(hexToBytes(fqdn));

  // Invariant: ThreeDNS always emits a valid DNS Packet
  if (!label || !name) {
    console.table({ ...event.args, tx: event.transaction.hash });
    throw new Error(`Expected valid DNSPacketBytes: "${fqdn}"`);
  }

  // Invariant: ThreeDNS validates that labels only use alphanumeric characters and hypens
  // https://github.com/3dns-xyz/contracts/blob/44937318ae26cc036982e8c6a496cd82ebdc2b12/src/regcontrol/modules/types/Registry.sol#L298
  if (!isLabelIndexable(label)) {
    console.table({ ...event.args, tx: event.transaction.hash });
    throw new Error(`Expected indexable label, got "${label}"`);
  }

  // Invariant: >2LDs never emit RegistrationCreated
  // TODO: is this invariant exactly correct? it seems to be, but unclear
  if (name.split(".").length > 2) {
    console.table({ ...event.args, tx: event.transaction.hash });
    throw new Error(`>2LD emitted RegistrationCreated: ${name}`);
  }

  const labelHash = labelhash(label);

  // NOTE: we use upsert because RegistrationCreated can be emitted for the same domain upon
  // expiry and re-registration (example: delv.box)
  // 1st Registration: https://optimistic.etherscan.io/tx/0x16f31ccd9ce71b0e8f2068233b0aaa5739f48a23841ff5f813518afa144ee95e#eventlog
  // 2nd Registration: https://optimistic.etherscan.io/tx/0xcb0f17d98f86c44fed46b77e9528e153991cb03bd51723b3dbda43ff12039b2a#eventlog
  await upsertDomain(context, {
    id: node,
    parentId: tld,
    ownerId: registrant,
    registrantId: registrant,
    createdAt: event.block.timestamp,
    labelhash: labelHash,
    expiryDate: expiry,

    // include its decoded label/name
    labelName: label,
    name,
  });

  // upsert a Registration entity
  const registrationId = makeRegistrationId(labelHash, node);
  await upsertRegistration(context, {
    id: registrationId,
    domainId: node,
    registrationDate: event.block.timestamp,
    expiryDate: expiry,
    registrantId: registrant,
    labelName: label,
  });

  // log RegistrationEvent
  await context.db.insert(schema.nameRegistered).values({
    ...sharedEventValues(context.chain.id, event),
    registrationId,
    registrantId: registrant,
    expiryDate: expiry,
  });
}

export async function handleRegistrationExtended({
  context,
  event,
}: {
  context: Context;
  event: EventWithArgs<{ node: Node; duration: bigint; newExpiry: bigint }>;
}) {
  const { node, duration, newExpiry } = event.args;

  // update domain expiry date
  await context.db.update(schema.domain, { id: node }).set({ expiryDate: newExpiry });

  // udpate registration expiry date
  const registrationId = makeRegistrationId(zeroHash, node);
  await context.db
    .update(schema.registration, { id: registrationId })
    .set({ expiryDate: newExpiry });

  // log RegistratioEvent
  await context.db.insert(schema.nameRenewed).values({
    ...sharedEventValues(context.chain.id, event),
    registrationId,
    expiryDate: newExpiry,
  });
}<|MERGE_RESOLUTION|>--- conflicted
+++ resolved
@@ -20,13 +20,8 @@
 } from "@/lib/db-helpers";
 import { decodeDNSPacketBytes } from "@/lib/dns-helpers";
 import { labelByLabelHash } from "@/lib/graphnode-helpers";
-<<<<<<< HEAD
 import { makeDomainResolverRelationId, makeRegistrationId, makeResolverId } from "@/lib/ids";
-import { parseLabelAndNameFromOnChainMetadata } from "@/lib/plugin-helpers";
-=======
-import { makeRegistrationId, makeResolverId } from "@/lib/ids";
 import { parseLabelAndNameFromOnChainMetadata } from "@/lib/json-metadata";
->>>>>>> 6339d8d8
 import { EventWithArgs } from "@/lib/ponder-helpers";
 import { recursivelyRemoveEmptyDomainFromParentSubdomainCount } from "@/lib/subgraph-helpers";
 
@@ -74,22 +69,12 @@
   const node = makeSubdomainNode(labelHash, parentNode);
   let domain = await context.db.find(schema.domain, { id: node });
 
-<<<<<<< HEAD
   // NetworkConfig#address is `Address | undefined`, but we know this is defined for 3DNS' Resolver
   const resolverAddress = context.contracts["threedns/Resolver"].address! as Address;
-=======
-  // in ThreeDNS there's a hard-coded Resolver that all domains use
-  const resolverId = makeResolverId(
-    context.chain.id,
-    // NetworkConfig#address is `Address | undefined`, but we know this is defined for 3DNS' Resolver
-    context.contracts["threedns/Resolver"].address!,
-    node,
-  );
->>>>>>> 6339d8d8
 
   // in ThreeDNS there's a hard-coded Resolver that all domains use
   // so upsert the resolver record and link Domain.resolverId below
-  const resolverId = makeResolverId(context.network.chainId, resolverAddress, node);
+  const resolverId = makeResolverId(context.chain.id, resolverAddress, node);
   await upsertResolver(context, {
     id: resolverId,
     address: resolverAddress,
@@ -102,8 +87,8 @@
 
     // NOTE(resolver-relations): link Domain and Resolver on this chain
     await upsertDomainResolverRelation(context, {
-      id: makeDomainResolverRelationId(context.network.chainId, node),
-      chainId: context.network.chainId,
+      id: makeDomainResolverRelationId(context.chain.id, node),
+      chainId: context.chain.id,
       domainId: node,
       resolverId,
     });
