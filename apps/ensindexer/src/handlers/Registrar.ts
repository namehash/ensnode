import { type Context } from "ponder:registry";
import schema from "ponder:schema";
import { type Address, namehash } from "viem";

import { makeSharedEventValues, upsertAccount, upsertRegistration } from "@/lib/db-helpers";
import { labelByLabelHash } from "@/lib/graphnode-helpers";
import { makeRegistrationId } from "@/lib/ids";
import type { EventWithArgs } from "@/lib/ponder-helpers";
import type { RegistrarManagedName } from "@/lib/types";
import { Label, type LabelHash, PluginName } from "@ensnode/utils";
import { isLabelIndexable, makeSubdomainNode } from "@ensnode/utils/subname-helpers";

const GRACE_PERIOD_SECONDS = 7776000n; // 90 days in seconds

/**
 * makes a set of shared handlers for a Registrar contract that registers subnames of `registrarManagedName`
 *
 * @param pluginName the name of the plugin using these shared handlers
 * @param registrarManagedName the name that the Registrar contract indexes subnames of
 */
export const makeRegistrarHandlers = ({
  pluginName,
  registrarManagedName,
}: {
  pluginName: PluginName;
  registrarManagedName: RegistrarManagedName;
}) => {
  const sharedEventValues = makeSharedEventValues(pluginName);
  const registrarManagedNode = namehash(registrarManagedName);

  async function setNamePreimage(
    context: Context,
    label: Label,
    labelHash: LabelHash,
    cost: bigint,
  ) {
    // if the label is otherwise un-indexable, ignore it (see isLabelIndexable for context)
    if (!isLabelIndexable(label)) return;

    const node = makeSubdomainNode(labelHash, registrarManagedNode);
    const domain = await context.db.find(schema.domain, { id: node });

    // encode the runtime assertion here https://github.com/ensdomains/ens-subgraph/blob/c68a889/src/ethRegistrar.ts#L101
    if (!domain) throw new Error("domain expected in setNamePreimage but not found");

    // update the domain's labelName with label
    if (domain.labelName !== label) {
      await context.db
        .update(schema.domain, { id: node })
        .set({ labelName: label, name: `${label}.${registrarManagedName}` });
    }

    // materialize the registration's labelName as well
    await context.db
      .update(schema.registration, {
        id: makeRegistrationId(pluginName, labelHash, node),
      })
      .set({ labelName: label, cost });
  }

  return {
    async handleNameRegistered({
      context,
      event,
    }: {
      context: Context;
      event: EventWithArgs<{
        labelHash: LabelHash;
        owner: Address;
        expires: bigint;
      }>;
    }) {
      const { labelHash, owner, expires } = event.args;

      await upsertAccount(context, owner);

      const node = makeSubdomainNode(labelHash, registrarManagedNode);

      // attempt to heal the label via ENSRainbow
      // https://github.com/ensdomains/ens-subgraph/blob/c68a889/src/ethRegistrar.ts#L56-L61
      const healedLabel = await labelByLabelHash(labelHash);

      // only update the label if it is healed & indexable
      // undefined value means no change to the label
      const validLabel = isLabelIndexable(healedLabel) ? healedLabel : undefined;

      // only update the name if the label is healed & indexable
      // undefined value means no change to the name
      const name = validLabel ? `${validLabel}.${registrarManagedName}` : undefined;

      // update domain's registrant & expiryDate
      // via https://github.com/ensdomains/ens-subgraph/blob/c68a889/src/ethRegistrar.ts#L63
      await context.db.update(schema.domain, { id: node }).set({
        registrantId: owner,
        expiryDate: expires + GRACE_PERIOD_SECONDS,
        labelName: validLabel,
        name,
      });

      // update registration
      // via https://github.com/ensdomains/ens-subgraph/blob/c68a889/src/ethRegistrar.ts#L64
      const registrationId = makeRegistrationId(pluginName, labelHash, node);
      await upsertRegistration(context, {
        id: registrationId,
        domainId: node,
        registrationDate: event.block.timestamp,
        expiryDate: expires,
        registrantId: owner,
        labelName: validLabel,
      });

      // log RegistrationEvent
<<<<<<< HEAD
      await context.db.insert(schema.nameRegistered).values({
        ...sharedEventValues(event),
        registrationId,
        registrantId: owner,
        expiryDate: expires,
      });
=======
      await context.db
        .insert(schema.nameRegistered)
        .values({
          ...sharedEventValues(context.network.chainId, event),
          registrationId,
          registrantId: owner,
          expiryDate: expires,
        })
        .onConflictDoNothing(); // upsert for successful recovery when restarting indexing
>>>>>>> 6cdabde9
    },

    async handleNameRegisteredByController({
      context,
      event,
    }: {
      context: Context;
      event: EventWithArgs<{
        // NOTE: `name` event arg actually represents a `Label`
        name: Label;
        // NOTE: `label` event arg actually represents a `LabelHash`
        label: LabelHash;
        cost: bigint;
      }>;
    }) {
      const { name: label, label: labelHash, cost } = event.args;
      await setNamePreimage(context, label, labelHash, cost);
    },

    async handleNameRenewedByController({
      context,
      event,
    }: {
      context: Context;
      event: EventWithArgs<{
        // NOTE: `name` event arg actually represents a `Label`
        name: Label;
        // NOTE: `label` event arg actually represents a `LabelHash`
        label: LabelHash;
        cost: bigint;
      }>;
    }) {
      const { name: label, label: labelHash, cost } = event.args;
      await setNamePreimage(context, label, labelHash, cost);
    },

    async handleNameRenewed({
      context,
      event,
    }: {
      context: Context;
      event: EventWithArgs<{ labelHash: LabelHash; expires: bigint }>;
    }) {
      const { labelHash, expires } = event.args;

      const node = makeSubdomainNode(labelHash, registrarManagedNode);
      const id = makeRegistrationId(pluginName, labelHash, node);

      // update Registration expiry
      await context.db.update(schema.registration, { id }).set({ expiryDate: expires });

      // update Domain expiry
      await context.db
        .update(schema.domain, { id: node })
        .set({ expiryDate: expires + GRACE_PERIOD_SECONDS });

      // log RegistrationEvent
<<<<<<< HEAD
      await context.db.insert(schema.nameRenewed).values({
        ...sharedEventValues(event),
        registrationId: id,
        expiryDate: expires,
      });
=======
      await context.db
        .insert(schema.nameRenewed)
        .values({
          ...sharedEventValues(context.network.chainId, event),
          registrationId: id,
          expiryDate: expires,
        })
        .onConflictDoNothing(); // upsert for successful recovery when restarting indexing
>>>>>>> 6cdabde9
    },

    async handleNameTransferred({
      context,
      event,
    }: {
      context: Context;
      event: EventWithArgs<{ labelHash: LabelHash; from: Address; to: Address }>;
    }) {
      const { labelHash, to } = event.args;
      await upsertAccount(context, to);

      const node = makeSubdomainNode(labelHash, registrarManagedNode);
      const id = makeRegistrationId(pluginName, labelHash, node);

      const registration = await context.db.find(schema.registration, { id });
      if (!registration) return;

      // update registrants
      await context.db.update(schema.registration, { id }).set({ registrantId: to });
      await context.db.update(schema.domain, { id: node }).set({ registrantId: to });

      // log RegistrationEvent
<<<<<<< HEAD
      await context.db.insert(schema.nameTransferred).values({
        ...sharedEventValues(event),
        registrationId: id,
        newOwnerId: to,
      });
=======
      await context.db
        .insert(schema.nameTransferred)
        .values({
          ...sharedEventValues(context.network.chainId, event),
          registrationId: id,
          newOwnerId: to,
        })
        .onConflictDoNothing(); // upsert for successful recovery when restarting indexing
>>>>>>> 6cdabde9
    },
  };
};<|MERGE_RESOLUTION|>--- conflicted
+++ resolved
@@ -110,24 +110,12 @@
       });
 
       // log RegistrationEvent
-<<<<<<< HEAD
       await context.db.insert(schema.nameRegistered).values({
-        ...sharedEventValues(event),
+        ...sharedEventValues(context.network.chainId, event),
         registrationId,
         registrantId: owner,
         expiryDate: expires,
       });
-=======
-      await context.db
-        .insert(schema.nameRegistered)
-        .values({
-          ...sharedEventValues(context.network.chainId, event),
-          registrationId,
-          registrantId: owner,
-          expiryDate: expires,
-        })
-        .onConflictDoNothing(); // upsert for successful recovery when restarting indexing
->>>>>>> 6cdabde9
     },
 
     async handleNameRegisteredByController({
@@ -185,22 +173,11 @@
         .set({ expiryDate: expires + GRACE_PERIOD_SECONDS });
 
       // log RegistrationEvent
-<<<<<<< HEAD
       await context.db.insert(schema.nameRenewed).values({
-        ...sharedEventValues(event),
+        ...sharedEventValues(context.network.chainId, event),
         registrationId: id,
         expiryDate: expires,
       });
-=======
-      await context.db
-        .insert(schema.nameRenewed)
-        .values({
-          ...sharedEventValues(context.network.chainId, event),
-          registrationId: id,
-          expiryDate: expires,
-        })
-        .onConflictDoNothing(); // upsert for successful recovery when restarting indexing
->>>>>>> 6cdabde9
     },
 
     async handleNameTransferred({
@@ -224,22 +201,11 @@
       await context.db.update(schema.domain, { id: node }).set({ registrantId: to });
 
       // log RegistrationEvent
-<<<<<<< HEAD
       await context.db.insert(schema.nameTransferred).values({
-        ...sharedEventValues(event),
+        ...sharedEventValues(context.network.chainId, event),
         registrationId: id,
         newOwnerId: to,
       });
-=======
-      await context.db
-        .insert(schema.nameTransferred)
-        .values({
-          ...sharedEventValues(context.network.chainId, event),
-          registrationId: id,
-          newOwnerId: to,
-        })
-        .onConflictDoNothing(); // upsert for successful recovery when restarting indexing
->>>>>>> 6cdabde9
     },
   };
 };