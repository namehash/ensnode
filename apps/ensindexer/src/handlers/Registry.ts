import { Context } from "ponder:registry";
import schema from "ponder:schema";
import { encodeLabelhash } from "@ensdomains/ensjs/utils";
import { type Address, zeroAddress } from "viem";

<<<<<<< HEAD
import config from "@/config/app-config";
=======
import {
  type LabelHash,
  type Node,
  PluginName,
  REVERSE_ROOT_NODES,
  isLabelIndexable,
  makeSubdomainNode,
  maybeHealLabelByReverseAddress,
} from "@ensnode/utils";

>>>>>>> 2b262f5b
import { makeSharedEventValues, upsertAccount, upsertResolver } from "@/lib/db-helpers";
import { labelByLabelHash } from "@/lib/graphnode-helpers";
import { makeResolverId } from "@/lib/ids";
import { type EventWithArgs } from "@/lib/ponder-helpers";
import { recursivelyRemoveEmptyDomainFromParentSubdomainCount } from "@/lib/subgraph-helpers";

/**
 * makes a set of shared handlers for a Registry contract
 *
 * @param pluginName the name of the plugin using these shared handlers
 */
export const makeRegistryHandlers = ({
  pluginName,
}: {
  pluginName: PluginName;
}) => {
  const sharedEventValues = makeSharedEventValues(pluginName);

  return {
    handleNewOwner:
      (isMigrated: boolean) =>
      async ({
        context,
        event,
      }: {
        context: Context;
        event: EventWithArgs<{
          // NOTE: `node` event arg represents a `Node` that is the _parent_ of the node the NewOwner event is about
          node: Node;
          // NOTE: `label` event arg represents a `LabelHash` for the sub-node under `node`
          label: LabelHash;
          owner: Address;
        }>;
      }) => {
        const { label: labelHash, node: parentNode, owner } = event.args;

        await upsertAccount(context, owner);

        // the domain in question is a subdomain of `parentNode`
        const node = makeSubdomainNode(labelHash, parentNode);
        let domain = await context.db.find(schema.domain, { id: node });

        // note that we set isMigrated in each branch such that if this domain is being
        // interacted with on the new registry, its migration status is set here
        if (domain) {
          // if the domain already exists, this is just an update of the owner record (& isMigrated)
          domain = await context.db
            .update(schema.domain, { id: node })
            .set({ ownerId: owner, isMigrated });
        } else {
          // otherwise create the domain (w/ isMigrated)
          domain = await context.db.insert(schema.domain).values({
            id: node,
            ownerId: owner,
            parentId: parentNode,
            createdAt: event.block.timestamp,
            labelhash: labelHash,
            isMigrated,
          });

          // and increment parent subdomainCount
          await context.db
            .update(schema.domain, { id: parentNode })
            .set((row) => ({ subdomainCount: row.subdomainCount + 1 }));
        }

        // if the domain doesn't yet have a name, attempt to construct it here
        if (!domain.name) {
          const parent = await context.db.find(schema.domain, {
            id: parentNode,
          });

          let healedLabel = null;

          // 1. if healing label from reverse addresses is enabled, and the parent is a known
          //    reverse node (i.e. addr.reverse), give it a go
          if (config.healReverseAddresses && REVERSE_ROOT_NODES.has(parentNode)) {
            healedLabel = maybeHealLabelByReverseAddress({
              maybeReverseAddress: event.transaction.from,
              labelHash,
            });
          }

          // 2. if reverse address healing didn't work, try ENSRainbow
          if (!healedLabel) {
            // attempt to heal the label associated with labelHash via ENSRainbow
            // https://github.com/ensdomains/ens-subgraph/blob/c68a889/src/ethRegistrar.ts#L56-L61
            healedLabel = await labelByLabelHash(labelHash);
          }

          const validLabel = isLabelIndexable(healedLabel) ? healedLabel : undefined;

          // to construct `Domain.name` use the parent's name and the label value (encoded if not indexable)
          // NOTE: for TLDs, the parent is null, so we just use the label value as is
          const label = validLabel || encodeLabelhash(labelHash);
          const name = parent?.name ? `${label}.${parent.name}` : label;

          // akin to domain.save()
          // via https://github.com/ensdomains/ens-subgraph/blob/c68a889e0bcdc6d45033778faef19b3efe3d15fe/src/ensRegistry.ts#L86
          await context.db.update(schema.domain, { id: node }).set({
            name,
            // NOTE: only update Domain.labelName iff label is healed and valid
            // via: https://github.com/ensdomains/ens-subgraph/blob/c68a889/src/ensRegistry.ts#L113
            labelName: validLabel,
          });
        }

        // garbage collect newly 'empty' domain iff necessary
        // via https://github.com/ensdomains/ens-subgraph/blob/c68a889/src/ensRegistry.ts#L85
        if (owner === zeroAddress) {
          await recursivelyRemoveEmptyDomainFromParentSubdomainCount(context, node);
        }

        // log DomainEvent
        await context.db.insert(schema.newOwner).values({
          ...sharedEventValues(context.network.chainId, event),
          parentDomainId: parentNode,
          domainId: node,
          ownerId: owner,
        });
      },
    async handleTransfer({
      context,
      event,
    }: {
      context: Context;
      event: EventWithArgs<{ node: Node; owner: Address }>;
    }) {
      const { node, owner } = event.args;

      await upsertAccount(context, owner);

      // ensure domain & update owner
      await context.db
        .insert(schema.domain)
        .values([{ id: node, ownerId: owner, createdAt: event.block.timestamp }])
        .onConflictDoUpdate({ ownerId: owner });

      // garbage collect newly 'empty' domain iff necessary
      if (owner === zeroAddress) {
        await recursivelyRemoveEmptyDomainFromParentSubdomainCount(context, node);
      }

      // log DomainEvent
      await context.db.insert(schema.transfer).values({
        ...sharedEventValues(context.network.chainId, event),
        domainId: node,
        ownerId: owner,
      });
    },

    async handleNewTTL({
      context,
      event,
    }: {
      context: Context;
      event: EventWithArgs<{ node: Node; ttl: bigint }>;
    }) {
      const { node, ttl } = event.args;

      // NOTE: the subgraph handles the case where the domain no longer exists, but domains are
      // never deleted, so we avoid implementing that check here
      // via https://github.com/ensdomains/ens-subgraph/blob/c68a889/src/ensRegistry.ts#L215

      await context.db.update(schema.domain, { id: node }).set({ ttl });

      // log DomainEvent
      await context.db.insert(schema.newTTL).values({
        ...sharedEventValues(context.network.chainId, event),
        domainId: node,
        ttl,
      });
    },

    async handleNewResolver({
      context,
      event,
    }: {
      context: Context;
      event: EventWithArgs<{ node: Node; resolver: Address }>;
    }) {
      const { node, resolver: resolverAddress } = event.args;

      const resolverId = makeResolverId(pluginName, context.network.chainId, resolverAddress, node);

      const isZeroResolver = resolverAddress === zeroAddress;

      // if zeroing out a domain's resolver, remove the reference instead of tracking a zeroAddress Resolver
      // NOTE: Resolver records are not deleted
      if (isZeroResolver) {
        await context.db
          .update(schema.domain, { id: node })
          .set({ resolverId: null, resolvedAddressId: null });

        // garbage collect newly 'empty' domain iff necessary
        await recursivelyRemoveEmptyDomainFromParentSubdomainCount(context, node);
      } else {
        // otherwise upsert the resolver
        const resolver = await upsertResolver(context, {
          id: resolverId,
          domainId: node,
          address: resolverAddress,
        });

        // update the domain to point to it, and materialize the eth addr
        // NOTE: this implements the logic as documented here
        // via https://github.com/ensdomains/ens-subgraph/blob/c68a889/src/ensRegistry.ts#L193
        await context.db.update(schema.domain, { id: node }).set({
          resolverId,
          resolvedAddressId: resolver.addrId,
        });
      }

      // log DomainEvent
      await context.db.insert(schema.newResolver).values({
        ...sharedEventValues(context.network.chainId, event),
        domainId: node,
        // NOTE: this actually produces a bug in the subgraph's graphql layer — `resolver` is not nullable
        // but there is never a resolver record created for the zeroAddress. so if you query the
        // `resolver { id }` of a NewResolver event that set the resolver to zeroAddress
        // ex: newResolver(id: "3745840-2") { id resolver {id} }
        // you will receive a GraphQL type error. for subgraph compatibility we re-implement this
        // behavior here, but it should be entirely avoided in a v2 restructuring of the schema.
        resolverId: isZeroResolver ? zeroAddress : resolverId,
      });
    },
  };
};<|MERGE_RESOLUTION|>--- conflicted
+++ resolved
@@ -3,9 +3,7 @@
 import { encodeLabelhash } from "@ensdomains/ensjs/utils";
 import { type Address, zeroAddress } from "viem";
 
-<<<<<<< HEAD
 import config from "@/config/app-config";
-=======
 import {
   type LabelHash,
   type Node,
@@ -16,7 +14,6 @@
   maybeHealLabelByReverseAddress,
 } from "@ensnode/utils";
 
->>>>>>> 2b262f5b
 import { makeSharedEventValues, upsertAccount, upsertResolver } from "@/lib/db-helpers";
 import { labelByLabelHash } from "@/lib/graphnode-helpers";
 import { makeResolverId } from "@/lib/ids";
