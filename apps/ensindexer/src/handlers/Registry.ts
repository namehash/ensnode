--- conflicted
+++ resolved
@@ -1,5 +1,11 @@
 import { Context } from "ponder:registry";
 import schema from "ponder:schema";
+import { createSharedEventValues, upsertAccount, upsertResolver } from "@/lib/db-helpers";
+import { labelByHash } from "@/lib/graphnode-helpers";
+import { makeResolverId } from "@/lib/ids";
+import type { PonderENSPluginHandlerArgs } from "@/lib/plugin-helpers";
+import type { EventWithArgs } from "@/lib/ponder-helpers";
+import type { OwnedName } from "@/lib/types";
 import { encodeLabelhash } from "@ensdomains/ensjs/utils";
 import {
   ROOT_NODE,
@@ -9,21 +15,6 @@
 } from "@ensnode/utils/subname-helpers";
 import type { Labelhash, Node } from "@ensnode/utils/types";
 import { type Hex, zeroAddress } from "viem";
-<<<<<<< HEAD
-import { createSharedEventValues, upsertAccount, upsertResolver } from "../lib/db-helpers";
-import { labelByHash } from "../lib/graphnode-helpers";
-import { makeResolverId } from "../lib/ids";
-import type { PonderENSPluginHandlerArgs } from "../lib/plugin-helpers";
-import type { EventWithArgs } from "../lib/ponder-helpers";
-import type { OwnedName } from "../lib/types";
-=======
-
-import { createSharedEventValues, upsertAccount, upsertResolver } from "@/lib/db-helpers";
-import { labelByHash } from "@/lib/graphnode-helpers";
-import { makeResolverId } from "@/lib/ids";
-import { EventWithArgs } from "@/lib/ponder-helpers";
-import { OwnedName } from "@/lib/types";
->>>>>>> ba63b4d3
 
 /**
  * Initializes the ENS root node with the zeroAddress as the owner.
