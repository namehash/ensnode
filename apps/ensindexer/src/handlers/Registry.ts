import type { Context } from "ponder:registry";
import schema from "ponder:schema";
import { encodeLabelhash } from "@ensdomains/ensjs/utils";
import { type Address, zeroAddress } from "viem";

import config from "@/config";
import {
  type LabelHash,
  type Node,
<<<<<<< HEAD
=======
  type PluginName,
>>>>>>> d9903bfa
  REVERSE_ROOT_NODES,
  isLabelIndexable,
  makeSubdomainNode,
  maybeHealLabelByReverseAddress,
} from "@ensnode/utils";

import { sharedEventValues, upsertAccount, upsertResolver } from "@/lib/db-helpers";
import { labelByLabelHash } from "@/lib/graphnode-helpers";
import { makeResolverId } from "@/lib/ids";
import { type EventWithArgs, getEnsDeploymentChainId } from "@/lib/ponder-helpers";
import { recursivelyRemoveEmptyDomainFromParentSubdomainCount } from "@/lib/subgraph-helpers";
import {
  type DebugTraceTransactionSchema,
  getAddressesFromTrace,
} from "@/lib/trace-transaction-helpers";

/**
 * shared handlers for a Registry contract
 */
<<<<<<< HEAD
=======
export const makeRegistryHandlers = ({
  pluginName,
}: {
  pluginName: PluginName;
}) => {
  const sharedEventValues = makeSharedEventValues(pluginName);

  return {
    handleNewOwner:
      (isMigrated: boolean) =>
      async ({
        context,
        event,
      }: {
        context: Context;
        event: EventWithArgs<{
          // NOTE: `node` event arg represents a `Node` that is the _parent_ of the node the NewOwner event is about
          node: Node;
          // NOTE: `label` event arg represents a `LabelHash` for the sub-node under `node`
          label: LabelHash;
          owner: Address;
        }>;
      }) => {
        const { label: labelHash, node: parentNode, owner } = event.args;

        await upsertAccount(context, owner);

        // the domain in question is a subdomain of `parentNode`
        const node = makeSubdomainNode(labelHash, parentNode);
        let domain = await context.db.find(schema.domain, { id: node });

        // note that we set isMigrated in each branch such that if this domain is being
        // interacted with on the new registry, its migration status is set here
        if (domain) {
          // if the domain already exists, this is just an update of the owner record (& isMigrated)
          domain = await context.db
            .update(schema.domain, { id: node })
            .set({ ownerId: owner, isMigrated });
        } else {
          // otherwise create the domain (w/ isMigrated)
          domain = await context.db.insert(schema.domain).values({
            id: node,
            ownerId: owner,
            parentId: parentNode,
            createdAt: event.block.timestamp,
            labelhash: labelHash,
            isMigrated,
          });

          // and increment parent subdomainCount
          await context.db
            .update(schema.domain, { id: parentNode })
            .set((row) => ({ subdomainCount: row.subdomainCount + 1 }));
        }

        // if the domain doesn't yet have a name, attempt to construct it here
        if (!domain.name) {
          const parent = await context.db.find(schema.domain, {
            id: parentNode,
          });

          const ensDeploymentChainId = getEnsDeploymentChainId();
          let healedLabel = null;

          // 1. if healing labels from reverse addresses is enabled, and the parent is a known
          //    reverse node (i.e. addr.reverse), and
          //    the event comes from the chain that is the ENS Deployment Chain,
          //    then attempt to heal the unknown label.
          //
          //    Note: Based on the ENSIP-19 standard, only an ENS Deployment Chain
          //    (such as mainnet, holesky, or sepolia) may record primary names
          //    under the `addr.reverse` subname.
          //    Currently, we are only healing primary names on ENS Deployment Chains.
          //    We will add support for non-ENS Deployment Chain primary name
          //    healing in the future.
          if (
            config.healReverseAddresses &&
            REVERSE_ROOT_NODES.has(parentNode) &&
            context.network.chainId === ensDeploymentChainId
          ) {
            // First, try healing with the transaction sender address.
            // NOTE: In most cases, the transaction sender calls `setName` method
            //    on the ENS Registry contract, which may request the ENS Reverse
            //    Registry contract to set create a reverse address record
            //    assigned to the transaction sender address.
            //    Contract call:
            //    https://etherscan.io/address/0x084b1c3c81545d370f3634392de611caabff8148#code#L106
            //
            //    For these transactions, the transaction sender address
            //    is the address that is used to heal the reverse address label.
            //
            //    Example transaction:
            //    https://etherscan.io/tx/0x17697f8a43a9fc2d79ea8686366f2df3814a4dd6802272c06ce92cb4b9e5dc1b
            healedLabel = maybeHealLabelByReverseAddress({
              maybeReverseAddress: event.transaction.from,
              labelHash,
            });

            // If healing with sender address didn't work, try healing with the event's `owner` address.
            // NOTE: In some cases, the transaction sender calls a proxy contract
            //    to interact with the ENS Registry. When it happens,
            //    the ENS Registry sees the proxy contract as the sender
            //    (`msg.sender` value), and uses this address to create
            //    a reverse address record.
            //
            //    For these transactions, the `owner` address
            //    is the address that is used to heal the reverse address label.
            //
            //    Example transaction:
            //    https://etherscan.io/tx/0xf0109fcbba1cea0d42e744c1b5b69cc4ab99d1f7b3171aee4413d0426329a6bb
            if (!healedLabel) {
              healedLabel = maybeHealLabelByReverseAddress({
                maybeReverseAddress: event.args.owner,
                labelHash,
              });
            }

            // If previous methods for healing reverse addresses failed,
            // try healing with one of the addresses from the transaction traces.
            // Note: In rare cases, neither the transaction sender nor the event
            //    owner address is used to create a reverse address record.
            //    This can happen when transaction sender called a factory contract
            //    to create a new contract, and that new contract is tasked with
            //    acquiring a subdomain under the proxy managed ENS name.
            //    In result, the new contract's address is used to create
            //    a reverse address record. This new contract's address can only
            //    be found in the transaction traces, as it is not the transaction
            //    sender address and not the event's `owner` address.
            //
            //    For these transactions, we search the transaction's traces
            //    for any addresses that could be used to heal the label.
            //    The right address must be found in the traces, as all caller
            //    addresses are included there. This is a brute-force method,
            //    so we use it as a last resort. It requires an additional RPC call,
            //    and parsing the traces to find all addresses involved
            //    in the transaction.
            //
            //    Example transaction:
            //    https://etherscan.io/tx/0x9a6a5156f9f1fc6b1d5551483b97930df32e802f2f9229b35572170f1111134d
            if (!healedLabel) {
              // The `debug_traceTransaction` RPC call is cached by Ponder.
              // It will only be made once per transaction hash and
              // the response will be stored in Ponder's RPC cache.
              const traces = await context.client.request<DebugTraceTransactionSchema>({
                method: "debug_traceTransaction",
                params: [event.transaction.hash, { tracer: "callTracer" }],
              });

              // extract all addresses from the traces
              const allAddressesInTransaction = getAddressesFromTrace(traces);

              // iterate over all addresses in the transaction traces
              // and try to heal the label with each address
              for (const maybeReverseAddress of allAddressesInTransaction) {
                healedLabel = maybeHealLabelByReverseAddress({
                  maybeReverseAddress,
                  labelHash,
                });

                if (healedLabel) {
                  // break the loop after the first successful healing
                  break;
                }
              }

              if (!healedLabel) {
                // by this point, we have exhausted all our strategies for healing
                // the reverse address and we still don't have a valid label,
                // so we throw an error to bring visibility to not achieving
                // the expected 100% success rate
                throw new Error(
                  `A NewOwner event for a Reverse Node on the ENS Deployment
									Chain ID "${ensDeploymentChainId}" was emitted by
									the Registry in tx "${event.transaction.hash}", and we failed to
									heal reverse address for labelHash "${labelHash}".`,
                );
              }
            }
          }

          // 2. if reverse address healing didn't work, try ENSRainbow
          if (!healedLabel) {
            // attempt to heal the label associated with labelHash via ENSRainbow
            // https://github.com/ensdomains/ens-subgraph/blob/c68a889/src/ethRegistrar.ts#L56-L61
            healedLabel = await labelByLabelHash(labelHash);
          }

          const validLabel = isLabelIndexable(healedLabel) ? healedLabel : undefined;

          // to construct `Domain.name` use the parent's name and the label value (encoded if not indexable)
          // NOTE: for TLDs, the parent is null, so we just use the label value as is
          const label = validLabel || encodeLabelhash(labelHash);
          const name = parent?.name ? `${label}.${parent.name}` : label;

          // akin to domain.save()
          // via https://github.com/ensdomains/ens-subgraph/blob/c68a889e0bcdc6d45033778faef19b3efe3d15fe/src/ensRegistry.ts#L86
          await context.db.update(schema.domain, { id: node }).set({
            name,
            // NOTE: only update Domain.labelName iff label is healed and valid
            // via: https://github.com/ensdomains/ens-subgraph/blob/c68a889/src/ensRegistry.ts#L113
            labelName: validLabel,
          });
        }

        // garbage collect newly 'empty' domain iff necessary
        // via https://github.com/ensdomains/ens-subgraph/blob/c68a889/src/ensRegistry.ts#L85
        if (owner === zeroAddress) {
          await recursivelyRemoveEmptyDomainFromParentSubdomainCount(context, node);
        }

        // log DomainEvent
        await context.db.insert(schema.newOwner).values({
          ...sharedEventValues(context.network.chainId, event),
          parentDomainId: parentNode,
          domainId: node,
          ownerId: owner,
        });
      },
    async handleTransfer({
      context,
      event,
    }: {
      context: Context;
      event: EventWithArgs<{ node: Node; owner: Address }>;
    }) {
      const { node, owner } = event.args;

      await upsertAccount(context, owner);

      // ensure domain & update owner
      await context.db
        .insert(schema.domain)
        .values([{ id: node, ownerId: owner, createdAt: event.block.timestamp }])
        .onConflictDoUpdate({ ownerId: owner });

      // garbage collect newly 'empty' domain iff necessary
      if (owner === zeroAddress) {
        await recursivelyRemoveEmptyDomainFromParentSubdomainCount(context, node);
      }
>>>>>>> d9903bfa

export const handleNewOwner =
  (isMigrated: boolean) =>
  async ({
    context,
    event,
  }: {
    context: Context;
    event: EventWithArgs<{
      // NOTE: `node` event arg represents a `Node` that is the _parent_ of the node the NewOwner event is about
      node: Node;
      // NOTE: `label` event arg represents a `LabelHash` for the sub-node under `node`
      label: LabelHash;
      owner: Address;
    }>;
  }) => {
    const { label: labelHash, node: parentNode, owner } = event.args;

    await upsertAccount(context, owner);

    // the domain in question is a subdomain of `parentNode`
    const node = makeSubdomainNode(labelHash, parentNode);
    let domain = await context.db.find(schema.domain, { id: node });

    // note that we set isMigrated in each branch such that if this domain is being
    // interacted with on the new registry, its migration status is set here
    if (domain) {
      // if the domain already exists, this is just an update of the owner record (& isMigrated)
      domain = await context.db
        .update(schema.domain, { id: node })
        .set({ ownerId: owner, isMigrated });
    } else {
      // otherwise create the domain (w/ isMigrated)
      domain = await context.db.insert(schema.domain).values({
        id: node,
        ownerId: owner,
        parentId: parentNode,
        createdAt: event.block.timestamp,
        labelhash: labelHash,
        isMigrated,
      });

      // and increment parent subdomainCount
      await context.db
        .update(schema.domain, { id: parentNode })
        .set((row) => ({ subdomainCount: row.subdomainCount + 1 }));
    }

    // if the domain doesn't yet have a name, attempt to construct it here
    if (!domain.name) {
      const parent = await context.db.find(schema.domain, {
        id: parentNode,
      });

      let healedLabel = null;

      // 1. if healing label from reverse addresses is enabled, and the parent is a known
      //    reverse node (i.e. addr.reverse), give it a go
      if (config.healReverseAddresses && REVERSE_ROOT_NODES.has(parentNode)) {
        healedLabel = maybeHealLabelByReverseAddress({
          maybeReverseAddress: event.transaction.from,
          labelHash,
        });
      }

      // 2. if reverse address healing didn't work, try ENSRainbow
      if (!healedLabel) {
        // attempt to heal the label associated with labelHash via ENSRainbow
        // https://github.com/ensdomains/ens-subgraph/blob/c68a889/src/ethRegistrar.ts#L56-L61
        healedLabel = await labelByLabelHash(labelHash);
      }

      const validLabel = isLabelIndexable(healedLabel) ? healedLabel : undefined;

      // to construct `Domain.name` use the parent's name and the label value (encoded if not indexable)
      // NOTE: for TLDs, the parent is null, so we just use the label value as is
      const label = validLabel || encodeLabelhash(labelHash);
      const name = parent?.name ? `${label}.${parent.name}` : label;

      // akin to domain.save()
      // via https://github.com/ensdomains/ens-subgraph/blob/c68a889e0bcdc6d45033778faef19b3efe3d15fe/src/ensRegistry.ts#L86
      await context.db.update(schema.domain, { id: node }).set({
        name,
        // NOTE: only update Domain.labelName iff label is healed and valid
        // via: https://github.com/ensdomains/ens-subgraph/blob/c68a889/src/ensRegistry.ts#L113
        labelName: validLabel,
      });
    }

    // garbage collect newly 'empty' domain iff necessary
    // via https://github.com/ensdomains/ens-subgraph/blob/c68a889/src/ensRegistry.ts#L85
    if (owner === zeroAddress) {
      await recursivelyRemoveEmptyDomainFromParentSubdomainCount(context, node);
    }

    // log DomainEvent
    await context.db.insert(schema.newOwner).values({
      ...sharedEventValues(context.network.chainId, event),
      parentDomainId: parentNode,
      domainId: node,
      ownerId: owner,
    });
  };

export async function handleTransfer({
  context,
  event,
}: {
  context: Context;
  event: EventWithArgs<{ node: Node; owner: Address }>;
}) {
  const { node, owner } = event.args;

  await upsertAccount(context, owner);

  // ensure domain & update owner
  await context.db
    .insert(schema.domain)
    .values([{ id: node, ownerId: owner, createdAt: event.block.timestamp }])
    .onConflictDoUpdate({ ownerId: owner });

  // garbage collect newly 'empty' domain iff necessary
  if (owner === zeroAddress) {
    await recursivelyRemoveEmptyDomainFromParentSubdomainCount(context, node);
  }

  // log DomainEvent
  await context.db.insert(schema.transfer).values({
    ...sharedEventValues(context.network.chainId, event),
    domainId: node,
    ownerId: owner,
  });
}

export async function handleNewTTL({
  context,
  event,
}: {
  context: Context;
  event: EventWithArgs<{ node: Node; ttl: bigint }>;
}) {
  const { node, ttl } = event.args;

  // NOTE: the subgraph handles the case where the domain no longer exists, but domains are
  // never deleted, so we avoid implementing that check here
  // via https://github.com/ensdomains/ens-subgraph/blob/c68a889/src/ensRegistry.ts#L215

  await context.db.update(schema.domain, { id: node }).set({ ttl });

  // log DomainEvent
  await context.db.insert(schema.newTTL).values({
    ...sharedEventValues(context.network.chainId, event),
    domainId: node,
    ttl,
  });
}

export async function handleNewResolver({
  context,
  event,
}: {
  context: Context;
  event: EventWithArgs<{ node: Node; resolver: Address }>;
}) {
  const { node, resolver: resolverAddress } = event.args;

  const resolverId = makeResolverId(context.network.chainId, resolverAddress, node);

  const isZeroResolver = resolverAddress === zeroAddress;

  // if zeroing out a domain's resolver, remove the reference instead of tracking a zeroAddress Resolver
  // NOTE: Resolver records are not deleted
  if (isZeroResolver) {
    await context.db
      .update(schema.domain, { id: node })
      .set({ resolverId: null, resolvedAddressId: null });

    // garbage collect newly 'empty' domain iff necessary
    await recursivelyRemoveEmptyDomainFromParentSubdomainCount(context, node);
  } else {
    // otherwise upsert the resolver
    const resolver = await upsertResolver(context, {
      id: resolverId,
      domainId: node,
      address: resolverAddress,
    });

    // update the domain to point to it, and materialize the eth addr
    // NOTE: this implements the logic as documented here
    // via https://github.com/ensdomains/ens-subgraph/blob/c68a889/src/ensRegistry.ts#L193
    await context.db.update(schema.domain, { id: node }).set({
      resolverId,
      resolvedAddressId: resolver.addrId,
    });
  }

  // log DomainEvent
  await context.db.insert(schema.newResolver).values({
    ...sharedEventValues(context.network.chainId, event),
    domainId: node,
    // NOTE: this actually produces a bug in the subgraph's graphql layer — `resolver` is not nullable
    // but there is never a resolver record created for the zeroAddress. so if you query the
    // `resolver { id }` of a NewResolver event that set the resolver to zeroAddress
    // ex: newResolver(id: "3745840-2") { id resolver {id} }
    // you will receive a GraphQL type error. for subgraph compatibility we re-implement this
    // behavior here, but it should be entirely avoided in a v2 restructuring of the schema.
    resolverId: isZeroResolver ? zeroAddress : resolverId,
  });
}<|MERGE_RESOLUTION|>--- conflicted
+++ resolved
@@ -7,10 +7,6 @@
 import {
   type LabelHash,
   type Node,
-<<<<<<< HEAD
-=======
-  type PluginName,
->>>>>>> d9903bfa
   REVERSE_ROOT_NODES,
   isLabelIndexable,
   makeSubdomainNode,
@@ -30,248 +26,6 @@
 /**
  * shared handlers for a Registry contract
  */
-<<<<<<< HEAD
-=======
-export const makeRegistryHandlers = ({
-  pluginName,
-}: {
-  pluginName: PluginName;
-}) => {
-  const sharedEventValues = makeSharedEventValues(pluginName);
-
-  return {
-    handleNewOwner:
-      (isMigrated: boolean) =>
-      async ({
-        context,
-        event,
-      }: {
-        context: Context;
-        event: EventWithArgs<{
-          // NOTE: `node` event arg represents a `Node` that is the _parent_ of the node the NewOwner event is about
-          node: Node;
-          // NOTE: `label` event arg represents a `LabelHash` for the sub-node under `node`
-          label: LabelHash;
-          owner: Address;
-        }>;
-      }) => {
-        const { label: labelHash, node: parentNode, owner } = event.args;
-
-        await upsertAccount(context, owner);
-
-        // the domain in question is a subdomain of `parentNode`
-        const node = makeSubdomainNode(labelHash, parentNode);
-        let domain = await context.db.find(schema.domain, { id: node });
-
-        // note that we set isMigrated in each branch such that if this domain is being
-        // interacted with on the new registry, its migration status is set here
-        if (domain) {
-          // if the domain already exists, this is just an update of the owner record (& isMigrated)
-          domain = await context.db
-            .update(schema.domain, { id: node })
-            .set({ ownerId: owner, isMigrated });
-        } else {
-          // otherwise create the domain (w/ isMigrated)
-          domain = await context.db.insert(schema.domain).values({
-            id: node,
-            ownerId: owner,
-            parentId: parentNode,
-            createdAt: event.block.timestamp,
-            labelhash: labelHash,
-            isMigrated,
-          });
-
-          // and increment parent subdomainCount
-          await context.db
-            .update(schema.domain, { id: parentNode })
-            .set((row) => ({ subdomainCount: row.subdomainCount + 1 }));
-        }
-
-        // if the domain doesn't yet have a name, attempt to construct it here
-        if (!domain.name) {
-          const parent = await context.db.find(schema.domain, {
-            id: parentNode,
-          });
-
-          const ensDeploymentChainId = getEnsDeploymentChainId();
-          let healedLabel = null;
-
-          // 1. if healing labels from reverse addresses is enabled, and the parent is a known
-          //    reverse node (i.e. addr.reverse), and
-          //    the event comes from the chain that is the ENS Deployment Chain,
-          //    then attempt to heal the unknown label.
-          //
-          //    Note: Based on the ENSIP-19 standard, only an ENS Deployment Chain
-          //    (such as mainnet, holesky, or sepolia) may record primary names
-          //    under the `addr.reverse` subname.
-          //    Currently, we are only healing primary names on ENS Deployment Chains.
-          //    We will add support for non-ENS Deployment Chain primary name
-          //    healing in the future.
-          if (
-            config.healReverseAddresses &&
-            REVERSE_ROOT_NODES.has(parentNode) &&
-            context.network.chainId === ensDeploymentChainId
-          ) {
-            // First, try healing with the transaction sender address.
-            // NOTE: In most cases, the transaction sender calls `setName` method
-            //    on the ENS Registry contract, which may request the ENS Reverse
-            //    Registry contract to set create a reverse address record
-            //    assigned to the transaction sender address.
-            //    Contract call:
-            //    https://etherscan.io/address/0x084b1c3c81545d370f3634392de611caabff8148#code#L106
-            //
-            //    For these transactions, the transaction sender address
-            //    is the address that is used to heal the reverse address label.
-            //
-            //    Example transaction:
-            //    https://etherscan.io/tx/0x17697f8a43a9fc2d79ea8686366f2df3814a4dd6802272c06ce92cb4b9e5dc1b
-            healedLabel = maybeHealLabelByReverseAddress({
-              maybeReverseAddress: event.transaction.from,
-              labelHash,
-            });
-
-            // If healing with sender address didn't work, try healing with the event's `owner` address.
-            // NOTE: In some cases, the transaction sender calls a proxy contract
-            //    to interact with the ENS Registry. When it happens,
-            //    the ENS Registry sees the proxy contract as the sender
-            //    (`msg.sender` value), and uses this address to create
-            //    a reverse address record.
-            //
-            //    For these transactions, the `owner` address
-            //    is the address that is used to heal the reverse address label.
-            //
-            //    Example transaction:
-            //    https://etherscan.io/tx/0xf0109fcbba1cea0d42e744c1b5b69cc4ab99d1f7b3171aee4413d0426329a6bb
-            if (!healedLabel) {
-              healedLabel = maybeHealLabelByReverseAddress({
-                maybeReverseAddress: event.args.owner,
-                labelHash,
-              });
-            }
-
-            // If previous methods for healing reverse addresses failed,
-            // try healing with one of the addresses from the transaction traces.
-            // Note: In rare cases, neither the transaction sender nor the event
-            //    owner address is used to create a reverse address record.
-            //    This can happen when transaction sender called a factory contract
-            //    to create a new contract, and that new contract is tasked with
-            //    acquiring a subdomain under the proxy managed ENS name.
-            //    In result, the new contract's address is used to create
-            //    a reverse address record. This new contract's address can only
-            //    be found in the transaction traces, as it is not the transaction
-            //    sender address and not the event's `owner` address.
-            //
-            //    For these transactions, we search the transaction's traces
-            //    for any addresses that could be used to heal the label.
-            //    The right address must be found in the traces, as all caller
-            //    addresses are included there. This is a brute-force method,
-            //    so we use it as a last resort. It requires an additional RPC call,
-            //    and parsing the traces to find all addresses involved
-            //    in the transaction.
-            //
-            //    Example transaction:
-            //    https://etherscan.io/tx/0x9a6a5156f9f1fc6b1d5551483b97930df32e802f2f9229b35572170f1111134d
-            if (!healedLabel) {
-              // The `debug_traceTransaction` RPC call is cached by Ponder.
-              // It will only be made once per transaction hash and
-              // the response will be stored in Ponder's RPC cache.
-              const traces = await context.client.request<DebugTraceTransactionSchema>({
-                method: "debug_traceTransaction",
-                params: [event.transaction.hash, { tracer: "callTracer" }],
-              });
-
-              // extract all addresses from the traces
-              const allAddressesInTransaction = getAddressesFromTrace(traces);
-
-              // iterate over all addresses in the transaction traces
-              // and try to heal the label with each address
-              for (const maybeReverseAddress of allAddressesInTransaction) {
-                healedLabel = maybeHealLabelByReverseAddress({
-                  maybeReverseAddress,
-                  labelHash,
-                });
-
-                if (healedLabel) {
-                  // break the loop after the first successful healing
-                  break;
-                }
-              }
-
-              if (!healedLabel) {
-                // by this point, we have exhausted all our strategies for healing
-                // the reverse address and we still don't have a valid label,
-                // so we throw an error to bring visibility to not achieving
-                // the expected 100% success rate
-                throw new Error(
-                  `A NewOwner event for a Reverse Node on the ENS Deployment
-									Chain ID "${ensDeploymentChainId}" was emitted by
-									the Registry in tx "${event.transaction.hash}", and we failed to
-									heal reverse address for labelHash "${labelHash}".`,
-                );
-              }
-            }
-          }
-
-          // 2. if reverse address healing didn't work, try ENSRainbow
-          if (!healedLabel) {
-            // attempt to heal the label associated with labelHash via ENSRainbow
-            // https://github.com/ensdomains/ens-subgraph/blob/c68a889/src/ethRegistrar.ts#L56-L61
-            healedLabel = await labelByLabelHash(labelHash);
-          }
-
-          const validLabel = isLabelIndexable(healedLabel) ? healedLabel : undefined;
-
-          // to construct `Domain.name` use the parent's name and the label value (encoded if not indexable)
-          // NOTE: for TLDs, the parent is null, so we just use the label value as is
-          const label = validLabel || encodeLabelhash(labelHash);
-          const name = parent?.name ? `${label}.${parent.name}` : label;
-
-          // akin to domain.save()
-          // via https://github.com/ensdomains/ens-subgraph/blob/c68a889e0bcdc6d45033778faef19b3efe3d15fe/src/ensRegistry.ts#L86
-          await context.db.update(schema.domain, { id: node }).set({
-            name,
-            // NOTE: only update Domain.labelName iff label is healed and valid
-            // via: https://github.com/ensdomains/ens-subgraph/blob/c68a889/src/ensRegistry.ts#L113
-            labelName: validLabel,
-          });
-        }
-
-        // garbage collect newly 'empty' domain iff necessary
-        // via https://github.com/ensdomains/ens-subgraph/blob/c68a889/src/ensRegistry.ts#L85
-        if (owner === zeroAddress) {
-          await recursivelyRemoveEmptyDomainFromParentSubdomainCount(context, node);
-        }
-
-        // log DomainEvent
-        await context.db.insert(schema.newOwner).values({
-          ...sharedEventValues(context.network.chainId, event),
-          parentDomainId: parentNode,
-          domainId: node,
-          ownerId: owner,
-        });
-      },
-    async handleTransfer({
-      context,
-      event,
-    }: {
-      context: Context;
-      event: EventWithArgs<{ node: Node; owner: Address }>;
-    }) {
-      const { node, owner } = event.args;
-
-      await upsertAccount(context, owner);
-
-      // ensure domain & update owner
-      await context.db
-        .insert(schema.domain)
-        .values([{ id: node, ownerId: owner, createdAt: event.block.timestamp }])
-        .onConflictDoUpdate({ ownerId: owner });
-
-      // garbage collect newly 'empty' domain iff necessary
-      if (owner === zeroAddress) {
-        await recursivelyRemoveEmptyDomainFromParentSubdomainCount(context, node);
-      }
->>>>>>> d9903bfa
 
 export const handleNewOwner =
   (isMigrated: boolean) =>
@@ -326,15 +80,123 @@
         id: parentNode,
       });
 
+      const ensDeploymentChainId = getEnsDeploymentChainId();
       let healedLabel = null;
 
-      // 1. if healing label from reverse addresses is enabled, and the parent is a known
-      //    reverse node (i.e. addr.reverse), give it a go
-      if (config.healReverseAddresses && REVERSE_ROOT_NODES.has(parentNode)) {
+      // 1. if healing labels from reverse addresses is enabled, and the parent is a known
+      //    reverse node (i.e. addr.reverse), and
+      //    the event comes from the chain that is the ENS Deployment Chain,
+      //    then attempt to heal the unknown label.
+      //
+      //    Note: Based on the ENSIP-19 standard, only an ENS Deployment Chain
+      //    (such as mainnet, holesky, or sepolia) may record primary names
+      //    under the `addr.reverse` subname.
+      //    Currently, we are only healing primary names on ENS Deployment Chains.
+      //    We will add support for non-ENS Deployment Chain primary name
+      //    healing in the future.
+      if (
+        config.healReverseAddresses &&
+        REVERSE_ROOT_NODES.has(parentNode) &&
+        context.network.chainId === ensDeploymentChainId
+      ) {
+        // First, try healing with the transaction sender address.
+        // NOTE: In most cases, the transaction sender calls `setName` method
+        //    on the ENS Registry contract, which may request the ENS Reverse
+        //    Registry contract to set create a reverse address record
+        //    assigned to the transaction sender address.
+        //    Contract call:
+        //    https://etherscan.io/address/0x084b1c3c81545d370f3634392de611caabff8148#code#L106
+        //
+        //    For these transactions, the transaction sender address
+        //    is the address that is used to heal the reverse address label.
+        //
+        //    Example transaction:
+        //    https://etherscan.io/tx/0x17697f8a43a9fc2d79ea8686366f2df3814a4dd6802272c06ce92cb4b9e5dc1b
         healedLabel = maybeHealLabelByReverseAddress({
           maybeReverseAddress: event.transaction.from,
           labelHash,
         });
+
+        // If healing with sender address didn't work, try healing with the event's `owner` address.
+        // NOTE: In some cases, the transaction sender calls a proxy contract
+        //    to interact with the ENS Registry. When it happens,
+        //    the ENS Registry sees the proxy contract as the sender
+        //    (`msg.sender` value), and uses this address to create
+        //    a reverse address record.
+        //
+        //    For these transactions, the `owner` address
+        //    is the address that is used to heal the reverse address label.
+        //
+        //    Example transaction:
+        //    https://etherscan.io/tx/0xf0109fcbba1cea0d42e744c1b5b69cc4ab99d1f7b3171aee4413d0426329a6bb
+        if (!healedLabel) {
+          healedLabel = maybeHealLabelByReverseAddress({
+            maybeReverseAddress: event.args.owner,
+            labelHash,
+          });
+        }
+
+        // If previous methods for healing reverse addresses failed,
+        // try healing with one of the addresses from the transaction traces.
+        // Note: In rare cases, neither the transaction sender nor the event
+        //    owner address is used to create a reverse address record.
+        //    This can happen when transaction sender called a factory contract
+        //    to create a new contract, and that new contract is tasked with
+        //    acquiring a subdomain under the proxy managed ENS name.
+        //    In result, the new contract's address is used to create
+        //    a reverse address record. This new contract's address can only
+        //    be found in the transaction traces, as it is not the transaction
+        //    sender address and not the event's `owner` address.
+        //
+        //    For these transactions, we search the transaction's traces
+        //    for any addresses that could be used to heal the label.
+        //    The right address must be found in the traces, as all caller
+        //    addresses are included there. This is a brute-force method,
+        //    so we use it as a last resort. It requires an additional RPC call,
+        //    and parsing the traces to find all addresses involved
+        //    in the transaction.
+        //
+        //    Example transaction:
+        //    https://etherscan.io/tx/0x9a6a5156f9f1fc6b1d5551483b97930df32e802f2f9229b35572170f1111134d
+        if (!healedLabel) {
+          // The `debug_traceTransaction` RPC call is cached by Ponder.
+          // It will only be made once per transaction hash and
+          // the response will be stored in Ponder's RPC cache.
+          const traces = await context.client.request<DebugTraceTransactionSchema>({
+            method: "debug_traceTransaction",
+            params: [event.transaction.hash, { tracer: "callTracer" }],
+          });
+
+          // extract all addresses from the traces
+          const allAddressesInTransaction = getAddressesFromTrace(traces);
+
+          // iterate over all addresses in the transaction traces
+          // and try to heal the label with each address
+          for (const maybeReverseAddress of allAddressesInTransaction) {
+            healedLabel = maybeHealLabelByReverseAddress({
+              maybeReverseAddress,
+              labelHash,
+            });
+
+            if (healedLabel) {
+              // break the loop after the first successful healing
+              break;
+            }
+          }
+
+          if (!healedLabel) {
+            // by this point, we have exhausted all our strategies for healing
+            // the reverse address and we still don't have a valid label,
+            // so we throw an error to bring visibility to not achieving
+            // the expected 100% success rate
+            throw new Error(
+              `A NewOwner event for a Reverse Node on the ENS Deployment
+									Chain ID "${ensDeploymentChainId}" was emitted by
+									the Registry in tx "${event.transaction.hash}", and we failed to
+									heal reverse address for labelHash "${labelHash}".`,
+            );
+          }
+        }
       }
 
       // 2. if reverse address healing didn't work, try ENSRainbow
