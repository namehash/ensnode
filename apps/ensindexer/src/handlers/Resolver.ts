import { type Context } from "ponder:registry";
import schema from "ponder:schema";
<<<<<<< HEAD
import type { Node } from "@ensnode/utils";
import { type Address, Hash, type Hex } from "viem";
=======
import { ENSDeployments } from "@ensnode/ens-deployments";
import type { Node, PluginName } from "@ensnode/utils";
import { type Address, Hash, type Hex, decodeEventLog } from "viem";
>>>>>>> b477584c

import { makeSharedEventValues, upsertAccount, upsertResolver } from "@/lib/db-helpers";
import { makeResolverId } from "@/lib/ids";
import { hasNullByte, uniq } from "@/lib/lib-helpers";
import type { EventWithArgs } from "@/lib/ponder-helpers";

/**
 * makes a set of shared handlers for Resolver contracts
 *
 * NOTE: Both the subgraph and this indexer use upserts in this file since a 'Resolver' can be any
 * contract that emits events with the relevant signatures. The contract may not necessarily be
 * intended for use with ENS as a Resolver. Each indexed event could be the first one indexed for
 * a contract and its Resolver ID, so we cannot assume the Resolver entity already exists.
 *
 * @param pluginName the name of the plugin using these shared handlers
 */
export const makeResolverHandlers = ({ pluginName }: { pluginName: PluginName }) => {
  const sharedEventValues = makeSharedEventValues(pluginName);

  return {
    async handleAddrChanged({
      context,
      event,
    }: {
      context: Context;
      event: EventWithArgs<{ node: Node; a: Address }>;
    }) {
      const { a: address, node } = event.args;
      await upsertAccount(context, address);

      const id = makeResolverId(event.log.address, node);
      await upsertResolver(context, {
        id,
        domainId: node,
        address: event.log.address,
        addrId: address,
      });

      // materialize the Domain's resolvedAddress field iff exists and is set to this Resolver
      const domain = await context.db.find(schema.domain, { id: node });
      if (domain?.resolverId === id) {
        await context.db.update(schema.domain, { id: node }).set({ resolvedAddressId: address });
      }

      // log ResolverEvent
      await context.db
        .insert(schema.addrChanged)
        .values({
          ...sharedEventValues(context.network.chainId, event),
          resolverId: id,
          addrId: address,
        })
        .onConflictDoNothing(); // upsert for successful recovery when restarting indexing
    },

    async handleAddressChanged({
      context,
      event,
    }: {
      context: Context;
      event: EventWithArgs<{ node: Node; coinType: bigint; newAddress: Address }>;
    }) {
      const { node, coinType, newAddress } = event.args;

      const id = makeResolverId(event.log.address, node);
      const resolver = await upsertResolver(context, {
        id,
        domainId: node,
        address: event.log.address,
      });

      // upsert the new coinType
      await context.db
        .update(schema.resolver, { id })
        .set({ coinTypes: uniq([...(resolver.coinTypes ?? []), coinType]) });

      // log ResolverEvent
      await context.db
        .insert(schema.multicoinAddrChanged)
        .values({
          ...sharedEventValues(context.network.chainId, event),
          resolverId: id,
          coinType,
          addr: newAddress,
        })
        .onConflictDoNothing(); // upsert for successful recovery when restarting indexing
    },

    async handleNameChanged({
      context,
      event,
    }: {
      context: Context;
      event: EventWithArgs<{ node: Node; name: string }>;
    }) {
      const { node, name } = event.args;
      if (hasNullByte(name)) return;

      const id = makeResolverId(event.log.address, node);
      await upsertResolver(context, {
        id,
        domainId: node,
        address: event.log.address,
      });

      // log ResolverEvent
      await context.db
        .insert(schema.nameChanged)
        .values({
          ...sharedEventValues(context.network.chainId, event),
          resolverId: id,
          name,
        })
        .onConflictDoNothing(); // upsert for successful recovery when restarting indexing
    },

    async handleABIChanged({
      context,
      event,
    }: {
      context: Context;
      event: EventWithArgs<{ node: Node; contentType: bigint }>;
    }) {
      const { node, contentType } = event.args;
      const id = makeResolverId(event.log.address, node);

      // upsert resolver
      await upsertResolver(context, {
        id,
        domainId: node,
        address: event.log.address,
      });

      // log ResolverEvent
      await context.db
        .insert(schema.abiChanged)
        .values({
          ...sharedEventValues(context.network.chainId, event),
          resolverId: id,
          contentType,
        })
        .onConflictDoNothing(); // upsert for successful recovery when restarting indexing
    },

    async handlePubkeyChanged({
      context,
      event,
    }: {
      context: Context;
      event: EventWithArgs<{ node: Node; x: Hex; y: Hex }>;
    }) {
      const { node, x, y } = event.args;
      const id = makeResolverId(event.log.address, node);

      // upsert resolver
      await upsertResolver(context, {
        id,
        domainId: node,
        address: event.log.address,
      });

      // log ResolverEvent
      await context.db
        .insert(schema.pubkeyChanged)
        .values({
          ...sharedEventValues(context.network.chainId, event),
          resolverId: id,
          x,
          y,
        })
        .onConflictDoNothing(); // upsert for successful recovery when restarting indexing
    },

    async handleTextChanged({
      context,
      event,
    }: {
      context: Context;
      event: EventWithArgs<{
        node: Node;
        indexedKey: string;
        key: string;
        value?: string;
      }>;
    }) {
      const { node, key, value } = event.args;
      const id = makeResolverId(event.log.address, node);
      const resolver = await upsertResolver(context, {
        id,
        domainId: node,
        address: event.log.address,
      });

      // upsert new key
      await context.db
        .update(schema.resolver, { id })
        .set({ texts: uniq([...(resolver.texts ?? []), key]) });

      // log ResolverEvent
      await context.db
        .insert(schema.textChanged)
        .values({
          ...sharedEventValues(context.network.chainId, event),
          resolverId: id,
          key,
          // ponder's (viem's) event parsing produces empty string for some TextChanged events
          // (which is correct) but the subgraph records null for these instances, so we coalesce
          // falsy strings to null for compatibility
          // ex: last TextChanged in tx 0x7fac4f1802c9b1969311be0412e6f900d531c59155421ff8ce1fda78b87956d0
          value: value || null,
        })
        .onConflictDoNothing(); // upsert for successful recovery when restarting indexing
    },

    async handleContenthashChanged({
      context,
      event,
    }: {
      context: Context;
      event: EventWithArgs<{ node: Node; hash: Hash }>;
    }) {
      const { node, hash } = event.args;
      const id = makeResolverId(event.log.address, node);
      await upsertResolver(context, {
        id,
        domainId: node,
        address: event.log.address,
        contentHash: hash,
      });

      // log ResolverEvent
      await context.db
        .insert(schema.contenthashChanged)
        .values({
          ...sharedEventValues(context.network.chainId, event),
          resolverId: id,
          hash,
        })
        .onConflictDoNothing(); // upsert for successful recovery when restarting indexing
    },

    async handleInterfaceChanged({
      context,
      event,
    }: {
      context: Context;
      event: EventWithArgs<{ node: Node; interfaceID: Hex; implementer: Hex }>;
    }) {
      const { node, interfaceID, implementer } = event.args;
      const id = makeResolverId(event.log.address, node);
      await upsertResolver(context, {
        id,
        domainId: node,
        address: event.log.address,
      });

      // log ResolverEvent
      await context.db
        .insert(schema.interfaceChanged)
        .values({
          ...sharedEventValues(context.network.chainId, event),
          resolverId: id,
          interfaceID,
          implementer,
        })
        .onConflictDoNothing(); // upsert for successful recovery when restarting indexing
    },

    async handleAuthorisationChanged({
      context,
      event,
    }: {
      context: Context;
      event: EventWithArgs<{
        node: Node;
        owner: Address;
        target: Hex;
        isAuthorised: boolean;
      }>;
    }) {
      const { node, owner, target, isAuthorised } = event.args;
      const id = makeResolverId(event.log.address, node);

      await upsertResolver(context, {
        id,
        domainId: node,
        address: event.log.address,
      });

      // log ResolverEvent
      await context.db
        .insert(schema.authorisationChanged)
        .values({
          ...sharedEventValues(context.network.chainId, event),
          resolverId: id,
          owner,
          target,
          // NOTE: the spelling difference is kept for subgraph backwards-compatibility
          isAuthorized: isAuthorised,
        })
        .onConflictDoNothing(); // upsert for successful recovery when restarting indexing
    },

    async handleVersionChanged({
      context,
      event,
    }: {
      context: Context;
      event: EventWithArgs<{ node: Node; newVersion: bigint }>;
    }) {
      const { node, newVersion } = event.args;
      const id = makeResolverId(event.log.address, node);

      // materialize the Domain's resolvedAddress field iff exists and is set to this Resolver
      const domain = await context.db.find(schema.domain, { id: node });
      if (domain?.resolverId === id) {
        await context.db.update(schema.domain, { id: node }).set({ resolvedAddressId: null });
      }

      await upsertResolver(context, {
        id,
        domainId: node,
        address: event.log.address,

        // clear out the resolver's info on VersionChanged
        addrId: null,
        contentHash: null,
        coinTypes: null,
        texts: null,
      });

      // log ResolverEvent
      await context.db
        .insert(schema.versionChanged)
        .values({
          ...sharedEventValues(context.network.chainId, event),
          resolverId: id,
          version: newVersion,
        })
        .onConflictDoNothing(); // upsert for successful recovery when restarting indexing
    },

    async handleDNSRecordChanged({
      context,
      event,
    }: {
      context: Context;
      event: EventWithArgs<{
        node: Node;
        name: Hex;
        resource: number;
        record: Hex;
      }>;
    }) {
      // subgraph ignores
    },

    async handleDNSRecordDeleted({
      context,
      event,
    }: {
      context: Context;
      event: EventWithArgs<{
        node: Node;
        name: Hex;
        resource: number;
        record?: Hex;
      }>;
    }) {
      // subgraph ignores
    },

    async handleDNSZonehashChanged({
      context,
      event,
    }: {
      context: Context;
      event: EventWithArgs<{ node: Node; zonehash: Hash }>;
    }) {
      // subgraph ignores
    },
  };
};<|MERGE_RESOLUTION|>--- conflicted
+++ resolved
@@ -1,13 +1,7 @@
 import { type Context } from "ponder:registry";
 import schema from "ponder:schema";
-<<<<<<< HEAD
-import type { Node } from "@ensnode/utils";
+import type { Node, PluginName } from "@ensnode/utils";
 import { type Address, Hash, type Hex } from "viem";
-=======
-import { ENSDeployments } from "@ensnode/ens-deployments";
-import type { Node, PluginName } from "@ensnode/utils";
-import { type Address, Hash, type Hex, decodeEventLog } from "viem";
->>>>>>> b477584c
 
 import { makeSharedEventValues, upsertAccount, upsertResolver } from "@/lib/db-helpers";
 import { makeResolverId } from "@/lib/ids";
