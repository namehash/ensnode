import { type Context } from "ponder:registry";
import schema from "ponder:schema";
import { ETH_COIN_TYPE, Node } from "@ensnode/ensnode-sdk";
import { type Address, Hash, type Hex } from "viem";

import config from "@/config";
import { sharedEventValues, upsertAccount, upsertResolver } from "@/lib/db-helpers";
import { parseDnsTxtRecordArgs } from "@/lib/dns-helpers";
import { makeResolverId } from "@/lib/ids";
import { hasNullByte, stripNullBytes, uniq } from "@/lib/lib-helpers";
import type { EventWithArgs } from "@/lib/ponder-helpers";
import {
  handleResolverAddressRecordUpdate,
  handleResolverNameUpdate,
  handleResolverTextRecordUpdate,
} from "@/lib/resolver-records-helpers";

/**
 * These functions describe the shared indexing behavior for Resolver functions across all indexed
 * chains, compatible with subgraph indexing semantics.
 *
 * NOTE: The indexing logic in this file must use upserts because a 'Resolver' can be _any_
 * contract that emits events with the relevant signatures. The contract may not necessarily be
 * intended for use with ENS as a Resolver. Each indexed event could be the first one indexed for
 * a contract and its Resolver ID, so we cannot assume the Resolver entity already exists.
 */

export async function handleAddrChanged({
  context,
  event,
}: {
  context: Context;
  event: EventWithArgs<{ node: Node; a: Address }>;
}) {
  const { a: address, node } = event.args;
  await upsertAccount(context, address);

  const id = makeResolverId(context.chain.id, event.log.address, node);
  await upsertResolver(context, {
    id,
    domainId: node,
    address: event.log.address,
    addrId: address,
  });

  // materialize the Domain's resolvedAddress field iff exists and is set to this Resolver
  const domain = await context.db.find(schema.domain, { id: node });
  if (domain?.resolverId === id) {
    await context.db.update(schema.domain, { id: node }).set({ resolvedAddressId: address });
  }

  // log ResolverEvent
  await context.db.insert(schema.addrChanged).values({
    ...sharedEventValues(context.chain.id, event),
    resolverId: id,
    addrId: address,
  });

  if (config.indexAdditionalResolverRecords) {
    // AddrChanged is just AddressChanged with implicit coinType of ETH
    await handleResolverAddressRecordUpdate(context, id, BigInt(ETH_COIN_TYPE), address);
  }
}

export async function handleAddressChanged({
  context,
  event,
}: {
  context: Context;
  event: EventWithArgs<{ node: Node; coinType: bigint; newAddress: Address }>;
}) {
  const { node, coinType, newAddress } = event.args;

  const id = makeResolverId(context.chain.id, event.log.address, node);
  const resolver = await upsertResolver(context, {
    id,
    domainId: node,
    address: event.log.address,
  });

  // upsert the new coinType
  await context.db
    .update(schema.resolver, { id })
    .set({ coinTypes: uniq([...(resolver.coinTypes ?? []), coinType]) });

  // log ResolverEvent
  await context.db.insert(schema.multicoinAddrChanged).values({
    ...sharedEventValues(context.chain.id, event),
    resolverId: id,
    coinType,
    addr: newAddress,
  });

  if (config.indexAdditionalResolverRecords) {
    await handleResolverAddressRecordUpdate(context, id, coinType, newAddress);
  }
}

export async function handleNameChanged({
  context,
  event,
}: {
  context: Context;
  event: EventWithArgs<{ node: Node; name: string }>;
}) {
  const { node, name } = event.args;
  if (hasNullByte(name)) return;

  const id = makeResolverId(context.chain.id, event.log.address, node);
  await upsertResolver(context, {
    id,
    domainId: node,
    address: event.log.address,
  });

  // log ResolverEvent
  await context.db.insert(schema.nameChanged).values({
    ...sharedEventValues(context.chain.id, event),
    resolverId: id,
    name,
  });

  if (config.indexAdditionalResolverRecords) {
    await handleResolverNameUpdate(context, id, name);
  }
}

export async function handleABIChanged({
  context,
  event,
}: {
  context: Context;
  event: EventWithArgs<{ node: Node; contentType: bigint }>;
}) {
  const { node, contentType } = event.args;

  const id = makeResolverId(context.chain.id, event.log.address, node);

  // upsert resolver
  await upsertResolver(context, {
    id,
    domainId: node,
    address: event.log.address,
  });

  // log ResolverEvent
  await context.db.insert(schema.abiChanged).values({
    ...sharedEventValues(context.chain.id, event),
    resolverId: id,
    contentType,
  });
}

export async function handlePubkeyChanged({
  context,
  event,
}: {
  context: Context;
  event: EventWithArgs<{ node: Node; x: Hex; y: Hex }>;
}) {
  const { node, x, y } = event.args;
  const id = makeResolverId(context.chain.id, event.log.address, node);

  // upsert resolver
  await upsertResolver(context, {
    id,
    domainId: node,
    address: event.log.address,
  });

  // log ResolverEvent
  await context.db.insert(schema.pubkeyChanged).values({
    ...sharedEventValues(context.chain.id, event),
    resolverId: id,
    x,
    y,
  });
}

export async function handleTextChanged({
  context,
  event,
}: {
  context: Context;
  event: EventWithArgs<{
    node: Node;
    indexedKey: string;
    key: string;
    value?: string;
  }>;
}) {
  const { node, key, value } = event.args;
  const id = makeResolverId(context.chain.id, event.log.address, node);
  const resolver = await upsertResolver(context, {
    id,
    domainId: node,
    address: event.log.address,
  });

  // TODO(null-bytes): represent null bytes in the database correctly
  const sanitizedKey = stripNullBytes(key);

  // NOTE(subgraph-compat): value can be undefined in the case of a LegacyPublicResolver event, and the subgraph
  // indexes that as `null`.
  //
  // NOTE(subgraph-compat): ponder's (viem's) event parsing produces empty string for some TextChanged events
  // (which is strictly correct) but the subgraph represents these instances as null, so we coalesce
  // falsy strings to null for compatibility.
  // ex: https://etherscan.io/tx/0x7fac4f1802c9b1969311be0412e6f900d531c59155421ff8ce1fda78b87956d0#eventlog
  //
  // NOTE(subgraph-compat): we also must strip null bytes in strings, which are unindexable by Postgres
  // ex: https://etherscan.io/tx/0x2eb93d872a8f3e4295ea50773c3816dcaea2541f202f650948e8d6efdcbf4599#eventlog
  const sanitizedValue = value === undefined ? null : stripNullBytes(value) || null;

  // upsert new key
  // NOTE(subgraph-compat): we insert sanitized key even if it's empty string to match subgraph behavior
  // of implicitly stripping null bytes
  await context.db
    .update(schema.resolver, { id })
    .set({ texts: uniq([...(resolver.texts ?? []), sanitizedKey]) });

  // log ResolverEvent
  await context.db.insert(schema.textChanged).values({
    ...sharedEventValues(context.chain.id, event),
    resolverId: id,
    key: sanitizedKey,
    value: sanitizedValue,
  });

  if (config.indexAdditionalResolverRecords) {
    await handleResolverTextRecordUpdate(context, id, key, value);
  }
}

export async function handleContenthashChanged({
  context,
  event,
}: {
  context: Context;
  event: EventWithArgs<{ node: Node; hash: Hash }>;
}) {
  const { node, hash } = event.args;
  const id = makeResolverId(context.chain.id, event.log.address, node);
  await upsertResolver(context, {
    id,
    domainId: node,
    address: event.log.address,
    contentHash: hash,
  });

  // log ResolverEvent
  await context.db.insert(schema.contenthashChanged).values({
    ...sharedEventValues(context.chain.id, event),
    resolverId: id,
    hash,
  });
}

export async function handleInterfaceChanged({
  context,
  event,
}: {
  context: Context;
  event: EventWithArgs<{ node: Node; interfaceID: Hex; implementer: Hex }>;
}) {
  const { node, interfaceID, implementer } = event.args;
  const id = makeResolverId(context.chain.id, event.log.address, node);
  await upsertResolver(context, {
    id,
    domainId: node,
    address: event.log.address,
  });

  // log ResolverEvent
  await context.db.insert(schema.interfaceChanged).values({
    ...sharedEventValues(context.chain.id, event),
    resolverId: id,
    interfaceID,
    implementer,
  });
}

export async function handleAuthorisationChanged({
  context,
  event,
}: {
  context: Context;
  event: EventWithArgs<{
    node: Node;
    owner: Address;
    target: Hex;
    isAuthorised: boolean;
  }>;
}) {
  const { node, owner, target, isAuthorised } = event.args;
  const id = makeResolverId(context.chain.id, event.log.address, node);

  await upsertResolver(context, {
    id,
    domainId: node,
    address: event.log.address,
  });

  // log ResolverEvent
  await context.db.insert(schema.authorisationChanged).values({
    ...sharedEventValues(context.chain.id, event),
    resolverId: id,
    owner,
    target,
    // NOTE: the spelling difference is kept for subgraph backwards-compatibility
    isAuthorized: isAuthorised,
  });
}

export async function handleVersionChanged({
  context,
  event,
}: {
  context: Context;
  event: EventWithArgs<{ node: Node; newVersion: bigint }>;
}) {
  const { node, newVersion } = event.args;
  const id = makeResolverId(context.chain.id, event.log.address, node);

  // materialize the Domain's resolvedAddress field iff exists and is set to this Resolver
  const domain = await context.db.find(schema.domain, { id: node });
  if (domain?.resolverId === id) {
    await context.db.update(schema.domain, { id: node }).set({ resolvedAddressId: null });
  }

  await upsertResolver(context, {
    id,
    domainId: node,
    address: event.log.address,

    // clear out the resolver's info on VersionChanged
    addrId: null,
    contentHash: null,
    coinTypes: null,
    texts: null,
  });

  // log ResolverEvent
  await context.db.insert(schema.versionChanged).values({
    ...sharedEventValues(context.chain.id, event),
    resolverId: id,
    version: newVersion,
  });
}

/**
 * Handles both ens-contracts' IDNSRecordResolver#DNSRecordChanged AND 3DNS' Resolver#DNSRecordChanged
 */
export async function handleDNSRecordChanged({
  context,
  event,
}: {
  context: Context;
  event: EventWithArgs<{
    node: Node;
    name: Hex;
    resource: number;
    // 3DNS includes a `ttl` in its event ABI for DNSRecordChanged, but
    // ens-contracts's IDNSRecordResolver#DNSRecordChanged does not. In this current indexing
    // logic, the concept of ttl is not used, so we define it here for completness but otherwise
    // ignore it.
    ttl?: number;
    record: Hex;
  }>;
}) {
  // subgraph explicitly ignores this event
  if (config.isSubgraphCompatible) return;

  // but for non-subgraph plugins, we parse the RR set data for relevant records
  const { node } = event.args;
  const { key, value } = parseDnsTxtRecordArgs(event.args);

  // no key to operate over? no-op
  if (!key) return;

  // upsert Resolver entity
  const id = makeResolverId(context.chain.id, event.log.address, node);
  const resolver = await upsertResolver(context, {
    id,
    domainId: node,
    address: event.log.address,
  });

<<<<<<< HEAD
  // upsert new key
  await context.db
    .update(schema.resolver, { id })
    .set({ texts: uniq([...(resolver.texts ?? []), key]) });

  // log ResolverEvent
  await context.db.insert(schema.textChanged).values({
    ...sharedEventValues(context.network.chainId, event),
    resolverId: id,
    key,
    value,
  });

  if (config.indexAdditionalResolverRecords) {
    await handleResolverTextRecordUpdate(context, id, key, value);
=======
  // parse the `record` parameter, which is an RRSet describing the value of the DNS record
  const answers = parseRRSet(record);
  for (const answer of answers) {
    switch (answer.type) {
      case "TXT": {
        // > When decoding, the return value will always be an array of Buffer.
        // https://github.com/mafintosh/dns-packet
        const value = decodeTXTData(answer.data as Buffer[]);

        // note: sanitize value, see `handleTextChanged` for context
        const sanitizedValue = !value ? null : stripNullBytes(value) || null;

        // upsert new key
        await context.db
          .update(schema.resolver, { id })
          .set({ texts: uniq([...(resolver.texts ?? []), key]) });

        // log ResolverEvent
        await context.db.insert(schema.textChanged).values({
          ...sharedEventValues(context.chain.id, event),
          resolverId: id,
          key,
          value: sanitizedValue,
        });

        if (config.indexAdditionalResolverRecords) {
          // no sanitized value to index? bail
          if (sanitizedValue === null) break;

          const recordId = makeKeyedResolverRecordId(id, key);
          await context.db
            .insert(schema.ext_resolverTextRecords)
            // create a new text record entity
            .values({
              id: recordId,
              resolverId: id,
              key,
              value: sanitizedValue,
            })
            // or update the existing one
            .onConflictDoUpdate({ value: sanitizedValue });
        }
        break;
      }
      default: {
        // no-op unhandled records
        // NOTE: should never occur due to resource id check above
        console.warn(
          `Invariant: received answer ${JSON.stringify(answer)} that is not type === TXT despite resource === 16 check!`,
        );
        break;
      }
    }
>>>>>>> 6339d8d8
  }
}

export async function handleDNSRecordDeleted({
  context,
  event,
}: {
  context: Context;
  event: EventWithArgs<{
    node: Node;
    name: Hex;
    resource: number;
  }>;
}) {
  // subgraph explicitly ignores this event
  if (config.isSubgraphCompatible) return;

  const { node } = event.args;
  const { key } = parseDnsTxtRecordArgs(event.args);

  // no key to operate over? no-op
  if (!key) return;

  // upsert Resolver entity
  const id = makeResolverId(context.chain.id, event.log.address, node);
  const resolver = await upsertResolver(context, {
    id,
    domainId: node,
    address: event.log.address,
  });

  // remove relevant key
  await context.db
    .update(schema.resolver, { id })
    .set({ texts: (resolver.texts ?? []).filter((text) => text !== key) });

  // log ResolverEvent
  await context.db.insert(schema.textChanged).values({
    ...sharedEventValues(context.chain.id, event),
    resolverId: id,
    key,
    value: null,
  });

  if (config.indexAdditionalResolverRecords) {
    await handleResolverTextRecordUpdate(context, id, key, null);
  }
}

export async function handleDNSZonehashChanged({
  context,
  event,
}: {
  context: Context;
  event: EventWithArgs<{ node: Node; zonehash: Hash }>;
}) {
  // explicitly ignored / not implemented
}

export async function handleZoneCreated({
  context,
  event,
}: {
  context: Context;
  event: EventWithArgs<{ node: Node; version: bigint }>;
}) {
  // explicitly ignored / not implemented
}<|MERGE_RESOLUTION|>--- conflicted
+++ resolved
@@ -386,7 +386,6 @@
     address: event.log.address,
   });
 
-<<<<<<< HEAD
   // upsert new key
   await context.db
     .update(schema.resolver, { id })
@@ -394,7 +393,7 @@
 
   // log ResolverEvent
   await context.db.insert(schema.textChanged).values({
-    ...sharedEventValues(context.network.chainId, event),
+    ...sharedEventValues(context.chain.id, event),
     resolverId: id,
     key,
     value,
@@ -402,61 +401,6 @@
 
   if (config.indexAdditionalResolverRecords) {
     await handleResolverTextRecordUpdate(context, id, key, value);
-=======
-  // parse the `record` parameter, which is an RRSet describing the value of the DNS record
-  const answers = parseRRSet(record);
-  for (const answer of answers) {
-    switch (answer.type) {
-      case "TXT": {
-        // > When decoding, the return value will always be an array of Buffer.
-        // https://github.com/mafintosh/dns-packet
-        const value = decodeTXTData(answer.data as Buffer[]);
-
-        // note: sanitize value, see `handleTextChanged` for context
-        const sanitizedValue = !value ? null : stripNullBytes(value) || null;
-
-        // upsert new key
-        await context.db
-          .update(schema.resolver, { id })
-          .set({ texts: uniq([...(resolver.texts ?? []), key]) });
-
-        // log ResolverEvent
-        await context.db.insert(schema.textChanged).values({
-          ...sharedEventValues(context.chain.id, event),
-          resolverId: id,
-          key,
-          value: sanitizedValue,
-        });
-
-        if (config.indexAdditionalResolverRecords) {
-          // no sanitized value to index? bail
-          if (sanitizedValue === null) break;
-
-          const recordId = makeKeyedResolverRecordId(id, key);
-          await context.db
-            .insert(schema.ext_resolverTextRecords)
-            // create a new text record entity
-            .values({
-              id: recordId,
-              resolverId: id,
-              key,
-              value: sanitizedValue,
-            })
-            // or update the existing one
-            .onConflictDoUpdate({ value: sanitizedValue });
-        }
-        break;
-      }
-      default: {
-        // no-op unhandled records
-        // NOTE: should never occur due to resource id check above
-        console.warn(
-          `Invariant: received answer ${JSON.stringify(answer)} that is not type === TXT despite resource === 16 check!`,
-        );
-        break;
-      }
-    }
->>>>>>> 6339d8d8
   }
 }
 
