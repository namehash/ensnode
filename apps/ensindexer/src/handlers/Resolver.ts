--- conflicted
+++ resolved
@@ -48,22 +48,11 @@
       }
 
       // log ResolverEvent
-<<<<<<< HEAD
       await context.db.insert(schema.addrChanged).values({
-        ...sharedEventValues(event),
+        ...sharedEventValues(context.network.chainId, event),
         resolverId: id,
         addrId: address,
       });
-=======
-      await context.db
-        .insert(schema.addrChanged)
-        .values({
-          ...sharedEventValues(context.network.chainId, event),
-          resolverId: id,
-          addrId: address,
-        })
-        .onConflictDoNothing(); // upsert for successful recovery when restarting indexing
->>>>>>> 6cdabde9
     },
 
     async handleAddressChanged({
@@ -88,24 +77,12 @@
         .set({ coinTypes: uniq([...(resolver.coinTypes ?? []), coinType]) });
 
       // log ResolverEvent
-<<<<<<< HEAD
       await context.db.insert(schema.multicoinAddrChanged).values({
-        ...sharedEventValues(event),
+        ...sharedEventValues(context.network.chainId, event),
         resolverId: id,
         coinType,
         addr: newAddress,
       });
-=======
-      await context.db
-        .insert(schema.multicoinAddrChanged)
-        .values({
-          ...sharedEventValues(context.network.chainId, event),
-          resolverId: id,
-          coinType,
-          addr: newAddress,
-        })
-        .onConflictDoNothing(); // upsert for successful recovery when restarting indexing
->>>>>>> 6cdabde9
     },
 
     async handleNameChanged({
@@ -135,22 +112,11 @@
       });
 
       // log ResolverEvent
-<<<<<<< HEAD
       await context.db.insert(schema.nameChanged).values({
-        ...sharedEventValues(event),
+        ...sharedEventValues(context.network.chainId, event),
         resolverId: id,
         name,
       });
-=======
-      await context.db
-        .insert(schema.nameChanged)
-        .values({
-          ...sharedEventValues(context.network.chainId, event),
-          resolverId: id,
-          name,
-        })
-        .onConflictDoNothing(); // upsert for successful recovery when restarting indexing
->>>>>>> 6cdabde9
     },
 
     async handleABIChanged({
@@ -171,22 +137,11 @@
       });
 
       // log ResolverEvent
-<<<<<<< HEAD
       await context.db.insert(schema.abiChanged).values({
-        ...sharedEventValues(event),
+        ...sharedEventValues(context.network.chainId, event),
         resolverId: id,
         contentType,
       });
-=======
-      await context.db
-        .insert(schema.abiChanged)
-        .values({
-          ...sharedEventValues(context.network.chainId, event),
-          resolverId: id,
-          contentType,
-        })
-        .onConflictDoNothing(); // upsert for successful recovery when restarting indexing
->>>>>>> 6cdabde9
     },
 
     async handlePubkeyChanged({
@@ -207,24 +162,12 @@
       });
 
       // log ResolverEvent
-<<<<<<< HEAD
       await context.db.insert(schema.pubkeyChanged).values({
-        ...sharedEventValues(event),
+        ...sharedEventValues(context.network.chainId, event),
         resolverId: id,
         x,
         y,
       });
-=======
-      await context.db
-        .insert(schema.pubkeyChanged)
-        .values({
-          ...sharedEventValues(context.network.chainId, event),
-          resolverId: id,
-          x,
-          y,
-        })
-        .onConflictDoNothing(); // upsert for successful recovery when restarting indexing
->>>>>>> 6cdabde9
     },
 
     async handleTextChanged({
@@ -253,9 +196,8 @@
         .set({ texts: uniq([...(resolver.texts ?? []), key]) });
 
       // log ResolverEvent
-<<<<<<< HEAD
       await context.db.insert(schema.textChanged).values({
-        ...sharedEventValues(event),
+        ...sharedEventValues(context.network.chainId, event),
         resolverId: id,
         key,
         // ponder's (viem's) event parsing produces empty string for some TextChanged events
@@ -264,21 +206,6 @@
         // ex: last TextChanged in tx 0x7fac4f1802c9b1969311be0412e6f900d531c59155421ff8ce1fda78b87956d0
         value: value || null,
       });
-=======
-      await context.db
-        .insert(schema.textChanged)
-        .values({
-          ...sharedEventValues(context.network.chainId, event),
-          resolverId: id,
-          key,
-          // ponder's (viem's) event parsing produces empty string for some TextChanged events
-          // (which is correct) but the subgraph records null for these instances, so we coalesce
-          // falsy strings to null for compatibility
-          // ex: last TextChanged in tx 0x7fac4f1802c9b1969311be0412e6f900d531c59155421ff8ce1fda78b87956d0
-          value: value || null,
-        })
-        .onConflictDoNothing(); // upsert for successful recovery when restarting indexing
->>>>>>> 6cdabde9
     },
 
     async handleContenthashChanged({
@@ -298,22 +225,11 @@
       });
 
       // log ResolverEvent
-<<<<<<< HEAD
       await context.db.insert(schema.contenthashChanged).values({
-        ...sharedEventValues(event),
+        ...sharedEventValues(context.network.chainId, event),
         resolverId: id,
         hash,
       });
-=======
-      await context.db
-        .insert(schema.contenthashChanged)
-        .values({
-          ...sharedEventValues(context.network.chainId, event),
-          resolverId: id,
-          hash,
-        })
-        .onConflictDoNothing(); // upsert for successful recovery when restarting indexing
->>>>>>> 6cdabde9
     },
 
     async handleInterfaceChanged({
@@ -332,24 +248,12 @@
       });
 
       // log ResolverEvent
-<<<<<<< HEAD
       await context.db.insert(schema.interfaceChanged).values({
-        ...sharedEventValues(event),
+        ...sharedEventValues(context.network.chainId, event),
         resolverId: id,
         interfaceID,
         implementer,
       });
-=======
-      await context.db
-        .insert(schema.interfaceChanged)
-        .values({
-          ...sharedEventValues(context.network.chainId, event),
-          resolverId: id,
-          interfaceID,
-          implementer,
-        })
-        .onConflictDoNothing(); // upsert for successful recovery when restarting indexing
->>>>>>> 6cdabde9
     },
 
     async handleAuthorisationChanged({
@@ -374,28 +278,14 @@
       });
 
       // log ResolverEvent
-<<<<<<< HEAD
       await context.db.insert(schema.authorisationChanged).values({
-        ...sharedEventValues(event),
+        ...sharedEventValues(context.network.chainId, event),
         resolverId: id,
         owner,
         target,
         // NOTE: the spelling difference is kept for subgraph backwards-compatibility
         isAuthorized: isAuthorised,
       });
-=======
-      await context.db
-        .insert(schema.authorisationChanged)
-        .values({
-          ...sharedEventValues(context.network.chainId, event),
-          resolverId: id,
-          owner,
-          target,
-          // NOTE: the spelling difference is kept for subgraph backwards-compatibility
-          isAuthorized: isAuthorised,
-        })
-        .onConflictDoNothing(); // upsert for successful recovery when restarting indexing
->>>>>>> 6cdabde9
     },
 
     async handleVersionChanged({
@@ -427,22 +317,11 @@
       });
 
       // log ResolverEvent
-<<<<<<< HEAD
       await context.db.insert(schema.versionChanged).values({
-        ...sharedEventValues(event),
+        ...sharedEventValues(context.network.chainId, event),
         resolverId: id,
         version: newVersion,
       });
-=======
-      await context.db
-        .insert(schema.versionChanged)
-        .values({
-          ...sharedEventValues(context.network.chainId, event),
-          resolverId: id,
-          version: newVersion,
-        })
-        .onConflictDoNothing(); // upsert for successful recovery when restarting indexing
->>>>>>> 6cdabde9
     },
 
     async handleDNSRecordChanged({
