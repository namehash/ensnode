import type { ENSIndexerConfig } from "@/config/types";
import type { Blockrange } from "@/lib/types";
import { type ContractConfig, DatasourceName, getENSDeployment } from "@ensnode/ens-deployments";
import { Label, Name, PluginName } from "@ensnode/ensnode-sdk";
import type { NetworkConfig, createConfig as createPonderConfig } from "ponder";
import { http, type Chain } from "viem";

/**
 * Define ENSIndexerPlugin.
 *
 * This factory function allows defining a plugin in a confident way,
 * leveraging type system to build Ponder configuration for the plugin and
 * use it when defining the global Ponder configuration object from
 * all active plugins.
 */
export function definePlugin<
  PLUGIN_NAME extends PluginName,
  REQUIRED_DATASOURCES extends readonly DatasourceName[],
  PONDER_CONFIG extends PonderConfigResult,
>(
  options: DefinePluginOptions<PLUGIN_NAME, REQUIRED_DATASOURCES, PONDER_CONFIG>,
): ENSIndexerPlugin<
  PLUGIN_NAME,
  REQUIRED_DATASOURCES,
  PONDER_CONFIG["networks"],
  PONDER_CONFIG["contracts"],
  PONDER_CONFIG["accounts"],
  PONDER_CONFIG["blocks"]
> {
  const namespace = makePluginNamespace(options.name);

  const getPonderConfig = (config: ENSIndexerConfigSlice): PONDER_CONFIG => {
    return options.buildPonderConfig({
      datasourceConfigOptions<DATASOURCE_NAME extends REQUIRED_DATASOURCES[number]>(
        datasourceName: DATASOURCE_NAME,
      ) {
        return getDatasourceConfigOptions(config, datasourceName);
      },
      namespace,
    });
  };

  return {
    getPonderConfig,
    name: options.name,
    requiredDatasources: options.requiredDatasources,
    namespace,
  } as const satisfies ENSIndexerPlugin<
    PLUGIN_NAME,
    REQUIRED_DATASOURCES,
    PONDER_CONFIG["networks"],
    PONDER_CONFIG["contracts"],
    PONDER_CONFIG["accounts"],
    PONDER_CONFIG["blocks"]
  >;
}

/**
 * A factory function that returns a function to create a namespaced contract name for Ponder handlers.
 *
 * Ponder config requires a flat dictionary of contract config entires, where each entry has its
 * unique name and set of EVM event names derived from the contract's ABI. Ponder will use contract
 * names and their respective event names to create names for indexing handlers. For example, a contract
 * named  `Registry` includes events: `NewResolver` and `NewTTL`. Ponder will create indexing handlers
 * named `Registry:NewResolver` and `Registry:NewTTL`.
 *
 * However, because plugins within ENSIndexer may use the same contract/event names, an additional
 * namespace prefix is required to distinguish between contracts having the same name, with different
 * implementations. The strong typing is helpful and necessary for Ponder's auto-generated types to apply.
 *
 * @example
 * ```ts
 * const subgraphNamespace = makePluginNamespace(PluginName.Subgraph);
 * const basenamesNamespace = makePluginNamespace(PluginName.Basenames);
 *
 * subgraphNamespace("Registry"); // returns "subgraph/Registry"
 * basenamesNamespace("Registry"); // returns "basenames/Registry"
 * ```
 */
export function makePluginNamespace<const PLUGIN_NAME extends PluginName>(pluginName: PLUGIN_NAME) {
  if (/[.:]/.test(pluginName)) {
    throw new Error("Reserved character: Plugin namespace prefix cannot contain '.' or ':'");
  }

  /** Creates a namespaced contract name */
  return function pluginNamespace<const CONTRACT_NAME extends string>(
    contractName: CONTRACT_NAME,
  ): `${PLUGIN_NAME}/${CONTRACT_NAME}` {
    return `${pluginName}/${contractName}` as const;
  };
}

/**
 * Describes an ENSIndexerPlugin used within the ENSIndexer project.
 */
export interface ENSIndexerPlugin<
  PLUGIN_NAME extends PluginName,
  REQUIRED_DATASOURCES extends readonly DatasourceName[],
  CHAINS extends object,
  CONTRACTS extends object,
  ACCOUNTS extends object = {},
  BLOCKS extends object = {},
> {
  /**
   * A unique plugin name for identification
   */
  name: PLUGIN_NAME;

  /**
   * A list of DatasourceNames this plugin requires access to, necessary for determining whether
   * a set of ACTIVE_PLUGINS are valid for a given ENS_DEPLOYMENT_CHAIN
   */
  requiredDatasources: REQUIRED_DATASOURCES;

  /**
   * Get Ponder Config for the plugin.
   *
   * @param {ENSIndexerConfigSlice} ensIndexerConfig
   */
  getPonderConfig(
    ensIndexerConfig: ENSIndexerConfigSlice,
  ): PonderConfigResult<CHAINS, CONTRACTS, ACCOUNTS, BLOCKS>;

  /**
   * Wrap a contract name within the plugin's namespace.
   */
  namespace: MakePluginNamespaceResult<PLUGIN_NAME>;
}

/**
 * An ENSIndexerPlugin's handlers are provided runtime information about their respective plugin.
 */
export type ENSIndexerPluginHandlerArgs<PLUGIN_NAME extends PluginName = PluginName> = {
<<<<<<< HEAD
  name: PluginName;
  namespace: MakePluginNamespaceResult<PLUGIN_NAME>;
=======
  pluginName: PLUGIN_NAME;
  namespace: ReturnType<typeof makePluginNamespace<PLUGIN_NAME>>;
>>>>>>> edfc81ca
};

/**
 * An ENSIndexerPlugin accepts ENSIndexerPluginHandlerArgs and registers ponder event handlers.
 */
export type ENSIndexerPluginHandler<PLUGIN_NAME extends PluginName = PluginName> = (
  args: ENSIndexerPluginHandlerArgs<PLUGIN_NAME>,
) => void;

/**
 * Result type for {@link getDatasourceConfigOptions}
 */
interface DatasourceConfigOptions<DATASOURCE_NAME extends DatasourceName> {
  /**
   * Contracts configuration for the datasource (comes from `requiredDatasources`)
   */
  contracts: ContractsForDatasource<DATASOURCE_NAME>;

  /**
   * Networks configuration for the datasource
   */
  networksConfigForChain: () => ReturnType<typeof networksConfigForChain>;

  /**
   * Contract-specific network configuration
   *
   * @param contractConfig
   * @returns
   */
  networkConfigForContract: <CONTRACT_CONFIG extends ContractConfig>(
    contractConfig: CONTRACT_CONFIG,
  ) => ReturnType<typeof networkConfigForContract>;
}

/**
 * Options for `buildPonderConfig` callback on {@link DefinePluginOptions} type.
 */
export interface PluginConfigOptions<
  PLUGIN_NAME extends PluginName,
  DATASOURCE_NAME extends DatasourceName,
> {
  datasourceConfigOptions(
    datasourceName: DATASOURCE_NAME,
  ): DatasourceConfigOptions<DATASOURCE_NAME>;
  namespace: MakePluginNamespaceResult<PLUGIN_NAME>;
}

/**
 * Options type for `definePlugin` function input.
 */
export interface DefinePluginOptions<
  PLUGIN_NAME extends PluginName,
  REQUIRED_DATASOURCES extends readonly DatasourceName[],
  // This generic will capture the exact PonderConfigResult, including the inferred types.
  PONDER_CONFIG extends PonderConfigResult,
> {
  /** The unique plugin name */
  name: PLUGIN_NAME;

  /** The plugin's required Datasources */
  requiredDatasources: REQUIRED_DATASOURCES;

  /**
   * Build the ponder configuration lazily to prevent premature execution of
   * nested factory functions, i.e. to ensure that the ponder configuration
   * is only created for this plugin when it is activated.
   */
  buildPonderConfig(
    options: PluginConfigOptions<PLUGIN_NAME, REQUIRED_DATASOURCES[number]>,
  ): PONDER_CONFIG;
}

/**
 * Helper type to capture the return type of `createPonderConfig` with its `const` inferred generics.
 * This is the exact shape of a Ponder config.
 */
type PonderConfigResult<
  CHAINS extends object = {},
  CONTRACTS extends object = {},
  ACCOUNTS extends object = {},
  BLOCKS extends object = {},
> = ReturnType<typeof createPonderConfig<CHAINS, CONTRACTS, ACCOUNTS, BLOCKS>>;

/**
 * Helper type to capture the required slice of ENSIndexerConfig type for {@link getDatasourceConfigOptions}
 */
type ENSIndexerConfigSlice = Pick<
  ENSIndexerConfig,
  "ensDeploymentChain" | "globalBlockrange" | "rpcConfigs"
>;

/**
 * Helper type to capture specific datasource type from a given ENSDeployment.
 */
type DeploymentForDatasource<DATASOURCE_NAME extends DatasourceName> = ReturnType<
  typeof getENSDeployment
>[DATASOURCE_NAME];

/**
 * Helper type to capture specific contracts type from a given Datasource.
 */
type ContractsForDatasource<DATASOURCE_NAME extends DatasourceName> =
  DeploymentForDatasource<DATASOURCE_NAME>["contracts"];

/**
 * Helper type to capture a contract namespace factory type for a given plugin name.
 */
type MakePluginNamespaceResult<PLUGIN_NAME extends PluginName> = ReturnType<
  typeof makePluginNamespace<PLUGIN_NAME>
>;

/**
 * Builds a ponder#NetworksConfig for a single, specific chain.
 */
export function networksConfigForChain(
  config: Pick<ENSIndexerConfig, "rpcConfigs">,
  chainId: number,
) {
  if (!config.rpcConfigs[chainId]) {
    throw new Error(
      `networksConfigForChain called for chain id ${chainId} but no associated rpcConfig is available in ENSIndexerConfig. rpcConfig specifies the following chain ids: [${Object.keys(config.rpcConfigs).join(", ")}].`,
    );
  }

  const { url, maxRequestsPerSecond } = config.rpcConfigs[chainId]!;

  return {
    [chainId.toString()]: {
      chainId: chainId,
      transport: http(url),
      maxRequestsPerSecond,
      ...((chainId === 31337 || chainId === 1337) && { disableCache: true }),
    } satisfies NetworkConfig,
  };
}

/**
 * Builds a `ponder#ContractConfig['network']` given a contract's config, constraining the contract's
 * indexing range by the globally configured blockrange.
 */
export function networkConfigForContract<CONTRACT_CONFIG extends ContractConfig>(
  config: Pick<ENSIndexerConfig, "globalBlockrange">,
  chain: Chain,
  contractConfig: CONTRACT_CONFIG,
) {
  return {
    [chain.id.toString()]: {
      address: contractConfig.address, // provide per-network address if available
      ...constrainContractBlockrange(config, contractConfig.startBlock), // per-network blockrange
    },
  };
}

const POSSIBLE_PREFIXES = [
  "data:application/json;base64,",
  "data:application/json;_base64,", // idk, sometimes 3dns returns this malformed prefix
];

/**
 * Parses a base64-encoded JSON metadata URI to extract the label and name.
 *
 * @param uri - The base64-encoded JSON metadata URI string
 * @returns A tuple containing [label, name] if parsing succeeds, or [null, null] if it fails
 */
export function parseLabelAndNameFromOnChainMetadata(uri: string): [Label, Name] | [null, null] {
  if (!POSSIBLE_PREFIXES.some((prefix) => uri.startsWith(prefix))) {
    // console.error("Invalid tokenURI format:", uri);
    return [null, null];
  }

  const base64String = POSSIBLE_PREFIXES.reduce((memo, prefix) => memo.replace(prefix, ""), uri);
  const jsonString = Buffer.from(base64String, "base64").toString("utf-8");
  const metadata = JSON.parse(jsonString);

  // trim the . off the end of the fqdn
  const name = metadata?.name?.slice(0, -1);
  if (!name) return [null, null];

  const [label] = name.split(".");

  return [label, name];
}

/**
 * Given a contract's start block, returns a block range describing a start and end block
 * that maintains validity within the global blockrange. The returned start block will always be
 * defined, but if no end block is specified, the returned end block will be undefined, indicating
 * that ponder should index the contract in perpetuity.
 *
 * @param config the configuration object including `globalBlockrange` value
 * @param contractStartBlock the preferred start block for the given contract, defaulting to 0
 * @returns the start and end blocks, contrained to the provided `start` and `end`
 *  i.e. (startBlock || 0) <= (contractStartBlock || 0) <= (endBlock if specificed)
 */
export const constrainContractBlockrange = (
  config: Pick<ENSIndexerConfig, "globalBlockrange">,
  contractStartBlock: number | undefined = 0,
): Blockrange => {
  const { startBlock, endBlock } = config.globalBlockrange;

  const isEndConstrained = endBlock !== undefined;
  const concreteStartBlock = Math.max(startBlock || 0, contractStartBlock);

  return {
    startBlock: isEndConstrained ? Math.min(concreteStartBlock, endBlock) : concreteStartBlock,
    endBlock,
  };
};

/**
 * Get Datasource Config Options for a given datasource name.
 * Used as data provider to `buildPonderConfig` function,
 * where Ponder Configuration object is built for a specific plugin.
 *
 * @param config ENSIndexer config
 * @param datasourceName
 * @returns
 */
export function getDatasourceConfigOptions<const DATASOURCE_NAME extends DatasourceName>(
  config: Pick<ENSIndexerConfigSlice, "ensDeploymentChain" | "globalBlockrange" | "rpcConfigs">,
  datasourceName: DATASOURCE_NAME,
): DatasourceConfigOptions<DATASOURCE_NAME> {
  const deployment = getENSDeployment(config.ensDeploymentChain);
  const datasource = deployment[datasourceName] as DeploymentForDatasource<DATASOURCE_NAME>;

  return {
    contracts: datasource.contracts as ContractsForDatasource<DATASOURCE_NAME>,
    networksConfigForChain() {
      return networksConfigForChain(config, datasource.chain.id);
    },
    networkConfigForContract<CONTRACT_CONFIG extends ContractConfig>(
      contractConfig: CONTRACT_CONFIG,
    ) {
      return networkConfigForContract(config, datasource.chain, contractConfig);
    },
  } as const;
}<|MERGE_RESOLUTION|>--- conflicted
+++ resolved
@@ -131,13 +131,8 @@
  * An ENSIndexerPlugin's handlers are provided runtime information about their respective plugin.
  */
 export type ENSIndexerPluginHandlerArgs<PLUGIN_NAME extends PluginName = PluginName> = {
-<<<<<<< HEAD
-  name: PluginName;
+  name: PLUGIN_NAME;
   namespace: MakePluginNamespaceResult<PLUGIN_NAME>;
-=======
-  pluginName: PLUGIN_NAME;
-  namespace: ReturnType<typeof makePluginNamespace<PLUGIN_NAME>>;
->>>>>>> edfc81ca
 };
 
 /**
