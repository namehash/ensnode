<<<<<<< HEAD
import type { ENSIndexerConfig, RpcConfig } from "@/config/types";
import { networkConfigForContract, networksConfigForChain } from "@/lib/ponder-helpers";
import type { Blockrange } from "@/lib/types";
=======
>>>>>>> 1f1c5785
import {
  type ContractConfig,
  DatasourceName,
<<<<<<< HEAD
  type ENSDeploymentChain,
  getENSDeployment,
} from "@ensnode/ens-deployments";
import { type Label, type Name, PluginName } from "@ensnode/ensnode-sdk";
import type { createConfig as createPonderConfig } from "ponder";
=======
  ENSNamespaceId,
  getENSNamespace,
} from "@ensnode/datasources";
import { Label, Name, PluginName } from "@ensnode/ensnode-sdk";
import { NetworkConfig } from "ponder";
import { http, Chain } from "viem";
>>>>>>> 1f1c5785

import type { ENSIndexerConfig } from "@/config/types";
import { uniq } from "@/lib/lib-helpers";
import { constrainContractBlockrange } from "@/lib/ponder-helpers";

/**
 * A factory function that returns a function to create a namespaced contract name for Ponder handlers.
 *
 * Ponder config requires a flat dictionary of contract config entires, where each entry has its
 * unique name and set of EVM event names derived from the contract's ABI. Ponder will use contract
 * names and their respective event names to create names for indexing handlers. For example, a contract
 * named  `Registry` includes events: `NewResolver` and `NewTTL`. Ponder will create indexing handlers
 * named `Registry:NewResolver` and `Registry:NewTTL`.
 *
 * However, because plugins within ENSIndexer may use the same contract/event names, an additional
 * namespace prefix is required to distinguish between contracts having the same name, with different
 * implementations. The strong typing is helpful and necessary for Ponder's auto-generated types to apply.
 *
 * @example
 * ```ts
 * const subgraphNamespace = makePluginNamespace(PluginName.Subgraph);
 * const basenamesNamespace = makePluginNamespace(PluginName.Basenames);
 *
 * subgraphNamespace("Registry"); // returns "subgraph/Registry"
 * basenamesNamespace("Registry"); // returns "basenames/Registry"
 * ```
 */
export function makePluginNamespace<const PLUGIN_NAME extends PluginName>(pluginName: PLUGIN_NAME) {
  if (/[.:]/.test(pluginName)) {
    throw new Error("Reserved character: Plugin namespace prefix cannot contain '.' or ':'");
  }

  /** Creates a namespaced contract name */
  return function pluginNamespace<const CONTRACT_NAME extends string>(
    contractName: CONTRACT_NAME,
  ): `${PLUGIN_NAME}/${CONTRACT_NAME}` {
    return `${pluginName}/${contractName}` as const;
  };
}

/**
 * Describes an ENSIndexerPlugin used within the ENSIndexer project.
 */
export interface ENSIndexerPlugin<
  PLUGIN_NAME extends PluginName,
  REQUIRED_DATASOURCES extends readonly DatasourceName[],
  CHAINS extends object,
  CONTRACTS extends object,
  ACCOUNTS extends object = {},
  BLOCKS extends object = {},
> {
  /**
   * A unique plugin name for identification
   */
  name: PLUGIN_NAME;

  /**
   * The list of DatasourceNames this plugin requires access to. ENSIndexer enforces that a plugin
   * can only be activated if all of its required Datasources are defined on the configured ENS Namespace.
   */
  requiredDatasources: REQUIRED_DATASOURCES;

  /**
   * Get Ponder Config for the plugin.
   *
   * @param {ENSIndexerConfigSlice} ensIndexerConfig
   */
  getPonderConfig(
    ensIndexerConfig: ENSIndexerConfig,
  ): PonderConfigResult<CHAINS, CONTRACTS, ACCOUNTS, BLOCKS>;

  /**
   * Function to prefix a contract name with the plugin's namespace.
   *
   * It allows multiple plugins to provide configuration for the same contract name,
   * for example, `Registry`, and at the same time, enables creating separate event handlers
   * for each plugin.
   *
   * Examples:
   * - PluginName.Basenames
   *.   `(parameter) namespace: <"Registry">(contractName: "Registry") => "basenames/Registry"`
   * - PluginName.Lineanames
   *.   `(parameter) namespace: <"Registry">(contractName: "Registry") => "lineanames/Registry"`
   */
  namespace: MakePluginNamespaceResult<PLUGIN_NAME>;
}

/**
 * An ENSIndexerPlugin's handlers are provided runtime information about their respective plugin.
 */
export type ENSIndexerPluginHandlerArgs<PLUGIN_NAME extends PluginName = PluginName> = {
<<<<<<< HEAD
  name: PLUGIN_NAME;
  namespace: MakePluginNamespaceResult<PLUGIN_NAME>;
=======
  pluginName: PLUGIN_NAME;
  pluginNamespace: ReturnType<typeof makePluginNamespace<PLUGIN_NAME>>;
>>>>>>> 1f1c5785
};

/**
 * An ENSIndexerPlugin accepts ENSIndexerPluginHandlerArgs and registers ponder event handlers.
 */
export type ENSIndexerPluginHandler<PLUGIN_NAME extends PluginName = PluginName> = (
  args: ENSIndexerPluginHandlerArgs<PLUGIN_NAME>,
) => void;

/**
 * Result type for {@link getDatasourceConfigOptions}
 */
interface DatasourceConfigOptions<DATASOURCE_NAME extends DatasourceName> {
  /**
   * Contracts configuration for the datasource (comes from `requiredDatasources`)
   */
  contracts: ContractsForDatasource<DATASOURCE_NAME>;

<<<<<<< HEAD
  /**
   * Networks configuration for the datasource
   */
  networks: ReturnType<typeof networksConfigForChain>;

  /**
   * Contract-specific network configuration for the datasource
   *
   * @param contractConfig
   * @returns
   */
  getContractNetwork: <CONTRACT_CONFIG extends ContractConfig>(
    contractConfig: CONTRACT_CONFIG,
  ) => ReturnType<typeof networkConfigForContract>;
}

/**
 * Options for `buildPonderConfig` callback on {@link BuildPluginOptions} type.
 */
export interface PluginConfigOptions<
  PLUGIN_NAME extends PluginName,
  DATASOURCE_NAME extends DatasourceName,
> {
  datasourceConfigOptions(
    datasourceName: DATASOURCE_NAME,
  ): DatasourceConfigOptions<DATASOURCE_NAME>;
  namespace: MakePluginNamespaceResult<PLUGIN_NAME>;
}

/**
 * Options type for `buildPlugin` function input.
=======
/**
 * Get a list of unique indexed chain IDs for selected plugin names.
>>>>>>> 1f1c5785
 */
export interface BuildPluginOptions<
  PLUGIN_NAME extends PluginName,
  REQUIRED_DATASOURCES extends readonly DatasourceName[],
  // This generic will capture the exact PonderConfigResult, including the inferred types.
  PONDER_CONFIG extends PonderConfigResult,
> {
  /** The unique plugin name */
  name: PLUGIN_NAME;

  /** The plugin's required Datasources */
  requiredDatasources: REQUIRED_DATASOURCES;

  /**
   * Build the ponder configuration lazily to prevent premature execution of
   * nested factory functions, i.e. to ensure that the ponder configuration
   * is only created for this plugin when it is activated.
   */
  buildPonderConfig(
    options: PluginConfigOptions<PLUGIN_NAME, REQUIRED_DATASOURCES[number]>,
  ): PONDER_CONFIG;
}

/**
 * Helper type to capture the return type of `createPonderConfig` with its `const` inferred generics.
 * This is the exact shape of a Ponder config.
 */
<<<<<<< HEAD
type PonderConfigResult<
  CHAINS extends object = {},
  CONTRACTS extends object = {},
  ACCOUNTS extends object = {},
  BLOCKS extends object = {},
> = ReturnType<typeof createPonderConfig<CHAINS, CONTRACTS, ACCOUNTS, BLOCKS>>;
=======
export function networksConfigForChain(config: ENSIndexerConfig, chainId: number) {
  if (!config.rpcConfigs[chainId]) {
    throw new Error(
      `networksConfigForChain called for chain id ${chainId} but no associated rpcConfig is available in ENSIndexerConfig. rpcConfig specifies the following chain ids: [${Object.keys(config.rpcConfigs).join(", ")}].`,
    );
  }
>>>>>>> 1f1c5785

/**
 * Helper type to capture specific datasource type from a given ENSDeployment.
 */
type DeploymentForDatasource<DATASOURCE_NAME extends DatasourceName> = ReturnType<
  typeof getENSDeployment
>[DATASOURCE_NAME];

/**
 * Helper type to capture specific contracts type from a given Datasource.
 */
type ContractsForDatasource<DATASOURCE_NAME extends DatasourceName> =
  DeploymentForDatasource<DATASOURCE_NAME>["contracts"];

/**
 * Helper type to capture a contract namespace factory type for a given plugin name.
 */
<<<<<<< HEAD
type MakePluginNamespaceResult<PLUGIN_NAME extends PluginName> = ReturnType<
  typeof makePluginNamespace<PLUGIN_NAME>
>;
=======
export function networkConfigForContract<CONTRACT_CONFIG extends ContractConfig>(
  config: ENSIndexerConfig,
  chain: Chain,
  contractConfig: CONTRACT_CONFIG,
) {
  return {
    [chain.id.toString()]: {
      address: contractConfig.address, // provide per-network address if available
      ...constrainContractBlockrange(config, contractConfig.startBlock), // per-network blockrange
    },
  };
}
>>>>>>> 1f1c5785

const POSSIBLE_PREFIXES = [
  "data:application/json;base64,",
  "data:application/json;_base64,", // idk, sometimes 3dns returns this malformed prefix
];

/**
 * Parses a base64-encoded JSON metadata URI to extract the label and name.
 *
 * @param uri - The base64-encoded JSON metadata URI string
 * @returns A tuple containing [label, name] if parsing succeeds, or [null, null] if it fails
 */
export function parseLabelAndNameFromOnChainMetadata(uri: string): [Label, Name] | [null, null] {
  if (!POSSIBLE_PREFIXES.some((prefix) => uri.startsWith(prefix))) {
    // console.error("Invalid tokenURI format:", uri);
    return [null, null];
  }

  const base64String = POSSIBLE_PREFIXES.reduce((memo, prefix) => memo.replace(prefix, ""), uri);
  const jsonString = Buffer.from(base64String, "base64").toString("utf-8");
  const metadata = JSON.parse(jsonString);

  // trim the . off the end of the fqdn
  const name = metadata?.name?.slice(0, -1);
  if (!name) return [null, null];

  const [label] = name.split(".");

  return [label, name];
}

/**
<<<<<<< HEAD
 * Get Datasource Config Options for a given datasource name.
 * Used as data provider to `buildPonderConfig` function,
 * where Ponder Configuration object is built for a specific plugin.
 *
 * @param ensDeploymentChain
 * @param globalBlockrange
 * @param rpcConfigs
 * @param datasourceName
 * @returns
 */
export function getDatasourceConfigOptions<const DATASOURCE_NAME extends DatasourceName>(
  ensDeploymentChain: ENSDeploymentChain,
  globalBlockrange: Blockrange,
  rpcConfigs: Record<number, RpcConfig>,
  datasourceName: DATASOURCE_NAME,
): DatasourceConfigOptions<DATASOURCE_NAME> {
  // First, get the datasource object for a given `ensDeploymentChain` and `datasourceName`.
  const deployment = getENSDeployment(ensDeploymentChain);
  const datasource = deployment[datasourceName] as DeploymentForDatasource<DATASOURCE_NAME>;
  const chainId = datasource.chain.id;

  // Then, get contracts configuration from the selected datasource object.
  const contracts = datasource.contracts as ContractsForDatasource<DATASOURCE_NAME>;

  /**
   * Networks configuration based on rpcConfigs and datasource chain ID.
   * Used for building the plugin's ponder config object.
   */
  const networks = networksConfigForChain(chainId, rpcConfigs);

  // Create a getter function that allows accessing network configuration for a given `contractConfig`
  // Get network configuration based on contract config, global blockrange, and datasource chain configuration.
  // Used for building the plugin's ponder config object.
  const getContractNetwork = <CONTRACT_CONFIG extends ContractConfig>(
    contractConfig: CONTRACT_CONFIG,
  ) => networkConfigForContract(chainId, globalBlockrange, contractConfig);

  return {
    contracts,
    networks,
    getContractNetwork,
  } as const;
}

/**
 * Build Plugin for ENSIndexer.
 *
 * This factory function allows building a plugin object in a confident way,
 * leveraging type system to build Ponder configuration for the plugin and
 * use it when defining the global Ponder configuration object from
 * all active plugins.
 */
export function buildPlugin<
  PLUGIN_NAME extends PluginName,
  REQUIRED_DATASOURCES extends readonly DatasourceName[],
  PONDER_CONFIG extends PonderConfigResult,
>(
  options: BuildPluginOptions<PLUGIN_NAME, REQUIRED_DATASOURCES, PONDER_CONFIG>,
): ENSIndexerPlugin<
  PLUGIN_NAME,
  REQUIRED_DATASOURCES,
  PONDER_CONFIG["networks"],
  PONDER_CONFIG["contracts"],
  PONDER_CONFIG["accounts"],
  PONDER_CONFIG["blocks"]
> {
  const namespace = makePluginNamespace(options.name);

  const getPonderConfig = (config: ENSIndexerConfig): PONDER_CONFIG => {
    const { ensDeploymentChain, globalBlockrange, rpcConfigs } = config;

    return options.buildPonderConfig({
      datasourceConfigOptions<DATASOURCE_NAME extends REQUIRED_DATASOURCES[number]>(
        datasourceName: DATASOURCE_NAME,
      ) {
        return getDatasourceConfigOptions(
          ensDeploymentChain,
          globalBlockrange,
          rpcConfigs,
          datasourceName,
        );
      },
      namespace,
    });
  };

  return {
    getPonderConfig,
    name: options.name,
    requiredDatasources: options.requiredDatasources,
    namespace,
  } as const satisfies ENSIndexerPlugin<
    PLUGIN_NAME,
    REQUIRED_DATASOURCES,
    PONDER_CONFIG["networks"],
    PONDER_CONFIG["contracts"],
    PONDER_CONFIG["accounts"],
    PONDER_CONFIG["blocks"]
  >;
}
=======
 * ENSNamespaceFullyDefinedAtCompileTime is a helper type necessary to support runtime-conditional
 * Ponder plugins.
 *
 * 1. ENSNode can be configured to index in the context of different ENS namespaces,
 *   (currently: mainnet, sepolia, holesky, ens-test-env), using a user-specified set of plugins.
 * 2. Ponder's inferred type-checking requires const-typed values, and so those plugins must be able
 *   to define their Ponder config statically so the types can be inferred at compile-time, regardless
 *   of whether the plugin's config and handler logic is loaded/executed at runtime.
 * 3. To make this work, we provide a ENSNamespaceFullyDefinedAtCompileTime, set to the typeof mainnet's
 *   ENSNamespace, which fully defines all known Datasources (if this is ever not the case, a merged
 *   type can be used to ensure that this type has the full set of possible Datasources). Plugins
 *   can use the runtime value returned from {@link getENSNamespaceAsFullyDefinedAtCompileTime} and
 *   by casting it to ENSNamespaceFullyDefinedAtCompileTime we ensure that the values expected by
 *   those plugins pass the typechecker. ENSNode ensures that non-active plugins are not executed,
 *   so the issue of type/value mismatch does not occur during execution.
 */
type ENSNamespaceFullyDefinedAtCompileTime = ReturnType<typeof getENSNamespace<"mainnet">>;

/**
 * Returns the ENSNamespace for the provided `namespaceId`, cast to ENSNamespaceFullyDefinedAtCompileTime.
 *
 * See {@link ENSNamespaceFullyDefinedAtCompileTime} for more info.
 *
 * @param namespaceId - The ENS namespace identifier (e.g. 'mainnet', 'sepolia', 'holesky', 'ens-test-env')
 * @returns the ENSNamespace
 */
export const getENSNamespaceAsFullyDefinedAtCompileTime = (namespaceId: ENSNamespaceId) =>
  getENSNamespace(namespaceId) as ENSNamespaceFullyDefinedAtCompileTime;

/**
 * Returns the `datasourceName` Datasource within the `namespaceId` namespace, cast as ENSNamespaceFullyDefinedAtCompileTime.
 *
 * NOTE: the typescript typechecker will _not_ enforce validity. i.e. using an invalid `datasourceName`
 * within the specified `namespaceId` will have a valid return type but be undefined at runtime.
 */
export const getDatasourceAsFullyDefinedAtCompileTime = <
  N extends ENSNamespaceId,
  D extends keyof ENSNamespaceFullyDefinedAtCompileTime,
>(
  namespaceId: N,
  datasourceName: D,
) => getENSNamespaceAsFullyDefinedAtCompileTime(namespaceId)[datasourceName];
>>>>>>> 1f1c5785
<|MERGE_RESOLUTION|>--- conflicted
+++ resolved
@@ -1,30 +1,14 @@
-<<<<<<< HEAD
 import type { ENSIndexerConfig, RpcConfig } from "@/config/types";
 import { networkConfigForContract, networksConfigForChain } from "@/lib/ponder-helpers";
-import type { Blockrange } from "@/lib/types";
-=======
->>>>>>> 1f1c5785
+import { Blockrange } from "@/lib/types";
 import {
-  type ContractConfig,
+  ContractConfig,
   DatasourceName,
-<<<<<<< HEAD
-  type ENSDeploymentChain,
-  getENSDeployment,
-} from "@ensnode/ens-deployments";
-import { type Label, type Name, PluginName } from "@ensnode/ensnode-sdk";
-import type { createConfig as createPonderConfig } from "ponder";
-=======
   ENSNamespaceId,
   getENSNamespace,
 } from "@ensnode/datasources";
 import { Label, Name, PluginName } from "@ensnode/ensnode-sdk";
-import { NetworkConfig } from "ponder";
-import { http, Chain } from "viem";
->>>>>>> 1f1c5785
-
-import type { ENSIndexerConfig } from "@/config/types";
-import { uniq } from "@/lib/lib-helpers";
-import { constrainContractBlockrange } from "@/lib/ponder-helpers";
+import { createConfig as createPonderConfig } from "ponder";
 
 /**
  * A factory function that returns a function to create a namespaced contract name for Ponder handlers.
@@ -78,6 +62,23 @@
   name: PLUGIN_NAME;
 
   /**
+   * Function to prefix a contract name with the plugin's namespace.
+   *
+   * It allows multiple plugins to provide configuration for the same contract name,
+   * for example, `Registry`, and at the same time, enables creating separate event handlers
+   * for each plugin.
+   *
+   * Examples:
+   * - PluginName.Basenames
+   *   `(parameter) namespace: <"Registry">(contractName: "Registry") => "basenames/Registry"`
+   * - PluginName.Lineanames
+   *   `(parameter) namespace: <"Registry">(contractName: "Registry") => "lineanames/Registry"`
+   *
+   * For more details, see {@link makePluginNamespace}.
+   */
+  namespace: MakePluginNamespaceResult<PLUGIN_NAME>;
+
+  /**
    * The list of DatasourceNames this plugin requires access to. ENSIndexer enforces that a plugin
    * can only be activated if all of its required Datasources are defined on the configured ENS Namespace.
    */
@@ -91,34 +92,14 @@
   getPonderConfig(
     ensIndexerConfig: ENSIndexerConfig,
   ): PonderConfigResult<CHAINS, CONTRACTS, ACCOUNTS, BLOCKS>;
-
-  /**
-   * Function to prefix a contract name with the plugin's namespace.
-   *
-   * It allows multiple plugins to provide configuration for the same contract name,
-   * for example, `Registry`, and at the same time, enables creating separate event handlers
-   * for each plugin.
-   *
-   * Examples:
-   * - PluginName.Basenames
-   *.   `(parameter) namespace: <"Registry">(contractName: "Registry") => "basenames/Registry"`
-   * - PluginName.Lineanames
-   *.   `(parameter) namespace: <"Registry">(contractName: "Registry") => "lineanames/Registry"`
-   */
-  namespace: MakePluginNamespaceResult<PLUGIN_NAME>;
 }
 
 /**
  * An ENSIndexerPlugin's handlers are provided runtime information about their respective plugin.
  */
 export type ENSIndexerPluginHandlerArgs<PLUGIN_NAME extends PluginName = PluginName> = {
-<<<<<<< HEAD
-  name: PLUGIN_NAME;
-  namespace: MakePluginNamespaceResult<PLUGIN_NAME>;
-=======
   pluginName: PLUGIN_NAME;
-  pluginNamespace: ReturnType<typeof makePluginNamespace<PLUGIN_NAME>>;
->>>>>>> 1f1c5785
+  pluginNamespace: MakePluginNamespaceResult<PLUGIN_NAME>;
 };
 
 /**
@@ -128,6 +109,11 @@
   args: ENSIndexerPluginHandlerArgs<PLUGIN_NAME>,
 ) => void;
 
+// Helper type to extract the contracts type for a given datasource name
+type ContractsForDatasource<DATASOURCE_NAME extends DatasourceName> = ReturnType<
+  typeof getENSNamespaceAsFullyDefinedAtCompileTime
+>[DATASOURCE_NAME]["contracts"];
+
 /**
  * Result type for {@link getDatasourceConfigOptions}
  */
@@ -137,7 +123,6 @@
    */
   contracts: ContractsForDatasource<DATASOURCE_NAME>;
 
-<<<<<<< HEAD
   /**
    * Networks configuration for the datasource
    */
@@ -161,18 +146,28 @@
   PLUGIN_NAME extends PluginName,
   DATASOURCE_NAME extends DatasourceName,
 > {
+  /**
+   * A function to get DatasourceConfigOptions for a given datasource name.
+   * This is used to build the Ponder configuration for the plugin.
+   *
+   * @param datasourceName - The name of the datasource to get options for
+   * @returns DatasourceConfigOptions for the specified datasource
+   */
   datasourceConfigOptions(
     datasourceName: DATASOURCE_NAME,
   ): DatasourceConfigOptions<DATASOURCE_NAME>;
-  namespace: MakePluginNamespaceResult<PLUGIN_NAME>;
+
+  /**
+   * A function to create a namespaced contract name for the plugin.
+   * This is used to ensure that contract names are unique across plugins.
+   *
+   * See {@link makePluginNamespace} for more details.
+   */
+  pluginNamespace: MakePluginNamespaceResult<PLUGIN_NAME>;
 }
 
 /**
  * Options type for `buildPlugin` function input.
-=======
-/**
- * Get a list of unique indexed chain IDs for selected plugin names.
->>>>>>> 1f1c5785
  */
 export interface BuildPluginOptions<
   PLUGIN_NAME extends PluginName,
@@ -200,56 +195,19 @@
  * Helper type to capture the return type of `createPonderConfig` with its `const` inferred generics.
  * This is the exact shape of a Ponder config.
  */
-<<<<<<< HEAD
 type PonderConfigResult<
   CHAINS extends object = {},
   CONTRACTS extends object = {},
   ACCOUNTS extends object = {},
   BLOCKS extends object = {},
 > = ReturnType<typeof createPonderConfig<CHAINS, CONTRACTS, ACCOUNTS, BLOCKS>>;
-=======
-export function networksConfigForChain(config: ENSIndexerConfig, chainId: number) {
-  if (!config.rpcConfigs[chainId]) {
-    throw new Error(
-      `networksConfigForChain called for chain id ${chainId} but no associated rpcConfig is available in ENSIndexerConfig. rpcConfig specifies the following chain ids: [${Object.keys(config.rpcConfigs).join(", ")}].`,
-    );
-  }
->>>>>>> 1f1c5785
-
-/**
- * Helper type to capture specific datasource type from a given ENSDeployment.
- */
-type DeploymentForDatasource<DATASOURCE_NAME extends DatasourceName> = ReturnType<
-  typeof getENSDeployment
->[DATASOURCE_NAME];
-
-/**
- * Helper type to capture specific contracts type from a given Datasource.
- */
-type ContractsForDatasource<DATASOURCE_NAME extends DatasourceName> =
-  DeploymentForDatasource<DATASOURCE_NAME>["contracts"];
 
 /**
  * Helper type to capture a contract namespace factory type for a given plugin name.
  */
-<<<<<<< HEAD
 type MakePluginNamespaceResult<PLUGIN_NAME extends PluginName> = ReturnType<
   typeof makePluginNamespace<PLUGIN_NAME>
 >;
-=======
-export function networkConfigForContract<CONTRACT_CONFIG extends ContractConfig>(
-  config: ENSIndexerConfig,
-  chain: Chain,
-  contractConfig: CONTRACT_CONFIG,
-) {
-  return {
-    [chain.id.toString()]: {
-      address: contractConfig.address, // provide per-network address if available
-      ...constrainContractBlockrange(config, contractConfig.startBlock), // per-network blockrange
-    },
-  };
-}
->>>>>>> 1f1c5785
 
 const POSSIBLE_PREFIXES = [
   "data:application/json;base64,",
@@ -282,7 +240,50 @@
 }
 
 /**
-<<<<<<< HEAD
+ * ENSNamespaceFullyDefinedAtCompileTime is a helper type necessary to support runtime-conditional
+ * Ponder plugins.
+ *
+ * 1. ENSNode can be configured to index in the context of different ENS namespaces,
+ *   (currently: mainnet, sepolia, holesky, ens-test-env), using a user-specified set of plugins.
+ * 2. Ponder's inferred type-checking requires const-typed values, and so those plugins must be able
+ *   to define their Ponder config statically so the types can be inferred at compile-time, regardless
+ *   of whether the plugin's config and handler logic is loaded/executed at runtime.
+ * 3. To make this work, we provide a ENSNamespaceFullyDefinedAtCompileTime, set to the typeof mainnet's
+ *   ENSNamespace, which fully defines all known Datasources (if this is ever not the case, a merged
+ *   type can be used to ensure that this type has the full set of possible Datasources). Plugins
+ *   can use the runtime value returned from {@link getENSNamespaceAsFullyDefinedAtCompileTime} and
+ *   by casting it to ENSNamespaceFullyDefinedAtCompileTime we ensure that the values expected by
+ *   those plugins pass the typechecker. ENSNode ensures that non-active plugins are not executed,
+ *   so the issue of type/value mismatch does not occur during execution.
+ */
+type ENSNamespaceFullyDefinedAtCompileTime = ReturnType<typeof getENSNamespace<"mainnet">>;
+
+/**
+ * Returns the ENSNamespace for the provided `namespaceId`, cast to ENSNamespaceFullyDefinedAtCompileTime.
+ *
+ * See {@link ENSNamespaceFullyDefinedAtCompileTime} for more info.
+ *
+ * @param namespaceId - The ENS namespace identifier (e.g. 'mainnet', 'sepolia', 'holesky', 'ens-test-env')
+ * @returns the ENSNamespace
+ */
+export const getENSNamespaceAsFullyDefinedAtCompileTime = (namespaceId: ENSNamespaceId) =>
+  getENSNamespace(namespaceId) as ENSNamespaceFullyDefinedAtCompileTime;
+
+/**
+ * Returns the `datasourceName` Datasource within the `namespaceId` namespace, cast as ENSNamespaceFullyDefinedAtCompileTime.
+ *
+ * NOTE: the typescript typechecker will _not_ enforce validity. i.e. using an invalid `datasourceName`
+ * within the specified `namespaceId` will have a valid return type but be undefined at runtime.
+ */
+export const getDatasourceAsFullyDefinedAtCompileTime = <
+  N extends ENSNamespaceId,
+  D extends keyof ENSNamespaceFullyDefinedAtCompileTime,
+>(
+  namespaceId: N,
+  datasourceName: D,
+) => getENSNamespaceAsFullyDefinedAtCompileTime(namespaceId)[datasourceName];
+
+/**
  * Get Datasource Config Options for a given datasource name.
  * Used as data provider to `buildPonderConfig` function,
  * where Ponder Configuration object is built for a specific plugin.
@@ -294,18 +295,19 @@
  * @returns
  */
 export function getDatasourceConfigOptions<const DATASOURCE_NAME extends DatasourceName>(
-  ensDeploymentChain: ENSDeploymentChain,
+  ensNamespaceId: ENSNamespaceId,
   globalBlockrange: Blockrange,
   rpcConfigs: Record<number, RpcConfig>,
   datasourceName: DATASOURCE_NAME,
 ): DatasourceConfigOptions<DATASOURCE_NAME> {
   // First, get the datasource object for a given `ensDeploymentChain` and `datasourceName`.
-  const deployment = getENSDeployment(ensDeploymentChain);
-  const datasource = deployment[datasourceName] as DeploymentForDatasource<DATASOURCE_NAME>;
+  // const deployment = getENSDeployment(ensDeploymentChain);
+  // const datasource = deployment[datasourceName] as DeploymentForDatasource<DATASOURCE_NAME>;
+  const datasource = getENSNamespaceAsFullyDefinedAtCompileTime(ensNamespaceId)[datasourceName];
   const chainId = datasource.chain.id;
 
   // Then, get contracts configuration from the selected datasource object.
-  const contracts = datasource.contracts as ContractsForDatasource<DATASOURCE_NAME>;
+  const contracts = datasource.contracts;
 
   /**
    * Networks configuration based on rpcConfigs and datasource chain ID.
@@ -349,31 +351,33 @@
   PONDER_CONFIG["accounts"],
   PONDER_CONFIG["blocks"]
 > {
-  const namespace = makePluginNamespace(options.name);
+  const pluginName = options.name;
+  const pluginNamespace = makePluginNamespace(pluginName);
+  const requiredDatasources = options.requiredDatasources;
 
   const getPonderConfig = (config: ENSIndexerConfig): PONDER_CONFIG => {
-    const { ensDeploymentChain, globalBlockrange, rpcConfigs } = config;
+    const { namespace: ensNamespaceId, globalBlockrange, rpcConfigs } = config;
 
     return options.buildPonderConfig({
       datasourceConfigOptions<DATASOURCE_NAME extends REQUIRED_DATASOURCES[number]>(
         datasourceName: DATASOURCE_NAME,
       ) {
         return getDatasourceConfigOptions(
-          ensDeploymentChain,
+          ensNamespaceId,
           globalBlockrange,
           rpcConfigs,
           datasourceName,
         );
       },
-      namespace,
+      pluginNamespace,
     });
   };
 
   return {
+    name: pluginName,
+    namespace: pluginNamespace,
+    requiredDatasources,
     getPonderConfig,
-    name: options.name,
-    requiredDatasources: options.requiredDatasources,
-    namespace,
   } as const satisfies ENSIndexerPlugin<
     PLUGIN_NAME,
     REQUIRED_DATASOURCES,
@@ -382,48 +386,4 @@
     PONDER_CONFIG["accounts"],
     PONDER_CONFIG["blocks"]
   >;
-}
-=======
- * ENSNamespaceFullyDefinedAtCompileTime is a helper type necessary to support runtime-conditional
- * Ponder plugins.
- *
- * 1. ENSNode can be configured to index in the context of different ENS namespaces,
- *   (currently: mainnet, sepolia, holesky, ens-test-env), using a user-specified set of plugins.
- * 2. Ponder's inferred type-checking requires const-typed values, and so those plugins must be able
- *   to define their Ponder config statically so the types can be inferred at compile-time, regardless
- *   of whether the plugin's config and handler logic is loaded/executed at runtime.
- * 3. To make this work, we provide a ENSNamespaceFullyDefinedAtCompileTime, set to the typeof mainnet's
- *   ENSNamespace, which fully defines all known Datasources (if this is ever not the case, a merged
- *   type can be used to ensure that this type has the full set of possible Datasources). Plugins
- *   can use the runtime value returned from {@link getENSNamespaceAsFullyDefinedAtCompileTime} and
- *   by casting it to ENSNamespaceFullyDefinedAtCompileTime we ensure that the values expected by
- *   those plugins pass the typechecker. ENSNode ensures that non-active plugins are not executed,
- *   so the issue of type/value mismatch does not occur during execution.
- */
-type ENSNamespaceFullyDefinedAtCompileTime = ReturnType<typeof getENSNamespace<"mainnet">>;
-
-/**
- * Returns the ENSNamespace for the provided `namespaceId`, cast to ENSNamespaceFullyDefinedAtCompileTime.
- *
- * See {@link ENSNamespaceFullyDefinedAtCompileTime} for more info.
- *
- * @param namespaceId - The ENS namespace identifier (e.g. 'mainnet', 'sepolia', 'holesky', 'ens-test-env')
- * @returns the ENSNamespace
- */
-export const getENSNamespaceAsFullyDefinedAtCompileTime = (namespaceId: ENSNamespaceId) =>
-  getENSNamespace(namespaceId) as ENSNamespaceFullyDefinedAtCompileTime;
-
-/**
- * Returns the `datasourceName` Datasource within the `namespaceId` namespace, cast as ENSNamespaceFullyDefinedAtCompileTime.
- *
- * NOTE: the typescript typechecker will _not_ enforce validity. i.e. using an invalid `datasourceName`
- * within the specified `namespaceId` will have a valid return type but be undefined at runtime.
- */
-export const getDatasourceAsFullyDefinedAtCompileTime = <
-  N extends ENSNamespaceId,
-  D extends keyof ENSNamespaceFullyDefinedAtCompileTime,
->(
-  namespaceId: N,
-  datasourceName: D,
-) => getENSNamespaceAsFullyDefinedAtCompileTime(namespaceId)[datasourceName];
->>>>>>> 1f1c5785
+}