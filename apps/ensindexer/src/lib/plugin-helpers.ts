--- conflicted
+++ resolved
@@ -175,13 +175,8 @@
 }
 
 /**
-<<<<<<< HEAD
  * Defines a `ponder#ContractConfig['network']` given a contract's config, constraining the contract's
- * indexing range by the globally configered blockrange.
-=======
- * Defines a `ponder#ContractConfig['network']` given a contract's config, constraining its
- * start/end blocks within the globally defined range.
->>>>>>> f3dcb46d
+ * indexing range by the globally configured blockrange.
  */
 export function networkConfigForContract<CONTRACT_CONFIG extends SubregistryContractConfig>(
   chain: Chain,
