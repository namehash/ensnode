import type { Event } from "ponder:registry";
import { http, Chain, PublicClient } from "viem";

<<<<<<< HEAD
import config from "@/config";
import type { RpcConfig } from "@/config/types";
import type { Blockrange } from "@/lib/types";
import { type ContractConfig, ENSDeployments } from "@ensnode/ens-deployments";
=======
import type { ENSIndexerConfig } from "@/config/types";
import { Blockrange } from "@/lib/types";
>>>>>>> 1f1c5785
import { EnsRainbowApiClient } from "@ensnode/ensrainbow-sdk";
import type { BlockInfo } from "@ensnode/ponder-metadata";
import type { NetworkConfig } from "ponder";

export type EventWithArgs<ARGS extends Record<string, unknown> = {}> = Omit<Event, "args"> & {
  args: ARGS;
};

/**
 * Given a contract's start block, returns a block range describing a start and end block
 * that maintains validity within the global blockrange. The returned start block will always be
 * defined, but if no end block is specified, the returned end block will be undefined, indicating
 * that ponder should index the contract in perpetuity.
 *
 * @param globalBlockrange global blockrange configuration
 * @param contractStartBlock the preferred start block for the given contract, defaulting to 0
 * @returns the start and end blocks, contrained to the provided `start` and `end`
 *  i.e. (startBlock || 0) <= (contractStartBlock || 0) <= (endBlock if specificed)
 */
<<<<<<< HEAD
export const constrainBlockrange = (
  globalBlockrange: Blockrange,
=======
export const constrainContractBlockrange = (
  config: Pick<ENSIndexerConfig, "globalBlockrange">,
>>>>>>> 1f1c5785
  contractStartBlock: number | undefined = 0,
): Blockrange => {
  const { startBlock, endBlock } = globalBlockrange;

  const isEndConstrained = endBlock !== undefined;
  const concreteStartBlock = Math.max(startBlock || 0, contractStartBlock);

  return {
    startBlock: isEndConstrained ? Math.min(concreteStartBlock, endBlock) : concreteStartBlock,
    endBlock,
  };
};

/**
 * Creates a function that fetches ENSRainbow version information.
 *
 * @returns A function that fetches ENSRainbow version information
 */
export const createEnsRainbowVersionFetcher = (
  endpointUrl: ENSIndexerConfig["ensRainbowEndpointUrl"],
) => {
  const client = new EnsRainbowApiClient({ endpointUrl: new URL(endpointUrl) });

  return async () => {
    try {
      const versionResponse = await client.version();
      return {
        version: versionResponse.versionInfo.version,
        schema_version: versionResponse.versionInfo.schema_version,
      };
    } catch (error) {
      console.error("Failed to fetch ENSRainbow version", error);
      return {
        version: "unknown",
        schema_version: 0,
      };
    }
  };
};

/**
 * Creates a Prometheus metrics fetcher for the Ponder application.
 *
 * It's a workaround for the lack of an internal API allowing to access
 * Prometheus metrics for the Ponder application.
 *
 * @param ponderApplicationPort the port the Ponder application is served at
 * @returns fetcher function
 */
export function createPrometheusMetricsFetcher(
  ponderApplicationPort: number,
): () => Promise<string> {
  /**
   * Fetches the Prometheus metrics from the Ponder application endpoint.
   * @param {number} ponderApplicationPort
   * @returns Prometheus metrics as a text string
   */
  return async function fetchPrometheusMetrics(): Promise<string> {
    const response = await fetch(`http://localhost:${ponderApplicationPort}/metrics`);

    return response.text();
  };
}

/**
 * Creates a first block to index fetcher for the given ponder configuration.
 */
export function createFirstBlockToIndexByChainIdFetcher(
  ponderConfig: Promise<PartialPonderConfig>,
) {
  /**
   * Fetches the first block to index for the requested chain ID.
   *
   * @param chainId the chain ID to get the first block to index for
   * @param publicClient the public client to fetch the block from
   *
   * @returns {Promise<BlockInfo>} the first block to index for the requested chain ID
   * @throws if the start block number is not found for the chain ID
   * @throws if the block is not available on the network
   */
  return async function fetchFirstBlockToIndexByChainId(
    chainId: number,
    publicClient: PublicClient,
  ): Promise<BlockInfo> {
    const startBlockNumbers: Record<number, number> =
      await createStartBlockByChainIdMap(ponderConfig);
    const startBlockNumberForChainId = startBlockNumbers[chainId];

    // each chain should have a start block number
    if (typeof startBlockNumberForChainId !== "number") {
      // throw an error if the start block number is not found for the chain ID
      throw new Error(`No start block number found for chain ID ${chainId}`);
    }

    if (startBlockNumberForChainId < 0) {
      // throw an error if the start block number is invalid block number
      throw new Error(
        `Start block number "${startBlockNumberForChainId}" for chain ID ${chainId} must be a non-negative integer`,
      );
    }

    const block = await publicClient.getBlock({
      blockNumber: BigInt(startBlockNumberForChainId),
    });

    // the decided start block number should be available on the network
    if (!block) {
      // throw an error if the block is not available
      throw Error(`Failed to fetch block ${startBlockNumberForChainId} for chainId ${chainId}`);
    }

    // otherwise, return the start block info
    return {
      number: Number(block.number),
      timestamp: Number(block.timestamp),
    };
  };
}

/**
 * Partial configuration for the Ponder app including contracts configuration.
 */
interface PartialPonderConfig {
  // contracts configuration
  contracts: Record<string, PartialPonderContractConfig>;
}

/**
 * Partial configuration for the Ponder app including specific contract's networks configuration.
 */
interface PartialPonderContractConfig<ChainId extends number = number> {
  // network configuration for each chain ID
  network: Record<ChainId, PonderNetworkConfig>;
}

/**
 * Partial network configuration for a contract configuration.
 */
interface PonderNetworkConfig {
  // start block number for the network
  startBlock?: number;
}

/**
 * Get start block number for each chain ID.
 *
 * @returns start block number for each chain ID.
 * @example
 * ```ts
 * const ponderConfig = {
 *  contracts: {
 *   "subgraph/Registrar": {
 *     network: {
 *       "1": { startBlock: 444_444_444 }
 *      }
 *   },
 *   "subgraph/Registry": {
 *     network: {
 *       "1": { startBlock: 444_444_333 }
 *      }
 *   },
 *   "basenames/Registrar": {
 *     network: {
 *       "8453": { startBlock: 1_799_433 }
 *     }
 *   },
 *   "basenames/Registry": {
 *     network: {
 *       "8453": { startBlock: 1_799_430 }
 *     }
 *   }
 * };
 *
 * const startBlockNumbers = await createStartBlockByChainIdMap(ponderConfig);
 *
 * console.log(startBlockNumbers);
 *
 * // Output:
 * // {
 * //   1: 444_444_333,
 * //   8453: 1_799_430
 * // }
 * ```
 */
export async function createStartBlockByChainIdMap(
  ponderConfig: Promise<PartialPonderConfig>,
): Promise<Record<number, number>> {
  const config = Object.values((await ponderConfig).contracts);

  const startBlockNumbers: Record<number, number> = {};

  // go through each contract configuration
  for (const contractConfig of config) {
    // and then through each network configuration for the contract
    for (const contractNetworkConfig of Object.entries(contractConfig.network)) {
      // map string to number
      const chainId = Number(contractNetworkConfig[0]);
      const startBlock = contractNetworkConfig[1].startBlock || 0;

      // update the start block number for the chain ID if it's lower than the current one
      if (!startBlockNumbers[chainId] || startBlock < startBlockNumbers[chainId]) {
        startBlockNumbers[chainId] = startBlock;
      }
    }
  }

  return startBlockNumbers;
}

/**
 * Builds a ponder#NetworksConfig for a single, specific chain.
 *
 * @param {number} chainId
 * @param rpcConfigs a dictionary of RPC configurations, grouped by chainId
 *
 * @returns networks configuration
 */
export function networksConfigForChain(chainId: number, rpcConfigs: Record<number, RpcConfig>) {
  if (!rpcConfigs[chainId]) {
    throw new Error(
      `networksConfigForChain called for chain id ${chainId} but no associated rpcConfig is available in ENSIndexerConfig. rpcConfig specifies the following chain ids: [${Object.keys(rpcConfigs).join(", ")}].`,
    );
  }

  const { url, maxRequestsPerSecond } = rpcConfigs[chainId]!;

  return {
    [chainId.toString()]: {
      chainId: chainId,
      transport: http(url),
      maxRequestsPerSecond,
      // NOTE: disable cache on local chains (e.g. Anvil, Ganache)
      ...((chainId === 31337 || chainId === 1337) && { disableCache: true }),
    } satisfies NetworkConfig,
  };
}

/**
 * Builds a `ponder#ContractConfig['network']` given a contract's config, constraining the contract's
 * indexing range by the globally configured blockrange.
 *
 * @param {number} chainId
 * @param {Blockrange} globalBlockrange
 * @param {ContractConfig} contractConfig
 *
 * @returns network configuration based on the contract
 */
export function networkConfigForContract<CONTRACT_CONFIG extends ContractConfig>(
  chainId: number,
  globalBlockrange: Blockrange,
  contractConfig: CONTRACT_CONFIG,
) {
  return {
    [chainId.toString()]: {
      address: contractConfig.address, // provide per-network address if available
      ...constrainBlockrange(globalBlockrange, contractConfig.startBlock), // per-network blockrange
    },
  };
}<|MERGE_RESOLUTION|>--- conflicted
+++ resolved
@@ -1,15 +1,9 @@
 import type { Event } from "ponder:registry";
-import { http, Chain, PublicClient } from "viem";
-
-<<<<<<< HEAD
-import config from "@/config";
-import type { RpcConfig } from "@/config/types";
-import type { Blockrange } from "@/lib/types";
-import { type ContractConfig, ENSDeployments } from "@ensnode/ens-deployments";
-=======
-import type { ENSIndexerConfig } from "@/config/types";
+import { http, PublicClient } from "viem";
+
+import { ENSIndexerConfig, RpcConfig } from "@/config/types";
 import { Blockrange } from "@/lib/types";
->>>>>>> 1f1c5785
+import { ContractConfig } from "@ensnode/datasources";
 import { EnsRainbowApiClient } from "@ensnode/ensrainbow-sdk";
 import type { BlockInfo } from "@ensnode/ponder-metadata";
 import type { NetworkConfig } from "ponder";
@@ -29,13 +23,8 @@
  * @returns the start and end blocks, contrained to the provided `start` and `end`
  *  i.e. (startBlock || 0) <= (contractStartBlock || 0) <= (endBlock if specificed)
  */
-<<<<<<< HEAD
 export const constrainBlockrange = (
   globalBlockrange: Blockrange,
-=======
-export const constrainContractBlockrange = (
-  config: Pick<ENSIndexerConfig, "globalBlockrange">,
->>>>>>> 1f1c5785
   contractStartBlock: number | undefined = 0,
 ): Blockrange => {
   const { startBlock, endBlock } = globalBlockrange;
