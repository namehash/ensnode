import type { Event } from "ponder:registry";
<<<<<<< HEAD
import { Address, PublicClient } from "viem";
=======
import { PublicClient } from "viem";
import * as z from "zod/v4";
>>>>>>> 6339d8d8

import { ENSIndexerConfig } from "@/config/types";
import { Blockrange } from "@/lib/types";
<<<<<<< HEAD
import { ContractConfig, ENSDeployments } from "@ensnode/ens-deployments";
=======
import { ContractConfig } from "@ensnode/datasources";
>>>>>>> 6339d8d8
import { EnsRainbowApiClient } from "@ensnode/ensrainbow-sdk";
import type { BlockInfo, PonderStatus } from "@ensnode/ponder-metadata";
import type { ChainConfig } from "ponder";

export type EventWithArgs<ARGS extends Record<string, unknown> = {}> = Omit<Event, "args"> & {
  args: ARGS;
};

/**
 * Given a contract's start block, returns a block range describing a start and end block
 * that maintains validity within the global blockrange. The returned start block will always be
 * defined, but if no end block is specified, the returned end block will be undefined.
 *
 * @param blockrange a Blockrange
 * @param contractStartBlock the preferred start block for the given contract, defaulting to 0
 * @returns the start and end blocks, contrained to the provided `start` and `end`
 *  i.e. (startBlock || 0) <= (contractStartBlock || 0) <= (endBlock if specificed)
 */
export const constrainBlockrange = (
  blockrange: Blockrange,
  contractStartBlock: number | undefined = 0,
): Blockrange => {
  const { startBlock, endBlock } = blockrange;

  const isEndConstrained = endBlock !== undefined;
  const concreteStartBlock = Math.max(startBlock || 0, contractStartBlock);

  return {
    startBlock: isEndConstrained ? Math.min(concreteStartBlock, endBlock) : concreteStartBlock,
    endBlock,
  };
};

/**
 * Creates a function that fetches ENSRainbow version information.
 *
 * @returns A function that fetches ENSRainbow version information
 */
export const createEnsRainbowVersionFetcher = (
  endpointUrl: ENSIndexerConfig["ensRainbowEndpointUrl"],
) => {
  const client = new EnsRainbowApiClient({ endpointUrl: new URL(endpointUrl) });

  return async () => {
    try {
      const versionResponse = await client.version();
      return {
        version: versionResponse.versionInfo.version,
        schema_version: versionResponse.versionInfo.schema_version,
      };
    } catch (error) {
      console.error("Failed to fetch ENSRainbow version", error);
      return {
        version: "unknown",
        schema_version: 0,
      };
    }
  };
};

/**
 * Creates a Prometheus metrics fetcher for the Ponder application.
 *
 * It's a workaround for the lack of an internal API allowing to access
 * Prometheus metrics for the Ponder application.
 *
 * @param ponderApplicationPort the port the Ponder application is served at
 * @returns fetcher function
 */
export function createPrometheusMetricsFetcher(
  ponderApplicationPort: number,
): () => Promise<string> {
  /**
   * Fetches the Prometheus metrics from the Ponder application endpoint.
   * @returns Prometheus metrics as a text string
   */
  return async function fetchPrometheusMetrics(): Promise<string> {
    const response = await fetch(`http://localhost:${ponderApplicationPort}/metrics`);

    return response.text();
  };
}

/**
 * Ponder Data Schemas
 *
 * These schemas allow data validation with Zod.
 */
const PonderDataSchema = {
  get Block() {
    return z.object({
      number: z.number().int().min(1),
      timestamp: z.number().int().min(1),
    });
  },

  get ChainId() {
    return z.number().int().min(1);
  },

  get Status() {
    return z.record(
      z.string().transform(Number).pipe(PonderDataSchema.ChainId),
      z.object({
        id: PonderDataSchema.ChainId,
        block: PonderDataSchema.Block,
      }),
    );
  },
};

/**
 * Creates Ponder Status fetcher for the Ponder application.
 *
 * It's a workaround for the lack of an internal API allowing to access
 * Ponder Status metrics for the Ponder application.
 *
 * @param ponderApplicationPort the port the Ponder application is served at
 * @returns fetcher function
 */
export function createPonderStatusFetcher(
  ponderApplicationPort: number,
): () => Promise<PonderStatus> {
  /**
   * Fetches the Ponder Ponder status from the Ponder application endpoint.
   * @returns Parsed Ponder Status object.
   */
  return async function fetchPonderStatus() {
    const response = await fetch(`http://localhost:${ponderApplicationPort}/status`);
    const responseData = await response.json();

    return PonderDataSchema.Status.parse(responseData) satisfies PonderStatus;
  };
}

/**
 * Ponder contracts configuration including block range.
 */
interface PonderContractBlockConfig {
  contracts: Record<
    string,
    {
      chain: Record<string, { id: ChainConfig["id"] } & Blockrange>;
    }
  >;
}

/**
 * Creates a first block to index fetcher for the given ponder configuration.
 */
export function createFirstBlockToIndexByChainIdFetcher(
  ponderConfig: Promise<PonderContractBlockConfig>,
) {
  /**
   * Fetches the first block to index for the requested chain ID.
   *
   * @param chainId the chain ID to get the first block to index for
   * @param publicClient the public client to fetch the block from
   *
   * @returns {Promise<BlockInfo>} the first block to index for the requested chain ID
   * @throws if the start block number is not found for the chain ID
   * @throws if the block is not available on the network
   */
  return async function fetchFirstBlockToIndexByChainId(
    chainId: number,
    publicClient: PublicClient,
  ): Promise<BlockInfo> {
    const startBlockNumbers: Record<number, number> =
      await createStartBlockByChainIdMap(ponderConfig);
    const startBlockNumberForChainId = startBlockNumbers[chainId];

    // each chain should have a start block number
    if (typeof startBlockNumberForChainId !== "number") {
      // throw an error if the start block number is not found for the chain ID
      throw new Error(`No start block number found for chain ID ${chainId}`);
    }

    if (startBlockNumberForChainId < 0) {
      // throw an error if the start block number is invalid block number
      throw new Error(
        `Start block number "${startBlockNumberForChainId}" for chain ID ${chainId} must be a non-negative integer`,
      );
    }

    const block = await publicClient.getBlock({
      blockNumber: BigInt(startBlockNumberForChainId),
    });

    // the decided start block number should be available on the network
    if (!block) {
      // throw an error if the block is not available
      throw Error(`Failed to fetch block ${startBlockNumberForChainId} for chainId ${chainId}`);
    }

    // otherwise, return the start block info
    return {
      number: Number(block.number),
      timestamp: Number(block.timestamp),
    };
  };
}

/**
 * Get start block number for each chain ID.
 *
 * @returns start block number for each chain ID.
 * @example
 * ```ts
 * const ponderConfig = {
 *  contracts: {
 *   "subgraph/Registrar": {
 *     chain: {
 *       "1": { id: 1, startBlock: 444_444_444 }
 *      }
 *   },
 *   "subgraph/Registry": {
 *     chain: {
 *       "1": { id: 1, startBlock: 444_444_333 }
 *      }
 *   },
 *   "basenames/Registrar": {
 *     chain: {
 *       "8453": { id: 8453, startBlock: 1_799_433 }
 *     }
 *   },
 *   "basenames/Registry": {
 *     chain: {
 *       "8453": { id: 8453, startBlock: 1_799_430 }
 *     }
 *   }
 * };
 *
 * const startBlockNumbers = await createStartBlockByChainIdMap(ponderConfig);
 *
 * console.log(startBlockNumbers);
 *
 * // Output:
 * // {
 * //   1: 444_444_333,
 * //   8453: 1_799_430
 * // }
 * ```
 */
export async function createStartBlockByChainIdMap(
  ponderConfig: Promise<PonderContractBlockConfig>,
): Promise<Record<number, number>> {
  const contractsConfig = Object.values((await ponderConfig).contracts);

  const startBlockNumbers: Record<number, number> = {};

  // go through each contract configuration
  for (const contractConfig of contractsConfig) {
    // and then through each chain configuration for the contract
    for (const contractChainConfig of Object.values(contractConfig.chain)) {
      // map string to number
      const chainId = contractChainConfig.id;
      const startBlock = contractChainConfig.startBlock || 0;

      // update the start block number for the chain ID if it's lower than the current one
      if (!startBlockNumbers[chainId] || startBlock < startBlockNumbers[chainId]) {
        startBlockNumbers[chainId] = startBlock;
      }
    }
  }

  return startBlockNumbers;
}

<<<<<<< HEAD
export function mergeContractConfigs<CONTRACTS extends ContractConfig[]>(contracts: CONTRACTS) {
  if (contracts.length === 0) throw new Error("Cannot merge 0 ContractConfigs");
  const addresses = contracts
    .map((contract) => contract.address)
    .filter((address): address is Address => !!address);
  const startBlocks = contracts.map((contract) => contract.startBlock);

  return {
    abi: contracts[0]!.abi,
    startBlock: Math.min(...startBlocks),
    address: addresses,
=======
/**
/**
 * Builds a ponder#ChainConfig for a single, specific chain in the context of the ENSIndexerConfig.
 *
 * @param rpcConfigs - The RPC configuration object from ENSIndexerConfig, keyed by chain ID.
 * @param chainId - The numeric chain ID for which to build the chain config.
 * @returns a ponder#ChainConfig
 */
export function chainConnectionConfig(rpcConfigs: ENSIndexerConfig["rpcConfigs"], chainId: number) {
  const chainRpcConfig = rpcConfigs[chainId];

  if (!chainRpcConfig) {
    throw new Error(
      `buildPonderChainConfig called for chain id ${chainId} but no associated rpcConfig is available in ENSIndexerConfig. rpcConfig specifies the following chain ids: [${Object.keys(rpcConfigs).join(", ")}].`,
    );
  }

  return {
    [chainId.toString()]: {
      id: chainId,
      rpc: chainRpcConfig.url,
      maxRequestsPerSecond: chainRpcConfig.maxRequestsPerSecond,
      // NOTE: disable cache on local chains (e.g. Anvil, Ganache)
      ...((chainId === 31337 || chainId === 1337) && { disableCache: true }),
    } satisfies ChainConfig,
  };
}

/**
 * Builds a `ponder#ContractConfig['chain']` given a contract's config, constraining the contract's
 * indexing range by the globally configured blockrange.
 *
 * @param {Blockrange} globalBlockrange
 * @param {number} chainId
 * @param {ContractConfig} contractConfig
 *
 * @returns network configuration based on the contract
 */
export function chainConfigForContract<CONTRACT_CONFIG extends ContractConfig>(
  globalBlockrange: Blockrange,
  chainId: number,
  contractConfig: CONTRACT_CONFIG,
) {
  // Ponder will index the contract in perpetuity if endBlock is `undefined`
  const { startBlock, endBlock } = constrainBlockrange(globalBlockrange, contractConfig.startBlock);

  return {
    [chainId.toString()]: {
      address: contractConfig.address, // provide per-network address if available
      id: chainId,
      startBlock,
      endBlock,
    },
>>>>>>> 6339d8d8
  };
}<|MERGE_RESOLUTION|>--- conflicted
+++ resolved
@@ -1,21 +1,15 @@
 import type { Event } from "ponder:registry";
-<<<<<<< HEAD
+
+import type { ChainConfig } from "ponder";
 import { Address, PublicClient } from "viem";
-=======
-import { PublicClient } from "viem";
 import * as z from "zod/v4";
->>>>>>> 6339d8d8
+
+import { ContractConfig } from "@ensnode/datasources";
+import { EnsRainbowApiClient } from "@ensnode/ensrainbow-sdk";
+import type { BlockInfo, PonderStatus } from "@ensnode/ponder-metadata";
 
 import { ENSIndexerConfig } from "@/config/types";
 import { Blockrange } from "@/lib/types";
-<<<<<<< HEAD
-import { ContractConfig, ENSDeployments } from "@ensnode/ens-deployments";
-=======
-import { ContractConfig } from "@ensnode/datasources";
->>>>>>> 6339d8d8
-import { EnsRainbowApiClient } from "@ensnode/ensrainbow-sdk";
-import type { BlockInfo, PonderStatus } from "@ensnode/ponder-metadata";
-import type { ChainConfig } from "ponder";
 
 export type EventWithArgs<ARGS extends Record<string, unknown> = {}> = Omit<Event, "args"> & {
   args: ARGS;
@@ -281,41 +275,31 @@
   return startBlockNumbers;
 }
 
-<<<<<<< HEAD
-export function mergeContractConfigs<CONTRACTS extends ContractConfig[]>(contracts: CONTRACTS) {
-  if (contracts.length === 0) throw new Error("Cannot merge 0 ContractConfigs");
-  const addresses = contracts
-    .map((contract) => contract.address)
-    .filter((address): address is Address => !!address);
-  const startBlocks = contracts.map((contract) => contract.startBlock);
-
-  return {
-    abi: contracts[0]!.abi,
-    startBlock: Math.min(...startBlocks),
-    address: addresses,
-=======
-/**
-/**
- * Builds a ponder#ChainConfig for a single, specific chain in the context of the ENSIndexerConfig.
+/**
+/**
+ * Builds a ponder#Config["chains"] for a single, specific chain in the context of the ENSIndexerConfig.
  *
  * @param rpcConfigs - The RPC configuration object from ENSIndexerConfig, keyed by chain ID.
  * @param chainId - The numeric chain ID for which to build the chain config.
- * @returns a ponder#ChainConfig
- */
-export function chainConnectionConfig(rpcConfigs: ENSIndexerConfig["rpcConfigs"], chainId: number) {
-  const chainRpcConfig = rpcConfigs[chainId];
-
-  if (!chainRpcConfig) {
+ * @returns a ponder#Config["chains"]
+ */
+export function chainsConnectionConfig(
+  rpcConfigs: ENSIndexerConfig["rpcConfigs"],
+  chainId: number,
+) {
+  const rpcConfig = rpcConfigs[chainId];
+
+  if (!rpcConfig) {
     throw new Error(
-      `buildPonderChainConfig called for chain id ${chainId} but no associated rpcConfig is available in ENSIndexerConfig. rpcConfig specifies the following chain ids: [${Object.keys(rpcConfigs).join(", ")}].`,
+      `chainsConnectionConfig called for chain id ${chainId} but no associated rpcConfig is available. rpcConfig specifies the following chain ids: [${Object.keys(rpcConfigs).join(", ")}].`,
     );
   }
 
   return {
     [chainId.toString()]: {
       id: chainId,
-      rpc: chainRpcConfig.url,
-      maxRequestsPerSecond: chainRpcConfig.maxRequestsPerSecond,
+      rpc: rpcConfig.url,
+      maxRequestsPerSecond: rpcConfig.maxRequestsPerSecond,
       // NOTE: disable cache on local chains (e.g. Anvil, Ganache)
       ...((chainId === 31337 || chainId === 1337) && { disableCache: true }),
     } satisfies ChainConfig,
@@ -347,6 +331,26 @@
       startBlock,
       endBlock,
     },
->>>>>>> 6339d8d8
+  };
+}
+
+/**
+ * Merges a set of ContractConfigs representing contracts at specific addresses on the same chain.
+ * Uses the lowest startBlock to ensure all events are indexed.
+ */
+export function mergeContractConfigs<CONTRACTS extends ContractConfig[]>(contracts: CONTRACTS) {
+  if (contracts.length === 0) throw new Error("Cannot merge 0 ContractConfigs");
+
+  const addresses = contracts
+    .map((contract) => contract.address)
+    .filter((address): address is Address => !!address);
+
+  const startBlocks = contracts.map((contract) => contract.startBlock);
+
+  return {
+    // just use the first's ABI, they're all identical, no need to mergeAbis
+    abi: contracts[0]!.abi,
+    startBlock: Math.min(...startBlocks),
+    address: addresses,
   };
 }