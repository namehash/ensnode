--- conflicted
+++ resolved
@@ -1,6 +1,5 @@
 import type { RpcConfigEnvironment } from "@/config/types";
 import { ENSNamespaceIds } from "@ensnode/datasources";
-import { serializeENSIndexerPublicConfig } from "@ensnode/ensnode-sdk";
 
 export const DEFAULT_RPC_RATE_LIMIT = 500;
 export const DEFAULT_ENSADMIN_URL = new URL("https://admin.ensnode.io");
@@ -45,29 +44,4 @@
   });
 
   return rpcConfigs;
-<<<<<<< HEAD
-}
-
-export function prettyPrintConfig(config: ENSIndexerConfig) {
-  const serializedConfig = serializeENSIndexerPublicConfig(config);
-
-  return JSON.stringify(
-    {
-      ...serializedConfig,
-      databaseUrl: "*******",
-      rpcConfigs: Object.fromEntries(
-        Object.entries(config.rpcConfigs).map(([chainId, rpcConfig]) => [
-          chainId,
-          {
-            ...rpcConfig,
-            url: new URL("/*******", rpcConfig.url.href),
-          },
-        ]),
-      ),
-    },
-    (key: string, value: unknown) => (key === "abi" ? `(truncated ABI output)` : value),
-    2,
-  );
-=======
->>>>>>> afb994ca
 }