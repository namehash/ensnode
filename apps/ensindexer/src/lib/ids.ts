--- conflicted
+++ resolved
@@ -1,9 +1,5 @@
-<<<<<<< HEAD
-import { EventIdPrefix } from "@/lib/types";
-import type { Labelhash, Node } from "@ensnode/utils/types";
-=======
+import type { EventIdPrefix } from "@/lib/types";
 import type { Labelhash, Node } from "@ensnode/utils";
->>>>>>> 811c66b5
 import type { Address, Hex } from "viem";
 
 // NOTE: subgraph uses lowercase address here, viem provides us checksummed, so we lowercase it
