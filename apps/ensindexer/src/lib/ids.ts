--- conflicted
+++ resolved
@@ -1,9 +1,5 @@
-<<<<<<< HEAD
 import config from "@/config";
-import { type LabelHash, type Node } from "@ensnode/utils";
-=======
-import { type LabelHash, type Node, PluginName } from "@ensnode/ensnode-sdk";
->>>>>>> af2cb031
+import { type LabelHash, type Node } from "@ensnode/ensnode-sdk";
 import type { Address } from "viem";
 
 /**
