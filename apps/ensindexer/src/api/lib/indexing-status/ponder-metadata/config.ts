/**
 * Ponder Metadata: Config
 *
 * This file is about parsing the object that is exported by `ponder.config.ts`.
 *
 * Each Ponder datasource defined in the aforementioned Ponder Config object
 * can include information about startBlock and endBlock. This is to let
 * Ponder know which blockrange to index for a particular Ponder Datasource.
 *
 * ENSIndexer, however, needs a blockrange for each indexed chain. This is why
 * we examine Ponder Config object, looking for the "lowest" startBlock, and
 * the "highest" endBlock defined for each of the indexed chains.
 */

import {
  type BlockNumber,
  type Blockrange,
  deserializeBlockNumber,
  deserializeBlockrange,
} from "@ensnode/ensnode-sdk";
import { AddressConfig, ChainConfig, CreateConfigReturnType } from "ponder";

/**
 * Chain Name
 *
 * Often use as type for object keys expressing Ponder ideas, such as
 * chain status, or chain metrics.
 */
export type ChainName = string;

/**
 * Ponder config datasource with a flat `chain` value.
 */
export type PonderConfigDatasourceFlat = {
  chain: ChainName;
} & AddressConfig &
  Blockrange;

/**
 * Ponder config datasource with a nested `chain` value.
 */
export type PonderConfigDatasourceNested = {
  chain: Record<ChainName, AddressConfig & Blockrange>;
};

/**
 * Ponder config datasource
 */
export type PonderConfigDatasource = PonderConfigDatasourceFlat | PonderConfigDatasourceNested;

/**
 * Ponder config datasource
 */
type PonderConfigDatasources = {
  [datasourceId: string]: PonderConfigDatasource;
};

/**
 * Ponder chains config
 *
 * Chain config for each indexed chain.
 */
type PonderConfigChains = {
  [chainName: ChainName]: ChainConfig;
};

/**
 * Ponder Config
 *
 * A utility type describing Ponder Config.
 */
export type PonderConfigType = CreateConfigReturnType<
  PonderConfigChains,
  PonderConfigDatasources,
  PonderConfigDatasources,
  PonderConfigDatasources
>;

/**
 * Ensure the `ponderDatasource` is {@link PonderConfigDatasourceFlat}.
 */
function isPonderDatasourceFlat(
  ponderDatasource: PonderConfigDatasource,
): ponderDatasource is PonderConfigDatasourceFlat {
  return typeof ponderDatasource.chain === "string";
}

/**
 * Ensure the `ponderDatasource` is {@link PonderConfigDatasourceNested}.
 */
function isPonderDatasourceNested(
  ponderDatasource: PonderConfigDatasource,
): ponderDatasource is PonderConfigDatasourceNested {
  return typeof ponderDatasource.chain === "object";
}

/**
 * Get a {@link Blockrange} for each indexed chain.
 *
 * Invariants:
 * - every chain include a startBlock,
 * - some chains may include an endBlock,
 * - all present startBlock and endBlock values are valid {@link BlockNumber} values.
 */
export function getChainsBlockrange(ponderConfig: PonderConfigType): Record<ChainName, Blockrange> {
  const chainsBlockrange = {} as Record<ChainName, Blockrange>;

  // 0. Get all ponder sources (includes chain + startBlock & endBlock)
  const ponderSources = [
    ...Object.values(ponderConfig.accounts ?? {}),
    ...Object.values(ponderConfig.blocks ?? {}),
    ...Object.values(ponderConfig.contracts ?? {}),
  ] as PonderConfigDatasource[];

  // 1. For every indexed chain
  for (const chainName of Object.keys(ponderConfig.chains)) {
    const chainStartBlocks: BlockNumber[] = [];
    const chainEndBlocks: BlockNumber[] = [];

    // 1.1. For every Ponder source (accounts, blocks, contracts),
    //      extract startBlock number (required) and endBlock number (optional).
    for (const ponderSource of ponderSources) {
      let startBlock: Blockrange["startBlock"];
      let endBlock: Blockrange["endBlock"];

      if (isPonderDatasourceFlat(ponderSource) && ponderSource.chain === chainName) {
        startBlock = ponderSource.startBlock;
        endBlock = ponderSource.endBlock;
      } else if (isPonderDatasourceNested(ponderSource) && ponderSource.chain[chainName]) {
        startBlock = ponderSource.chain[chainName].startBlock;
        endBlock = ponderSource.chain[chainName].endBlock;
      }

<<<<<<< HEAD
      chainStartBlocks.push(startBlock ? deserializeBlockNumber(startBlock) : 0);
      chainEndBlocks.push(endBlock ? deserializeBlockNumber(endBlock) : Infinity);
=======
      if (typeof startBlock === "number") {
        chainStartBlocks.push(deserializeBlockNumber(startBlock));
      }

      if (typeof endBlock === "number") {
        chainEndBlocks.push(deserializeBlockNumber(endBlock));
      }
>>>>>>> 7ca9d1b0
    }

    // 2. Get the lowest startBlock for the chain.
    const chainLowestStartBlock =
      chainStartBlocks.length > 0 ? Math.min(...chainStartBlocks) : undefined;

<<<<<<< HEAD
    // 3. Get the highest endBLock for the chain.
    const chainHighestEndBlock =
      chainEndBlocks.length > 0 ? Math.max(...chainEndBlocks) : undefined;
=======
    // 3.a) The endBlock can only be set for a chain if and only if every
    //      ponderSource for that chain has its respective `endBlock` defined.
    const isEndBlockForChainAllowed = chainEndBlocks.length === chainStartBlocks.length;

    // 3.b) Get the highest endBLock for the chain.
    let chainHighestEndBlock =
      isEndBlockForChainAllowed && chainEndBlocks.length > 0
        ? Math.max(...chainEndBlocks)
        : undefined;
>>>>>>> 7ca9d1b0

    // 4. Enforce invariants

    // Invariant: the indexed chain must have its startBlock defined as number.
    if (typeof chainLowestStartBlock === "undefined") {
      throw new Error(
        `No minimum start block found for chain '${chainName}'. Either all contracts, accounts, and block intervals use "latest" (unsupported) or the chain is misconfigured.`,
      );
    }

    // 5. Assign a valid blockrange to the chain

    chainsBlockrange[chainName] = deserializeBlockrange({
      startBlock: chainLowestStartBlock,
<<<<<<< HEAD
      endBlock: Number.isFinite(chainHighestEndBlock) ? chainHighestEndBlock : undefined,
=======
      endBlock: chainHighestEndBlock,
>>>>>>> 7ca9d1b0
    });
  }

  return chainsBlockrange;
}<|MERGE_RESOLUTION|>--- conflicted
+++ resolved
@@ -131,10 +131,6 @@
         endBlock = ponderSource.chain[chainName].endBlock;
       }
 
-<<<<<<< HEAD
-      chainStartBlocks.push(startBlock ? deserializeBlockNumber(startBlock) : 0);
-      chainEndBlocks.push(endBlock ? deserializeBlockNumber(endBlock) : Infinity);
-=======
       if (typeof startBlock === "number") {
         chainStartBlocks.push(deserializeBlockNumber(startBlock));
       }
@@ -142,18 +138,12 @@
       if (typeof endBlock === "number") {
         chainEndBlocks.push(deserializeBlockNumber(endBlock));
       }
->>>>>>> 7ca9d1b0
     }
 
     // 2. Get the lowest startBlock for the chain.
     const chainLowestStartBlock =
       chainStartBlocks.length > 0 ? Math.min(...chainStartBlocks) : undefined;
 
-<<<<<<< HEAD
-    // 3. Get the highest endBLock for the chain.
-    const chainHighestEndBlock =
-      chainEndBlocks.length > 0 ? Math.max(...chainEndBlocks) : undefined;
-=======
     // 3.a) The endBlock can only be set for a chain if and only if every
     //      ponderSource for that chain has its respective `endBlock` defined.
     const isEndBlockForChainAllowed = chainEndBlocks.length === chainStartBlocks.length;
@@ -163,7 +153,6 @@
       isEndBlockForChainAllowed && chainEndBlocks.length > 0
         ? Math.max(...chainEndBlocks)
         : undefined;
->>>>>>> 7ca9d1b0
 
     // 4. Enforce invariants
 
@@ -178,11 +167,7 @@
 
     chainsBlockrange[chainName] = deserializeBlockrange({
       startBlock: chainLowestStartBlock,
-<<<<<<< HEAD
-      endBlock: Number.isFinite(chainHighestEndBlock) ? chainHighestEndBlock : undefined,
-=======
       endBlock: chainHighestEndBlock,
->>>>>>> 7ca9d1b0
     });
   }
 
