import packageJson from "@/../package.json";

import { db, publicClients } from "ponder:api";
import schema from "ponder:schema";
import { Hono, MiddlewareHandler } from "hono";
import { cors } from "hono/cors";
import { client, graphql as ponderGraphQL } from "ponder";

import config from "@/config";
import { makeApiDocumentationMiddleware } from "@/lib/api-documentation";
import { filterSchemaExtensions } from "@/lib/filter-schema-extensions";
import { fixContentLengthMiddleware } from "@/lib/fix-content-length-middleware";
import {
  fetchEnsRainbowVersion,
  fetchFirstBlockToIndexByChainId,
  fetchPonderStatus,
  fetchPrometheusMetrics,
  makePonderMetadataProvider,
} from "@/lib/ponder-metadata-provider";
import { realtimeIndexingStatusMonitoringApp } from "@/lib/realtime-indexing-status-monitoring";
import { ponderMetadata } from "@ensnode/ponder-metadata";
import {
  buildGraphQLSchema as buildSubgraphGraphQLSchema,
  graphql as subgraphGraphQL,
} from "@ensnode/ponder-subgraph";
import ensNodeApi from "./handlers/ensnode-api";

const schemaWithoutExtensions = filterSchemaExtensions(schema);

const app = new Hono();

const ensNodeVersionResponseHeader: MiddlewareHandler = async (ctx, next) => {
  ctx.header("x-ensnode-version", packageJson.version);
  return next();
};

app.use(
  // set the X-ENSNode-Version header to the current version
  ensNodeVersionResponseHeader,

  // use CORS middleware
  cors({ origin: "*" }),
);

app.onError((error, ctx) => {
  // log the error for operators
  console.error(error);

  return ctx.text("Internal server error", 500);
});

// use root to redirect to the environment's ENSAdmin URL configured to connect back to the environment's ENSNode Public URL
app.use("/", async (ctx) => {
  try {
    const ensAdminRedirectUrl = new URL(config.ensAdminUrl);
    ensAdminRedirectUrl.searchParams.set("ensnode", config.ensNodePublicUrl);

    return ctx.redirect(ensAdminRedirectUrl);
  } catch (error) {
    const errorMessage = error instanceof Error ? error.message : "Unknown error";

    throw new Error(`Cannot redirect to ENSAdmin: ${errorMessage}`);
  }
});

// use ENSNode middleware at /metadata
app.get(
  "/metadata",
  ponderMetadata({
    app: {
      name: packageJson.name,
      version: packageJson.version,
    },
    env: {
      PLUGINS: config.plugins.join(","),
      DATABASE_SCHEMA: config.ponderDatabaseSchema,
      NAMESPACE: config.namespace,
    },
    db,
    query: {
      firstBlockToIndexByChainId: fetchFirstBlockToIndexByChainId,
      prometheusMetrics: fetchPrometheusMetrics,
      ensRainbowVersion: fetchEnsRainbowVersion,
      ponderStatus: fetchPonderStatus,
    },
    publicClients,
  }),
);

<<<<<<< HEAD
// HTTP endpoint for monitoring realtime indexing status
app.route(
  "/amirealtime",
  realtimeIndexingStatusMonitoringApp({
    query: {
      ponderStatus: fetchPonderStatus,
    },
  }),
);
=======
// use ENSNode HTTP API at /api
app.route("/api", ensNodeApi);
>>>>>>> 27c0ea0c

// use ponder client support
app.use("/sql/*", client({ db, schema: schemaWithoutExtensions }));

// use ponder middleware at `/ponder` with description injection
app.use("/ponder", fixContentLengthMiddleware);
app.use("/ponder", makeApiDocumentationMiddleware("/ponder"));
app.use("/ponder", ponderGraphQL({ db, schema: schemaWithoutExtensions }));

// use our custom graphql middleware at /subgraph with description injection
app.use("/subgraph", fixContentLengthMiddleware);
app.use("/subgraph", makeApiDocumentationMiddleware("/subgraph"));
app.use(
  "/subgraph",
  subgraphGraphQL({
    db,
    graphqlSchema: buildSubgraphGraphQLSchema({
      schema: schemaWithoutExtensions,
      // provide the schema with ponder's internal metadata to power _meta
      metadataProvider: makePonderMetadataProvider({ db, publicClients }),
      // describes the polymorphic (interface) relationships in the schema
      polymorphicConfig: {
        types: {
          DomainEvent: [
            schema.transfer,
            schema.newOwner,
            schema.newResolver,
            schema.newTTL,
            schema.wrappedTransfer,
            schema.nameWrapped,
            schema.nameUnwrapped,
            schema.fusesSet,
            schema.expiryExtended,
          ],
          RegistrationEvent: [schema.nameRegistered, schema.nameRenewed, schema.nameTransferred],
          ResolverEvent: [
            schema.addrChanged,
            schema.multicoinAddrChanged,
            schema.nameChanged,
            schema.abiChanged,
            schema.pubkeyChanged,
            schema.textChanged,
            schema.contenthashChanged,
            schema.interfaceChanged,
            schema.authorisationChanged,
            schema.versionChanged,
          ],
        },
        fields: {
          "Domain.events": "DomainEvent",
          "Registration.events": "RegistrationEvent",
          "Resolver.events": "ResolverEvent",
        },
      },
    }),
  }),
);

export default app;<|MERGE_RESOLUTION|>--- conflicted
+++ resolved
@@ -87,7 +87,6 @@
   }),
 );
 
-<<<<<<< HEAD
 // HTTP endpoint for monitoring realtime indexing status
 app.route(
   "/amirealtime",
@@ -97,10 +96,9 @@
     },
   }),
 );
-=======
+
 // use ENSNode HTTP API at /api
 app.route("/api", ensNodeApi);
->>>>>>> 27c0ea0c
 
 // use ponder client support
 app.use("/sql/*", client({ db, schema: schemaWithoutExtensions }));
