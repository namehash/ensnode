--- conflicted
+++ resolved
@@ -1,5 +1,6 @@
 import { publicClients } from "ponder:api";
 import config from "@/config";
+import { buildENSIndexerPublicConfig } from "@/config/public";
 import {
   DEFAULT_METRICS_FETCH_TIMEOUT,
   buildIndexingStatus,
@@ -14,12 +15,6 @@
 } from "@ensnode/ensnode-sdk";
 import { otel } from "@hono/otel";
 import { Hono } from "hono";
-<<<<<<< HEAD
-=======
-
-import { buildENSIndexerPublicConfig } from "@/config/public";
-import { serializeENSIndexerPublicConfig } from "@ensnode/ensnode-sdk";
->>>>>>> afb994ca
 import resolutionApi from "../lib/resolution-api";
 
 /**
@@ -28,7 +23,7 @@
  * Otherwise, the ENSIndexer process must crash.
  */
 export const indexedChainsBlockRefs = fetchChainsBlockRefs(
-  config.ensIndexerPrivateUrl,
+  config.ensIndexerUrl,
   indexedChainsBlockrange,
   publicClients,
 ).catch((error) => {
@@ -43,15 +38,20 @@
 app.use("*", otel());
 
 // include ENSIndexer Public Config endpoint
-<<<<<<< HEAD
-app.get("/config", (c) => c.json(serializeENSIndexerPublicConfig(config)));
+app.get("/config", async (c) => {
+  // prepare the public config object, including dependency info
+  const publicConfig = await buildENSIndexerPublicConfig(config);
+
+  // respond with the serialized public config object
+  return c.json(serializeENSIndexerPublicConfig(publicConfig));
+});
 
 // include ENSIndexer Indexing Status endpoint
 app.get("/indexing-status", async (c) => {
   // Get current Ponder metadata
   const [metrics, status, chainsBlockRefs] = await Promise.all([
-    fetchPonderMetrics(config.ensIndexerPrivateUrl),
-    fetchPonderStatus(config.ensIndexerPrivateUrl),
+    fetchPonderMetrics(config.ensIndexerUrl),
+    fetchPonderStatus(config.ensIndexerUrl),
     indexedChainsBlockRefs,
   ]);
 
@@ -63,14 +63,6 @@
   });
 
   return c.json(serializeENSIndexerIndexingStatus(indexingStatus));
-=======
-app.get("/config", async (c) => {
-  // prepare the public config object, including dependency info
-  const publicConfig = await buildENSIndexerPublicConfig(config);
-
-  // respond with the serialized public config object
-  return c.json(serializeENSIndexerPublicConfig(publicConfig));
->>>>>>> afb994ca
 });
 
 // conditionally include experimental resolution api
