# The port ENSIndexer serves its API on.
# Optional. If this is not set, the default value is Ponder's default of 42069.
# PORT=42069

# RPC configuration
# Required. When ENSIndexer starts up it verifies RPCs are defined for each of the chains
# that are to be indexed based on the configured NAMESPACE and PLUGINS, along with the ENS Root Chain.
#
# NOTE: You must configure your own private RPC endpoints.
# ENSIndexer makes millions of RPC requests during operation.
# Public RPC endpoints are rate limited and will not provide acceptable performance.
# You must use only private (paid) RPC endpoints or your own self-hosted RPC service
# that is prepared to support millions of requests (ex: 500+ requests / second)
#
# Each configured RPC endpoint must be prepared to receive and quickly
# process millions of RPC requests. Private RPC service options include:
# - drpc.org (paid plan) - https://drpc.org/
# - Alchemy (paid plan) - https://www.alchemy.com/
# - QuickNode (paid plan) - https://www.quicknode.com/
# - Infura (paid plan) - https://infura.io/
#
# The following environment variables are supported:
# - ALCHEMY_API_KEY — if set, Alchemy RPC URLs (HTTP & WS) will be provided for each of the chains it supports
# - DRPC_API_KEY — if set, an DRPC RPC URL (HTTP) will be provided for each of the chains it supports
# - RPC_URL_${chainId} — specific, per-chain RPC settings (see below).
#
# If RPC_URL_${chainId} is specified, that value will take precedence over the automatic RPC URLs
# from Alchemy or DRPC. If both Alchemy and DRPC API Keys are specified, ENSIndexer will provide
# both to Ponder, which will balance requests between them (see below).
#
# For chain-specific RPC configuration, use the RPC_URL_{chainId} environment variable.
# Its value is a comma-separated list of one or more HTTP RPC URLs and at most one WebSocket RPC URL.
#
# Example (single HTTP RPC URL):
# RPC_URL_1=https://eth-mainnet.g.alchemy.com/v2/YOUR_API_KEY
#
# Example (multiple HTTP RPC URL, single WebSocket RPC URL):
# RPC_URL_1=https://eth-mainnet.g.alchemy.com/v2/YOUR_API_KEY,https://lb.drpc.org/ethereum/YOUR_API_KEY,wss://eth-mainnet.g.alchemy.com/v2/YOUR_API_KEY
#
# The RPC_URL_${chainId} value has the following invariants:
# - Must always include at least one HTTP/HTTPS RPC endpoint. RPC endpoints can
#   fail or experience downtime. To optimize resiliency of ENSIndexer,
#   defining more than one HTTP/HTTPS endpoint (from more than one RPC provider)
#   per indexed chain is strongly encouraged.
# - Can include at most one WS/WSS (websocket) RPC endpoint. A WS/WSS (websocket)
#   RPC endpoint per indexed chain is optional. If defined it may optimize
#   the time to discover new blocks. Independent of a websocket RPC endpoint
#   being defined, Ponder automatically polls the HTTP/HTTPS RPC endpoint for
#   a chain to discover new blocks at an interval.
#
# To optimize performance, Ponder automatically adapts to the rate limits (429 errors) of each
# provided HTTP/HTTPS RPC. More details at: https://ponder.sh/docs/config/chains#rpc-endpoints
#

# === ENS Namespace: Mainnet ===
# Ethereum Mainnet
# - required if the configured namespace is mainnet
# - required by plugins: subgraph, protocol-acceleration, registrars, tokenscope
RPC_URL_1=

# Optimism Mainnet
# - required by plugins: threedns, protocol-acceleration, tokenscope
RPC_URL_10=

# Base Mainnet
# - required by plugins: basenames, threedns, protocol-acceleration, registrars, tokenscope
RPC_URL_8453=

# Arbitrum Mainnet
# - required by plugins: protocol-acceleration
RPC_URL_42161=

# Linea Mainnet
# - required by plugins: lineanames, protocol-acceleration, registrars, tokenscope
RPC_URL_59144=

# Scroll Mainnet
# - required by plugins: protocol-acceleration
RPC_URL_534352=

# === ENS Namespace: Sepolia ===
# Ethereum Sepolia (public testnet)
# - required if the configured namespace is sepolia
# - required by plugins: subgraph, protocol-acceleration, registrars, tokenscope
RPC_URL_11155111=

# Base Sepolia (public testnet)
# - required by plugins: basenames, protocol-acceleration, registrars, tokenscope
RPC_URL_84532=

# Linea Sepolia (public testnet)
# - required by plugins: lineanames, protocol-acceleration, registrars, tokenscope
RPC_URL_59141=

# Optimism Sepolia (public testnet)
# - required by plugins: protocol-acceleration, tokenscope
RPC_URL_11155420=

# Arbitrum Sepolia (public testnet)
# - required by plugins: protocol-acceleration
RPC_URL_421614=

# Scroll Sepolia (public testnet)
# - required by plugins: protocol-acceleration
RPC_URL_534351=

<<<<<<< HEAD
=======
# === ENS Namespace: Holesky ===
# Ethereum Holesky (public testnet)
# - required if the configured namespace is holesky
# - required by plugins: subgraph, protocol-acceleration, tokenscope
RPC_URL_17000=

>>>>>>> 4f6ff492
# === ENS Namespace: ens-test-env ===
# ens-test-env (local testnet)
# - required if the configured namespace is ens-test-env
RPC_URL_1337=

# Database configuration
# Required. This is a namespace for the tables that the indexer will create to store indexed data.
# It should be a string that is unique to the running indexer instance.
#
# Keeping the database schema unique to the indexer instance is important to
# 1) speed up indexing after a restart
# 2) prevent data corruption from multiple indexer app instances writing state
#    concurrently to the same db schema
#
# No two indexer instances can use the same database schema at the same time.
#
# Read more about database schema rules here:
# https://ponder.sh/docs/api-reference/database#database-schema-rules
#
# Avoid using the `public` schema as we force that in the `dev` command. Using `public`
# cause conflicts as you interchange between dev and start commands so use literally
# anything else.
DATABASE_SCHEMA=production
# Required. This is the connection string for the database that the indexer will use to store data.
# It should be in the format of `postgresql://<username>:<password>@<host>:<port>/<database>`
DATABASE_URL=postgresql://dbuser:abcd1234@localhost:5432/my_database

# ENS Namespace Configuration
# Required. Must be an ENS namespace's Identifier such as mainnet, sepolia, or ens-test-env.
# (see `@ensnode/datasources` for available options).
NAMESPACE=mainnet

# Plugin Configuration
# Required. Identify which indexer plugins to activate (see `src/plugins` for available plugins)
# This is a comma separated list of one or more available plugin names (case-sensitive).
# NOTE:
# - for subgraph-compatible indexing, the only valid configuration is `PLUGINS=subgraph`.
# - to support Protocol Acceleration in the Resolution API, enable the protocol-acceleration plugin.
PLUGINS=subgraph,basenames,lineanames,threedns,protocol-acceleration,registrars,tokenscope

# ENSRainbow service URL
# Required. This is the URL of the ENSRainbow server that ENSIndexer will use to heal
# unknown labels. The best indexing performance requires a colocated deployments of
# ENSIndexer and ENSRainbow services to minimize latency. For example, both services should
# communicate over the same local network.
# Read more about ENSRainbow here:
# https://ensrainbow.io
# If you need to temporarily use the public ENSRainbow server for testing, set the following:
# ENSRAINBOW_URL=https://api.ensrainbow.io (NOT RECOMMENDED - WILL MAKE INDEXING VERY SLOW!!)
ENSRAINBOW_URL=http://localhost:3223

# Pinned Label Set Configuration for requests to ENSRainbow
# Required. ENSIndexer must be pinned to a specific label set ID and version to ensure deterministic
# indexing results across time.
#
# For a list of available label sets and their configurations, visit:
# https://ensnode.io/ensrainbow/usage/available-label-sets/
#
# LABEL_SET_ID: The label set identifier that will be used for label healing requests sent to ENSRainbow.
# Each label set id references a collection of rainbow records.
# This must match the label set ID configured in your ENSRainbow server.
#
# For full subgraph backwards compatibility, LABEL_SET_ID must be set to "subgraph"
# and LABEL_SET_VERSION must be set to 0.
LABEL_SET_ID=subgraph

# LABEL_SET_VERSION: A non-negative integer representing the version of the label set to request from ENSRainbow.
# This "fully pins" ENSIndexer to a deterministic set of ENSRainbow label healing responses across time,
# even if the connected ENSRainbow later ingests additional records into the same label set.
# This must be less than or equal to the label set version configured in your ENSRainbow server.
#
# For full subgraph backwards compatibility, LABEL_SET_ID must be set to "subgraph"
# and LABEL_SET_VERSION must be set to 0.
LABEL_SET_VERSION=0

# The "primary" ENSIndexer service URL
# Required. This must be an instance of ENSIndexer using either `ponder start` or `ponder dev`,
# (not `ponder serve`). This URL is used to read Ponder's internal indexing state to power the Config
# and Indexing Status APIs. This should be configured so that ENSIndexer refers back to itself.
# ex: http://localhost:{port}.
ENSINDEXER_URL=http://localhost:42069

# A feature flag to enable/disable ENSIndexer's Subgraph Compatible Indexing Behavior
# Optional. If this is not set, the default value is set to `DEFAULT_SUBGRAPH_COMPAT` (false).
#
# When SUBGRAPH_COMPAT is true, ENSIndexer will:
# 1. Interpret the Literal Labels and Literal Names encountered as Subgraph Interpreted Labels / Names
#   - https://ensnode.io/docs/reference/terminology#subgraph-interpreted-label
#   - https://ensnode.io/docs/reference/terminology#subgraph-interpreted-name
# 2. Apply the following default configuration, which can be overridden:
#   - PLUGINS=subgraph
#   - LABEL_SET_ID=subgraph
#   - LABEL_SET_VERSION=0
#
# Note: If SUBGRAPH_COMPAT is true but the resulting config is not Subgraph Compatible, an invariant will
# be thrown.
#
# When SUBGRAPH_COMPAT is false (default), ENSIndexer will:
# 1. Interpret the Literal Labels and Literal Names encountered as Interpreted Labels / Names
#   - https://ensnode.io/docs/reference/terminology#interpreted-label
#   - https://ensnode.io/docs/reference/terminology#interpreted-name
# 2. Heal all subnames of addr.reverse on the ENS Root Chain
# 3. Apply the following default configuration, which can be overridden:
#   - PLUGINS=subgraph,basenames,lineanames,threedns
#   - LABEL_SET_ID=subgraph
#   - LABEL_SET_VERSION=0
#
# SUBGRAPH_COMPAT=false<|MERGE_RESOLUTION|>--- conflicted
+++ resolved
@@ -104,15 +104,6 @@
 # - required by plugins: protocol-acceleration
 RPC_URL_534351=
 
-<<<<<<< HEAD
-=======
-# === ENS Namespace: Holesky ===
-# Ethereum Holesky (public testnet)
-# - required if the configured namespace is holesky
-# - required by plugins: subgraph, protocol-acceleration, tokenscope
-RPC_URL_17000=
-
->>>>>>> 4f6ff492
 # === ENS Namespace: ens-test-env ===
 # ens-test-env (local testnet)
 # - required if the configured namespace is ens-test-env
