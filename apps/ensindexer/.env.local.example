--- conflicted
+++ resolved
@@ -141,15 +141,6 @@
 # Plugin Configuration
 # Required. Identify which indexer plugins to activate (see `src/plugins` for available plugins)
 # This is a comma separated list of one or more available plugin names (case-sensitive).
-<<<<<<< HEAD
-# NOTE: for subgraph-compatible indexing, the only valid configuration is `PLUGINS=subgraph`
-PLUGINS=subgraph,basenames,lineanames,threedns,reverse-resolvers,referrals
-
-# Unknown label healing
-# This is the URL of the ENSRainbow server that ENSIndexer will use to heal unknown labels.
-# The best indexing performance requires a colocated deployments of ENSIndexer and
-# ENSRainbow services to minimize latency. For example, both services should
-=======
 # NOTE:
 # - for subgraph-compatible indexing, the only valid configuration is `PLUGINS=subgraph`.
 # - for protocol acceleration of primary name lookups (reverse resolution), enable the
@@ -160,7 +151,6 @@
 # Required. This is the URL of the ENSRainbow server that ENSIndexer will use to heal
 # unknown labels. The best indexing performance requires a colocated deployments of
 # ENSIndexer and ENSRainbow services to minimize latency. For example, both services should
->>>>>>> 9b530592
 # communicate over the same local network.
 # Read more about ENSRainbow here:
 # https://ensrainbow.io
