--- conflicted
+++ resolved
@@ -33,13 +33,9 @@
     "deepmerge-ts": "^7.1.5",
     "hono": "catalog:",
     "ponder": "catalog:",
-<<<<<<< HEAD
     "viem": "catalog:",
-    "zod": "4.0.0-beta.20250505T195954"
-=======
-    "ponder-enrich-gql-docs-middleware": "^0.1.3",
-    "viem": "catalog:"
->>>>>>> db9fc86d
+    "zod": "4.0.0-beta.20250505T195954",
+    "ponder-enrich-gql-docs-middleware": "^0.1.3"
   },
   "devDependencies": {
     "@biomejs/biome": "catalog:",
