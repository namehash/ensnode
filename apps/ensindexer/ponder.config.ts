--- conflicted
+++ resolved
@@ -1,10 +1,6 @@
 import config from "@/config";
-<<<<<<< HEAD
-import { ENSIndexerConfig } from "@/config/types";
+import type { ENSIndexerConfig } from "@/config/types";
 import { prettyPrintConfig } from "@/lib/lib-config";
-=======
-import type { ENSIndexerConfig } from "@/config/types";
->>>>>>> 7f68c87f
 import { mergePonderConfigs } from "@/lib/merge-ponder-configs";
 import type { MergedTypes } from "@/lib/plugin-helpers";
 
