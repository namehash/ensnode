--- conflicted
+++ resolved
@@ -1,13 +1,6 @@
 import config from "@/config";
-<<<<<<< HEAD
-import { prettyPrintConfig } from "@/lib/lib-config";
+import { prettyPrintRedactedConfig } from "@/config/debug";
 import ponderConfig from "@/ponder/config";
-=======
-import { prettyPrintRedactedConfig } from "@/config/debug";
-import type { ENSIndexerConfig } from "@/config/types";
-import { mergePonderConfigs } from "@/lib/merge-ponder-configs";
-import { ALL_PLUGINS, type AllPluginsMergedConfig } from "@/plugins";
->>>>>>> afb994ca
 
 ////////
 // Log redacted ENSIndexerConfig for debugging.
