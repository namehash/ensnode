--- conflicted
+++ resolved
@@ -8,11 +8,8 @@
   deepMergeRecursive,
   parseEnsNodePublicUrl,
   parseEnsRainbowEndpointUrl,
-<<<<<<< HEAD
   parseHealReverseAddresses,
-=======
   parsePonderPort,
->>>>>>> 94f9c15a
   parseRequestedPluginNames,
   parseRpcEndpointUrl,
   parseRpcMaxRequestsPerSecond,
@@ -112,7 +109,6 @@
     });
   });
 
-<<<<<<< HEAD
   describe("parseHealReverseAddresses", () => {
     it("should parse the heal reverse addresses flag", () => {
       expect(parseHealReverseAddresses("true")).toBe(true);
@@ -139,7 +135,9 @@
       expect(() => parseHealReverseAddresses("off")).toThrowError(
         "'off' is not a valid value. Expected 'true' or 'false'.",
       );
-=======
+    });
+  });
+
   describe("parsePonderPort", () => {
     it("should return the port if the environment variable is set correctly", () => {
       expect(parsePonderPort("3000")).toBe(3000);
@@ -189,7 +187,6 @@
         1: 444_444_333,
         8453: 1_799_430,
       });
->>>>>>> 94f9c15a
     });
   });
 
