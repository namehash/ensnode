--- conflicted
+++ resolved
@@ -1,12 +1,6 @@
-import { DEFAULT_ENSADMIN_URL, DEFAULT_PORT } from "@/config/defaults";
 import { EnvironmentDefaults } from "@/config/environment-defaults";
-<<<<<<< HEAD
-import type { RpcConfig } from "@/config/types";
-import { PluginName } from "@ensnode/ensnode-sdk";
-=======
 import type { ENSIndexerEnvironment, RpcConfig } from "@/config/types";
 import { ENSNamespaceIds, PluginName } from "@ensnode/ensnode-sdk";
->>>>>>> 5c8973d2
 import { afterEach, beforeEach, describe, expect, it, vi } from "vitest";
 
 const VALID_RPC_URL = "https://eth-mainnet.g.alchemy.com/v2/1234";
@@ -14,21 +8,13 @@
 const VALID_RPC_WS_URL = "wss://eth-mainnet.g.alchemy.com/v2/1234";
 const VALID_RPC_WS_URL_ALT = "wss://lb.drpc.org/ethereum/987";
 
-<<<<<<< HEAD
-const BASE_ENV = {
+const BASE_ENV: ENSIndexerEnvironment = {
   NAMESPACE: "mainnet",
-=======
-const BASE_ENV: ENSIndexerEnvironment = {
-  ENSNODE_PUBLIC_URL: "http://localhost:42069",
+  PLUGINS: "subgraph",
+  DATABASE_SCHEMA: "ensnode",
+  DATABASE_URL: "postgresql://user:password@localhost:5432/mydb",
   ENSINDEXER_URL: "http://localhost:42069",
-  ENSADMIN_URL: "https://admin.ensnode.io",
-  DATABASE_SCHEMA: "ensnode",
->>>>>>> 5c8973d2
-  PLUGINS: "subgraph",
-  DATABASE_URL: "postgresql://user:password@localhost:5432/mydb",
-  DATABASE_SCHEMA: "ensnode",
   ENSRAINBOW_URL: "https://api.ensrainbow.io",
-  ENSINDEXER_URL: "http://localhost:42069",
   LABEL_SET_ID: "ens-test-env",
   LABEL_SET_VERSION: "0",
   RPC_URL_1: VALID_RPC_URL,
