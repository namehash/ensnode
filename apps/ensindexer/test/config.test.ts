--- conflicted
+++ resolved
@@ -12,7 +12,7 @@
 
 const BASE_ENV = {
   ENSNODE_PUBLIC_URL: "http://localhost:42069",
-  ENSINDEXER_PRIVATE_URL: "http://localhost:42069",
+  ENSINDEXER_URL: "http://localhost:42069",
   ENSADMIN_URL: "https://admin.ensnode.io",
   DATABASE_SCHEMA: "ensnode",
   PLUGINS: "subgraph",
@@ -50,11 +50,7 @@
       expect(config.plugins).toEqual(["subgraph"]);
       expect(config.healReverseAddresses).toBe(true);
       expect(config.port).toBe(3000);
-<<<<<<< HEAD
-      expect(config.ensRainbowEndpointUrl).toStrictEqual(new URL("https://api.ensrainbow.io"));
-=======
       expect(config.ensRainbowUrl).toStrictEqual(new URL("https://api.ensrainbow.io"));
->>>>>>> afb994ca
     });
 
     it("refreshes config when module is re-imported with new environment variables", async () => {
@@ -160,43 +156,34 @@
       vi.stubEnv("ENSNODE_PUBLIC_URL", "https://someotherurl.com");
       const config = await getConfig();
       expect(config.ensNodePublicUrl).toStrictEqual(new URL("https://someotherurl.com"));
-<<<<<<< HEAD
-    });
-  });
-
-  describe(".ensIndexerPrivateUrl", () => {
-    it("throws an error if ENSINDEXER_PRIVATE_URL is not a valid URL", async () => {
-      vi.stubEnv("ENSINDEXER_PRIVATE_URL", "invalid url");
-      await expect(getConfig()).rejects.toThrow(
-        /ENSINDEXER_PRIVATE_URL must be a valid URL string/i,
-      );
-    });
-
-    it("throws an error if ENSINDEXER_PRIVATE_URL is empty", async () => {
-      vi.stubEnv("ENSINDEXER_PRIVATE_URL", "");
-      await expect(getConfig()).rejects.toThrow(
-        /ENSINDEXER_PRIVATE_URL must be a valid URL string/i,
-      );
-    });
-
-    it("throws an error if ENSINDEXER_PRIVATE_URL is undefined (explicitly testing the refine)", async () => {
-      vi.stubEnv("ENSINDEXER_PRIVATE_URL", undefined);
-      await expect(getConfig()).rejects.toThrow(
-        /ENSINDEXER_PRIVATE_URL must be a valid URL string/i,
-      );
-    });
-
-    it("returns the ENSINDEXER_PRIVATE_URL if it is a valid URL", async () => {
-      const config = await getConfig();
-      expect(config.ensIndexerPrivateUrl).toStrictEqual(new URL("http://localhost:42069"));
-    });
-
-    it("returns a different valid ENSINDEXER_PRIVATE_URL if set", async () => {
-      vi.stubEnv("ENSINDEXER_PRIVATE_URL", "https://someotherurl.com");
-      const config = await getConfig();
-      expect(config.ensIndexerPrivateUrl).toStrictEqual(new URL("https://someotherurl.com"));
-=======
->>>>>>> afb994ca
+    });
+  });
+
+  describe(".ensIndexerUrl", () => {
+    it("throws an error if ENSINDEXER_URL is not a valid URL", async () => {
+      vi.stubEnv("ENSINDEXER_URL", "invalid url");
+      await expect(getConfig()).rejects.toThrow(/ENSINDEXER_URL must be a valid URL string/i);
+    });
+
+    it("throws an error if ENSINDEXER_URL is empty", async () => {
+      vi.stubEnv("ENSINDEXER_URL", "");
+      await expect(getConfig()).rejects.toThrow(/ENSINDEXER_URL must be a valid URL string/i);
+    });
+
+    it("throws an error if ENSINDEXER_URL is undefined (explicitly testing the refine)", async () => {
+      vi.stubEnv("ENSINDEXER_URL", undefined);
+      await expect(getConfig()).rejects.toThrow(/ENSINDEXER_URL must be a valid URL string/i);
+    });
+
+    it("returns the ENSINDEXER_URL if it is a valid URL", async () => {
+      const config = await getConfig();
+      expect(config.ensIndexerUrl).toStrictEqual(new URL("http://localhost:42069"));
+    });
+
+    it("returns a different valid ENSINDEXER_URL if set", async () => {
+      vi.stubEnv("ENSINDEXER_URL", "https://someotherurl.com");
+      const config = await getConfig();
+      expect(config.ensIndexerUrl).toStrictEqual(new URL("https://someotherurl.com"));
     });
   });
 
@@ -228,11 +215,7 @@
     it("returns the ENSRAINBOW_URL if it is a valid URL", async () => {
       vi.stubEnv("ENSRAINBOW_URL", "https://customrainbow.com");
       const config = await getConfig();
-<<<<<<< HEAD
-      expect(config.ensRainbowEndpointUrl).toStrictEqual(new URL("https://customrainbow.com"));
-=======
       expect(config.ensRainbowUrl).toStrictEqual(new URL("https://customrainbow.com"));
->>>>>>> afb994ca
     });
 
     it("throws an error if ENSRAINBOW_URL is not set", async () => {
@@ -407,14 +390,6 @@
     it("returns the chains if it is a valid object", async () => {
       vi.stubEnv("RPC_URL_1", VALID_RPC_URL);
       const config = await getConfig();
-<<<<<<< HEAD
-      expect(config.rpcConfigs).toStrictEqual({
-        1: {
-          url: new URL(VALID_RPC_URL),
-          maxRequestsPerSecond: DEFAULT_RPC_RATE_LIMIT,
-        } satisfies RpcConfig,
-      });
-=======
       expect(config.rpcConfigs).toStrictEqual(
         new Map([
           [
@@ -426,7 +401,6 @@
           ],
         ]),
       );
->>>>>>> afb994ca
     });
 
     it("throws an error if RPC_URL_1 is not a valid URL", async () => {
