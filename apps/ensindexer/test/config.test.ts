--- conflicted
+++ resolved
@@ -486,14 +486,8 @@
 
   describe("additional checks", () => {
     it("requires available datasources", async () => {
-<<<<<<< HEAD
-      vi.stubEnv("ENS_DEPLOYMENT_CHAIN", "holesky"); // no basenames datasource on holesky
-      vi.stubEnv("ACTIVE_PLUGINS", "basenames");
-      vi.stubEnv("RPC_URL_8453", VALID_RPC_URL);
-=======
       vi.stubEnv("NAMESPACE", "ens-test-env");
       vi.stubEnv("PLUGINS", "basenames");
->>>>>>> 6339d8d8
       await expect(getConfig()).rejects.toThrow(/specifies dependent datasources/i);
     });
 
@@ -511,7 +505,7 @@
   });
 
   it("reverse-resolvers plugin requires INDEX_ADDITIONAL_RESOLVER_RECORDS to be true", async () => {
-    vi.stubEnv("ACTIVE_PLUGINS", "reverse-resolvers");
+    vi.stubEnv("PLUGINS", "reverse-resolvers");
     vi.stubEnv("RPC_URL_1", VALID_RPC_URL);
     vi.stubEnv("RPC_URL_8453", VALID_RPC_URL);
     vi.stubEnv("RPC_URL_10", VALID_RPC_URL);
