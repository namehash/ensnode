--- conflicted
+++ resolved
@@ -3,20 +3,12 @@
 import { makePluginNamespace } from "@/lib/plugin-helpers";
 import { PluginName } from "@ensnode/ensnode-sdk";
 
-<<<<<<< HEAD
 describe("plugin helpers", () => {
   describe("createPluginNamespace", () => {
     it("should return a function that creates namespaced contract names", () => {
       const threednsNs = makePluginNamespace(PluginName.ThreeDNS);
       const subgraphNs = makePluginNamespace(PluginName.Subgraph);
       const basenamesNes = makePluginNamespace(PluginName.Basenames);
-=======
-describe("makePluginNamespace", () => {
-  it("should return a function that creates namespaced contract names", () => {
-    const boxNs = makePluginNamespace("box" as PluginName);
-    const subgraphNs = makePluginNamespace(PluginName.Subgraph);
-    const basenamesNes = makePluginNamespace(PluginName.Basenames);
->>>>>>> 1f1c5785
 
       expect(threednsNs("Registry")).toBe("threedns/Registry");
       expect(subgraphNs("Registry")).toBe("subgraph/Registry");
