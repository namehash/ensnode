--- conflicted
+++ resolved
@@ -1,10 +1,5 @@
-<<<<<<< HEAD
-import type { LabelHash } from "@ensnode/utils";
+import type { LabelHash } from "@ensnode/ensnode-sdk";
 import { describe, expect, it } from "vitest";
-=======
-import type { LabelHash } from "@ensnode/ensnode-sdk";
-import { describe, expect, it, vi } from "vitest";
->>>>>>> af2cb031
 import { setupConfigMock } from "./utils/mockConfig";
 setupConfigMock(); // setup config mock before importing dependent modules
 
