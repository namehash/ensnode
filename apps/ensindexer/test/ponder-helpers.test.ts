--- conflicted
+++ resolved
@@ -1,98 +1,43 @@
-<<<<<<< HEAD
-import { beforeEach, describe, expect, it } from "vitest";
-import { resetMockConfig, setupConfigMock } from "./utils/mockConfig";
-setupConfigMock(); // setup config mock before importing dependent modules
-=======
 import { describe, expect, it } from "vitest";
->>>>>>> 1f1c5785
 
 import { constrainBlockrange, createStartBlockByChainIdMap } from "@/lib/ponder-helpers";
 import { Blockrange } from "@/lib/types";
 
-const UNDEFINED_BLOCKRANGE = { globalBlockrange: { startBlock: undefined, endBlock: undefined } };
-const BLOCKRANGE_WITH_END = { globalBlockrange: { startBlock: undefined, endBlock: 1234 } };
+const UNDEFINED_BLOCKRANGE = { startBlock: undefined, endBlock: undefined } satisfies Blockrange;
+const BLOCKRANGE_WITH_END = { startBlock: undefined, endBlock: 1234 } satisfies Blockrange;
 
-<<<<<<< HEAD
+describe("ponder helpers", () => {
   describe("constrainBlockrange", () => {
-    /**
-     * Create config object including `globalBlockrange` value
-     * @param startBlock
-     * @param endBlock
-     * @returns config object
-     */
-    function globalBlockrange(
-      startBlock?: Blockrange["startBlock"],
-      endBlock?: Blockrange["endBlock"],
-    ): Blockrange {
-      return {
-        startBlock,
-        endBlock,
-      } satisfies Blockrange;
-    }
-
     describe("without global range", () => {
       it("should return valid startBlock and endBlock", () => {
-        const range = constrainBlockrange(globalBlockrange(), 5);
-=======
-describe("ponder helpers", () => {
-  describe("constrainContractBlockrange", () => {
-    describe("without global range", () => {
-      it("should return valid startBlock and endBlock", () => {
-        const range = constrainContractBlockrange(UNDEFINED_BLOCKRANGE, 5);
->>>>>>> 1f1c5785
+        const range = constrainBlockrange(UNDEFINED_BLOCKRANGE, 5);
         expect(range).toEqual({ startBlock: 5, endBlock: undefined });
       });
 
       it("should handle undefined contractStartBlock", () => {
-<<<<<<< HEAD
-        const range = constrainBlockrange(globalBlockrange(), undefined);
-=======
-        const range = constrainContractBlockrange(UNDEFINED_BLOCKRANGE, undefined);
->>>>>>> 1f1c5785
+        const range = constrainBlockrange(UNDEFINED_BLOCKRANGE, undefined);
         expect(range).toEqual({ startBlock: 0, endBlock: undefined });
       });
     });
 
     describe("with global range", () => {
       it("should respect global end block", () => {
-<<<<<<< HEAD
-        const config = constrainBlockrange(globalBlockrange(undefined, 1234), 5);
-=======
-        const config = constrainContractBlockrange(BLOCKRANGE_WITH_END, 5);
->>>>>>> 1f1c5785
+        const config = constrainBlockrange(BLOCKRANGE_WITH_END, 5);
         expect(config).toEqual({ startBlock: 5, endBlock: 1234 });
       });
 
       it("should handle undefined contract start block", () => {
-<<<<<<< HEAD
-        const config = constrainBlockrange(globalBlockrange(undefined, 1234), undefined);
-=======
-        const config = constrainContractBlockrange(BLOCKRANGE_WITH_END, undefined);
->>>>>>> 1f1c5785
+        const config = constrainBlockrange(BLOCKRANGE_WITH_END, undefined);
         expect(config).toEqual({ startBlock: 0, endBlock: 1234 });
       });
 
       it("should use contract start block if later than global start", () => {
-<<<<<<< HEAD
-        const config = constrainBlockrange(globalBlockrange(10, 1234), 20);
-=======
-        const config = constrainContractBlockrange(
-          { globalBlockrange: { startBlock: 10, endBlock: 1234 } },
-          20,
-        );
->>>>>>> 1f1c5785
+        const config = constrainBlockrange({ startBlock: 10, endBlock: 1234 }, 20);
         expect(config).toEqual({ startBlock: 20, endBlock: 1234 });
       });
 
       it("should use global start block if later than contract start", () => {
-<<<<<<< HEAD
-        const config = constrainBlockrange(globalBlockrange(30, 1234), 20);
-=======
-        const config = constrainContractBlockrange(
-          { globalBlockrange: { startBlock: 30, endBlock: 1234 } },
-          20,
-        );
->>>>>>> 1f1c5785
+        const config = constrainBlockrange({ startBlock: 30, endBlock: 1234 }, 20);
         expect(config).toEqual({ startBlock: 30, endBlock: 1234 });
       });
     });
