--- conflicted
+++ resolved
@@ -21,11 +21,7 @@
     "test": "vitest"
   },
   "dependencies": {
-<<<<<<< HEAD
-    "@codemirror/language": "6.0.0",
-=======
     "@ensnode/ponder-metadata": "workspace:",
->>>>>>> 92dc0c11
     "@ensnode/ponder-schema": "workspace:",
     "@graphiql/toolkit": "^0.11.1",
     "@ponder/client": "catalog:",
