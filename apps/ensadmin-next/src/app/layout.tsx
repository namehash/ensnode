<<<<<<< HEAD
=======
import { WagmiProvider } from "@/components/providers/wagmi-provider";
import type { Metadata } from "next";
import { Geist, Geist_Mono } from "next/font/google";
import type { PropsWithChildren } from "react";
>>>>>>> ee58d4b4
import "./globals.css";

import type { Metadata } from "next";
import { Inter } from "next/font/google";

import { AppSidebar } from "@/components/app-sidebar";
import { Provider as QueryProvider } from "@/components/query-client/provider";
import { Separator } from "@/components/ui/separator";
import { SidebarInset, SidebarProvider, SidebarTrigger } from "@/components/ui/sidebar";
import { Suspense } from "react";

const inter = Inter({
  variable: "--font-inter",
  subsets: ["latin"],
});

export const metadata: Metadata = {
  title: "ENSAdmin",
  description: "Control ENSNode via ENSAdmin Dashboard Interface",
};

export default function Layout({
  children,
  breadcrumbs,
  actions,
}: {
  children: React.ReactNode;
  breadcrumbs: React.ReactNode;
  actions: React.ReactNode;
}) {
  return (
    <html lang="en">
<<<<<<< HEAD
      <body className={`${inter.variable} antialiased`}>
        <QueryProvider>
          <SidebarProvider>
            <Suspense>
              <AppSidebar />
            </Suspense>
            <SidebarInset>
              <header className="flex h-16 shrink-0 items-center gap-2 transition-[width,height] ease-linear group-has-[[data-collapsible=icon]]/sidebar-wrapper:h-12 border-b">
                <div className="flex items-center gap-2 px-4">
                  <SidebarTrigger className="-ml-1" />
                  <Separator orientation="vertical" className="mr-2 h-4" />
                  {breadcrumbs}
                </div>
                {actions}
              </header>
              {children}
            </SidebarInset>
          </SidebarProvider>
        </QueryProvider>
=======
      <body className={`${geistSans.variable} ${geistMono.variable} antialiased`}>
        <WagmiProvider>{children}</WagmiProvider>
>>>>>>> ee58d4b4
      </body>
    </html>
  );
}<|MERGE_RESOLUTION|>--- conflicted
+++ resolved
@@ -1,10 +1,7 @@
-<<<<<<< HEAD
-=======
 import { WagmiProvider } from "@/components/providers/wagmi-provider";
 import type { Metadata } from "next";
 import { Geist, Geist_Mono } from "next/font/google";
 import type { PropsWithChildren } from "react";
->>>>>>> ee58d4b4
 import "./globals.css";
 
 import type { Metadata } from "next";
@@ -37,9 +34,9 @@
 }) {
   return (
     <html lang="en">
-<<<<<<< HEAD
       <body className={`${inter.variable} antialiased`}>
-        <QueryProvider>
+        <WagmiProvider>
+          <QueryProvider>
           <SidebarProvider>
             <Suspense>
               <AppSidebar />
@@ -57,11 +54,7 @@
             </SidebarInset>
           </SidebarProvider>
         </QueryProvider>
-=======
-      <body className={`${geistSans.variable} ${geistMono.variable} antialiased`}>
-        <WagmiProvider>{children}</WagmiProvider>
->>>>>>> ee58d4b4
-      </body>
+      </WagmiProvider>
     </html>
   );
 }