--- conflicted
+++ resolved
@@ -204,11 +204,7 @@
         version: 4.6.17
       ponder:
         specifier: 'catalog:'
-<<<<<<< HEAD
-        version: 0.9.20(@opentelemetry/api@1.7.0)(@types/node@20.17.14)(@types/react@19.0.10)(hono@4.6.17)(lightningcss@1.29.1)(typescript@5.7.3)(viem@2.22.13(typescript@5.7.3)(zod@3.24.2))(zod@3.24.2)
-=======
-        version: 0.9.22(@opentelemetry/api@1.7.0)(@types/node@20.17.14)(@types/react@18.3.18)(hono@4.6.17)(lightningcss@1.29.1)(typescript@5.7.3)(viem@2.22.13(typescript@5.7.3)(zod@3.24.2))(zod@3.24.2)
->>>>>>> 8223fdfa
+        version: 0.9.22(@opentelemetry/api@1.7.0)(@types/node@20.17.14)(@types/react@19.0.10)(hono@4.6.17)(lightningcss@1.29.1)(typescript@5.7.3)(viem@2.22.13(typescript@5.7.3)(zod@3.24.2))(zod@3.24.2)
       ts-deepmerge:
         specifier: ^7.0.2
         version: 7.0.2
@@ -429,11 +425,7 @@
         version: 4.6.17
       ponder:
         specifier: 'catalog:'
-<<<<<<< HEAD
-        version: 0.9.20(@opentelemetry/api@1.7.0)(@types/node@20.17.14)(@types/react@19.0.10)(hono@4.6.17)(lightningcss@1.29.1)(typescript@5.7.3)(viem@2.22.13(typescript@5.7.3)(zod@3.24.2))(zod@3.24.2)
-=======
-        version: 0.9.22(@opentelemetry/api@1.7.0)(@types/node@20.17.14)(@types/react@18.3.18)(hono@4.6.17)(lightningcss@1.29.1)(typescript@5.7.3)(viem@2.22.13(typescript@5.7.3)(zod@3.24.2))(zod@3.24.2)
->>>>>>> 8223fdfa
+        version: 0.9.22(@opentelemetry/api@1.7.0)(@types/node@20.17.14)(@types/react@19.0.10)(hono@4.6.17)(lightningcss@1.29.1)(typescript@5.7.3)(viem@2.22.13(typescript@5.7.3)(zod@3.24.2))(zod@3.24.2)
       tsup:
         specifier: 'catalog:'
         version: 8.3.6(jiti@2.4.2)(postcss@8.5.3)(tsx@4.19.2)(typescript@5.7.3)(yaml@2.7.0)
@@ -448,11 +440,7 @@
     dependencies:
       ponder:
         specifier: 'catalog:'
-<<<<<<< HEAD
-        version: 0.9.20(@opentelemetry/api@1.7.0)(@types/node@22.13.5)(@types/react@19.0.10)(hono@4.6.17)(lightningcss@1.29.1)(typescript@5.7.3)(viem@2.22.13(typescript@5.7.3)(zod@3.24.2))(zod@3.24.2)
-=======
-        version: 0.9.22(@opentelemetry/api@1.7.0)(@types/node@20.17.14)(@types/react@18.3.18)(hono@4.6.17)(lightningcss@1.29.1)(typescript@5.7.3)(viem@2.22.13(typescript@5.7.3)(zod@3.24.2))(zod@3.24.2)
->>>>>>> 8223fdfa
+        version: 0.9.22(@opentelemetry/api@1.7.0)(@types/node@22.13.5)(@types/react@19.0.10)(hono@4.6.17)(lightningcss@1.29.1)(typescript@5.7.3)(viem@2.22.13(typescript@5.7.3)(zod@3.24.2))(zod@3.24.2)
       viem:
         specifier: 'catalog:'
         version: 2.22.13(typescript@5.7.3)(zod@3.24.2)
@@ -5360,10 +5348,6 @@
 
   tinyexec@0.3.2:
     resolution: {integrity: sha512-KQQR9yN7R5+OSwaK0XQoj22pwHoTlgYqmUscPYoknOoWCWfj/5/ABTMRi69FrKU5ffPVh5QcFikpWJI/P1ocHA==}
-
-  tinyglobby@0.2.11:
-    resolution: {integrity: sha512-32TmKeeKUahv0Go8WmQgiEp9Y21NuxjwjqiRC1nrUB51YacfSwuB44xgXD+HdIppmMRgjQNPdrHyA6vIybYZ+g==}
-    engines: {node: '>=12.0.0'}
 
   tinyglobby@0.2.12:
     resolution: {integrity: sha512-qkf4trmKSIiMTs/E63cxH+ojC2unam7rJ0WrauAzpT3ECNTxGRMlaXxVbfxMUC/w0LaYk6jQ4y/nGR9uBO3tww==}
@@ -10847,11 +10831,7 @@
     dependencies:
       find-up: 4.1.0
 
-<<<<<<< HEAD
-  ponder@0.9.20(@opentelemetry/api@1.7.0)(@types/node@20.17.14)(@types/react@19.0.10)(hono@4.6.17)(lightningcss@1.29.1)(typescript@5.7.3)(viem@2.22.13(typescript@5.7.3)(zod@3.24.2))(zod@3.24.2):
-=======
-  ponder@0.9.22(@opentelemetry/api@1.7.0)(@types/node@20.17.14)(@types/react@18.3.18)(hono@4.6.17)(lightningcss@1.29.1)(typescript@5.7.3)(viem@2.22.13(typescript@5.7.3)(zod@3.24.2))(zod@3.24.2):
->>>>>>> 8223fdfa
+  ponder@0.9.22(@opentelemetry/api@1.7.0)(@types/node@20.17.14)(@types/react@19.0.10)(hono@4.6.17)(lightningcss@1.29.1)(typescript@5.7.3)(viem@2.22.13(typescript@5.7.3)(zod@3.24.2))(zod@3.24.2):
     dependencies:
       '@babel/code-frame': 7.26.2
       '@commander-js/extra-typings': 12.1.0(commander@12.1.0)
@@ -10933,7 +10913,7 @@
       - utf-8-validate
       - zod
 
-  ponder@0.9.20(@opentelemetry/api@1.7.0)(@types/node@22.13.5)(@types/react@19.0.10)(hono@4.6.17)(lightningcss@1.29.1)(typescript@5.7.3)(viem@2.22.13(typescript@5.7.3)(zod@3.24.2))(zod@3.24.2):
+  ponder@0.9.22(@opentelemetry/api@1.7.0)(@types/node@22.13.5)(@types/react@19.0.10)(hono@4.6.17)(lightningcss@1.29.1)(typescript@5.7.3)(viem@2.22.13(typescript@5.7.3)(zod@3.24.2))(zod@3.24.2):
     dependencies:
       '@babel/code-frame': 7.26.2
       '@commander-js/extra-typings': 12.1.0(commander@12.1.0)
@@ -11850,11 +11830,6 @@
 
   tinyexec@0.3.2: {}
 
-  tinyglobby@0.2.11:
-    dependencies:
-      fdir: 6.4.3(picomatch@4.0.2)
-      picomatch: 4.0.2
-
   tinyglobby@0.2.12:
     dependencies:
       fdir: 6.4.3(picomatch@4.0.2)
@@ -11927,7 +11902,7 @@
       source-map: 0.8.0-beta.0
       sucrase: 3.35.0
       tinyexec: 0.3.2
-      tinyglobby: 0.2.11
+      tinyglobby: 0.2.12
       tree-kill: 1.2.2
     optionalDependencies:
       postcss: 8.5.3
