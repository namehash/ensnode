--- conflicted
+++ resolved
@@ -185,11 +185,7 @@
         version: 4.6.17
       ponder:
         specifier: 'catalog:'
-<<<<<<< HEAD
-        version: 0.9.12(@opentelemetry/api@1.7.0)(@types/node@20.17.14)(@types/react@18.3.18)(hono@4.6.17)(lightningcss@1.29.1)(typescript@5.7.3)(viem@2.22.13(typescript@5.7.3)(zod@3.24.1))(zod@3.24.1)
-=======
-        version: 0.9.14(@opentelemetry/api@1.7.0)(@types/node@20.17.14)(hono@4.6.17)(typescript@5.7.3)(viem@2.22.13(typescript@5.7.3)(zod@3.24.1))(zod@3.24.1)
->>>>>>> be6d4783
+        version: 0.9.14(@opentelemetry/api@1.7.0)(@types/node@20.17.14)(@types/react@18.3.18)(hono@4.6.17)(lightningcss@1.29.1)(typescript@5.7.3)(viem@2.22.13(typescript@5.7.3)(zod@3.24.1))(zod@3.24.1)
       ts-deepmerge:
         specifier: ^7.0.2
         version: 7.0.2
@@ -223,7 +219,7 @@
         version: link:../../packages/ensnode-utils
       '@hono/node-server':
         specifier: ^1.4.1
-        version: 1.13.8(hono@4.6.17)
+        version: 1.13.3(hono@4.6.17)
       bun:
         specifier: ^1.2.2
         version: 1.2.2
@@ -367,11 +363,7 @@
     dependencies:
       ponder:
         specifier: 'catalog:'
-<<<<<<< HEAD
-        version: 0.9.12(@opentelemetry/api@1.7.0)(@types/node@20.17.14)(@types/react@18.3.18)(hono@4.6.17)(lightningcss@1.29.1)(typescript@5.7.3)(viem@2.22.13(typescript@5.7.3)(zod@3.24.1))(zod@3.24.1)
-=======
-        version: 0.9.14(@opentelemetry/api@1.7.0)(@types/node@20.17.14)(hono@4.6.17)(typescript@5.7.3)(viem@2.22.13(typescript@5.7.3)(zod@3.24.1))(zod@3.24.1)
->>>>>>> be6d4783
+        version: 0.9.14(@opentelemetry/api@1.7.0)(@types/node@20.17.14)(@types/react@18.3.18)(hono@4.6.17)(lightningcss@1.29.1)(typescript@5.7.3)(viem@2.22.13(typescript@5.7.3)(zod@3.24.1))(zod@3.24.1)
       viem:
         specifier: 'catalog:'
         version: 2.22.13(typescript@5.7.3)(zod@3.24.1)
@@ -493,12 +485,12 @@
     resolution: {integrity: sha512-oH5UPLMWR3L2wEFLnFJ1TZXqHufiTKAiLfqw5zkhS4dKXLJ10yVztfil/twG8EDTA4F/tvVNw9nOl4ZMslB8rQ==}
     engines: {node: '>=6.9.0'}
 
-  '@babel/core@7.26.8':
-    resolution: {integrity: sha512-l+lkXCHS6tQEc5oUpK28xBOZ6+HwaH7YwoYQbLFiYb4nS2/l1tKnZEtEWkD0GuiYdvArf9qBS0XlQGXzPMsNqQ==}
+  '@babel/core@7.26.9':
+    resolution: {integrity: sha512-lWBYIrF7qK5+GjY5Uy+/hEgp8OJWOD/rpy74GplYRhEauvbHDeFB8t5hPOZxCZ0Oxf4Cc36tK51/l3ymJysrKw==}
     engines: {node: '>=6.9.0'}
 
-  '@babel/generator@7.26.8':
-    resolution: {integrity: sha512-ef383X5++iZHWAXX0SXQR6ZyQhw/0KtTkrTz61WXRhFM6dhpHulO/RJz79L8S6ugZHJkOOkUrUdxgdF2YiPFnA==}
+  '@babel/generator@7.26.9':
+    resolution: {integrity: sha512-kEWdzjOAUMW4hAyrzJ0ZaTOu9OmpyDIQicIh0zg0EEcEkYXZb2TjtBhnHi2ViX7PKwZqF4xwqfAm299/QMP3lg==}
     engines: {node: '>=6.9.0'}
 
   '@babel/helper-compilation-targets@7.26.5':
@@ -531,8 +523,8 @@
     resolution: {integrity: sha512-e/zv1co8pp55dNdEcCynfj9X7nyUKUXoUEwfXqaZt0omVOmDe9oOTdKStH4GmAw6zxMFs50ZayuMfHDKlO7Tfw==}
     engines: {node: '>=6.9.0'}
 
-  '@babel/helpers@7.26.7':
-    resolution: {integrity: sha512-8NHiL98vsi0mbPQmYAGWwfcFaOy4j2HY49fXJCfuDcdE7fMIsH9a7GdaeXpIBsbT7307WU8KCMp5pUVDNL4f9A==}
+  '@babel/helpers@7.26.9':
+    resolution: {integrity: sha512-Mz/4+y8udxBKdmzt/UjPACs4G3j5SshJJEFFKxlCGPydG4JAHXxjWjAwjd09tf6oINvl1VfMJo+nB7H2YKQ0dA==}
     engines: {node: '>=6.9.0'}
 
   '@babel/parser@7.26.7':
@@ -540,8 +532,8 @@
     engines: {node: '>=6.0.0'}
     hasBin: true
 
-  '@babel/parser@7.26.8':
-    resolution: {integrity: sha512-TZIQ25pkSoaKEYYaHbbxkfL36GNsQ6iFiBbeuzAkLnXayKR1yP1zFe+NxuZWWsUyvt8icPU9CCq0sgWGXR1GEw==}
+  '@babel/parser@7.26.9':
+    resolution: {integrity: sha512-81NWa1njQblgZbQHxWHpxxCzNsa3ZwvFqpUg7P+NNUU6f3UU2jBEg4OlF/J6rl8+PQGh1q6/zWScd001YwcA5A==}
     engines: {node: '>=6.0.0'}
     hasBin: true
 
@@ -561,20 +553,20 @@
     resolution: {integrity: sha512-AOPI3D+a8dXnja+iwsUqGRjr1BbZIe771sXdapOtYI531gSqpi92vXivKcq2asu/DFpdl1ceFAKZyRzK2PCVcQ==}
     engines: {node: '>=6.9.0'}
 
-  '@babel/template@7.26.8':
-    resolution: {integrity: sha512-iNKaX3ZebKIsCvJ+0jd6embf+Aulaa3vNBqZ41kM7iTWjx5qzWKXGHiJUW3+nTpQ18SG11hdF8OAzKrpXkb96Q==}
+  '@babel/template@7.26.9':
+    resolution: {integrity: sha512-qyRplbeIpNZhmzOysF/wFMuP9sctmh2cFzRAZOn1YapxBsE1i9bJIY586R/WBLfLcmcBlM8ROBiQURnnNy+zfA==}
     engines: {node: '>=6.9.0'}
 
-  '@babel/traverse@7.26.8':
-    resolution: {integrity: sha512-nic9tRkjYH0oB2dzr/JoGIm+4Q6SuYeLEiIiZDwBscRMYFJ+tMAz98fuel9ZnbXViA2I0HVSSRRK8DW5fjXStA==}
+  '@babel/traverse@7.26.9':
+    resolution: {integrity: sha512-ZYW7L+pL8ahU5fXmNbPF+iZFHCv5scFak7MZ9bwaRPLUhHh7QQEMjZUg0HevihoqCM5iSYHN61EyCoZvqC+bxg==}
     engines: {node: '>=6.9.0'}
 
   '@babel/types@7.26.7':
     resolution: {integrity: sha512-t8kDRGrKXyp6+tjUh7hw2RLyclsW4TRoRvRHtSyAX9Bb5ldlFh+90YAYY6awRXrlB4G5G2izNeGySpATlFzmOg==}
     engines: {node: '>=6.9.0'}
 
-  '@babel/types@7.26.8':
-    resolution: {integrity: sha512-eUuWapzEGWFEpHFxgEaBG8e3n6S8L3MSu0oda755rOfabWPnh0Our1AozNFVUxGFIhbKgd1ksprsoDGMinTOTA==}
+  '@babel/types@7.26.9':
+    resolution: {integrity: sha512-Y3IR1cRnOxOCDvMmNiym7XpXQ93iGDDPHx+Zj+NM+rg0fBaShfQLkg+hKPaZCEvg5N/LeCo4+Rj/i3FuJsIQaw==}
     engines: {node: '>=6.9.0'}
 
   '@bcoe/v8-coverage@0.2.3':
@@ -1326,7 +1318,6 @@
     peerDependencies:
       hono: ^4
 
-<<<<<<< HEAD
   '@humanfs/core@0.19.1':
     resolution: {integrity: sha512-5DyQ4+1JEUzejeK1JGICcideyfUbGixgS9jNgex5nqkW+cY7WZhxBigmieN5Qnw9ZosSNVC9KQKyb+GUaGyKUA==}
     engines: {node: '>=18.18.0'}
@@ -1346,13 +1337,6 @@
   '@humanwhocodes/retry@0.4.1':
     resolution: {integrity: sha512-c7hNEllBlenFTHBky65mhq8WD2kbN9Q6gk0bTk8lSBvc554jpXSkST1iePudpt7+A/AQvuHs9EMqjHDXMY1lrA==}
     engines: {node: '>=18.18'}
-=======
-  '@hono/node-server@1.13.8':
-    resolution: {integrity: sha512-fsn8ucecsAXUoVxrUil0m13kOEq4mkX4/4QozCqmY+HpGfKl74OYSn8JcMA8GnG0ClfdRI4/ZSeG7zhFaVg+wg==}
-    engines: {node: '>=18.14.1'}
-    peerDependencies:
-      hono: ^4
->>>>>>> be6d4783
 
   '@img/sharp-darwin-arm64@0.33.5':
     resolution: {integrity: sha512-UT4p+iz/2H4twwAoLCqfA9UH5pI6DggwKEGuaPy7nCVQ8ZsiY5PIcrRvD1DzuY3qYL07NtIQcWnBSY/heikIFQ==}
@@ -2243,9 +2227,6 @@
   '@types/estree@1.0.6':
     resolution: {integrity: sha512-AYnb1nQyY49te+VRAVgmzfcgjYS91mY5P0TKUDCLEM+gNnA+3T6rWITXRLYCpahpqSQbN5cE+gHpnPyXjHWxcw==}
 
-  '@types/gensync@1.0.4':
-    resolution: {integrity: sha512-C3YYeRQWp2fmq9OryX+FoDy8nXS6scQ7dPptD8LnFDAUNcKWJjXQKDNJD3HVm+kOUsXhTOkpi69vI4EuAr95bA==}
-
   '@types/hast@3.0.4':
     resolution: {integrity: sha512-WPs+bbQw5aCj+x6laNGWLH3wviHtoCv/P3+otBhbOhJgG8qtpdAMlTCxLtsTWA7LH1Oh/bFCHsBn0TPS5m30EQ==}
 
@@ -2695,8 +2676,8 @@
     resolution: {integrity: sha512-8WB3Jcas3swSvjIeA2yvCJ+Miyz5l1ZmB6HFb9R1317dt9LCQoswg/BGrmAmkWVEszSrrg4RwmO46qIm2OEnSA==}
     engines: {node: '>=16'}
 
-  caniuse-lite@1.0.30001699:
-    resolution: {integrity: sha512-b+uH5BakXZ9Do9iK+CkDmctUSEqZl+SP056vc5usa0PL+ev5OHw003rZXcnjNDv3L8P5j6rwT6C0BPKSikW08w==}
+  caniuse-lite@1.0.30001700:
+    resolution: {integrity: sha512-2S6XIXwaE7K7erT8dY+kLQcpa5ms63XlRkMkReXjle+kf6c5g38vyMl+Z5y8dSxOFDhcFe+nxnn261PLxBSQsQ==}
 
   catering@2.1.1:
     resolution: {integrity: sha512-K7Qy8O9p76sL3/3m7/zLKbRkyOlSZAgzEaLhyj2mXS8PsCud2Eo4hAb8aLtZqHh0QGqLcb9dlJSu6lHRVENm1w==}
@@ -2910,13 +2891,11 @@
   dataloader@2.2.3:
     resolution: {integrity: sha512-y2krtASINtPFS1rSDjacrFgn1dcUuoREVabwlOGOe4SdxenREqwjwjElAdwvbGM7kgZz9a3KVicWR7vcz8rnzA==}
 
-<<<<<<< HEAD
   date-fns@4.1.0:
     resolution: {integrity: sha512-Ukq0owbQXxa/U3EGtsdVBkR1w7KOQ5gIBqdH2hkvknzZPYvBxb/aa6E8L7tmjFtkwZBu3UXBbjIgPo/Ez4xaNg==}
-=======
+
   dateformat@4.6.3:
     resolution: {integrity: sha512-2P0p0pFGzHS5EMnhdxQi7aJN+iMheud0UhG4dlE1DLAlvL8JHjJJTX/CSm4JXwV0Ka5nGk3zC5mcb5bUQUxxMA==}
->>>>>>> be6d4783
 
   debounce-fn@5.1.2:
     resolution: {integrity: sha512-Sr4SdOZ4vw6eQDvPYNxHogvrxmCIld/VenC5JbNrFwMiwd7lY/Z18ZFfo+EWNG4DD9nFlAujWAo/wGuOPHmy5A==}
@@ -3127,8 +3106,8 @@
   eastasianwidth@0.2.0:
     resolution: {integrity: sha512-I88TYZWc9XiYHRQ4/3c5rjjfgkjhLyW2luGIheGERbNQ6OY7yTybanSpDXZa8y7VUP9YmDcYa+eyq4ca7iLqWA==}
 
-  electron-to-chromium@1.5.98:
-    resolution: {integrity: sha512-bI/LbtRBxU2GzK7KK5xxFd2y9Lf9XguHooPYbcXWy6wUoT8NMnffsvRhPmSeUHLSDKAEtKuTaEtK4Ms15zkIEA==}
+  electron-to-chromium@1.5.101:
+    resolution: {integrity: sha512-L0ISiQrP/56Acgu4/i/kfPwWSgrzYZUnQrC0+QPFuhqlLP1Ir7qzPPDVS9BcKIyWTRU8+o6CC8dKw38tSWhYIA==}
 
   emoji-regex-xs@1.0.0:
     resolution: {integrity: sha512-LRlerrMYoIDrT6jgpeZ2YYl/L8EulRTt5hQcYjy5AInh7HWXKimpqx68aknBFpGL2+/IcogTcaydJEgaTmOpDg==}
@@ -3142,14 +3121,12 @@
   emoji-regex@9.2.2:
     resolution: {integrity: sha512-L18DaJsXSUk2+42pv8mLs5jJT2hqFkFE4j21wOmgbUqsZ2hL72NsUU785g9RXgo3s0ZNgVl42TiHp3ZtOv/Vyg==}
 
-<<<<<<< HEAD
+  end-of-stream@1.4.4:
+    resolution: {integrity: sha512-+uw1inIHVPQoaVuHzRyXd21icM+cnt4CzD5rW+NC1wjOUSTOs+Te7FOv7AhN7vS9x/oIyhLP5PR1H+phQAHu5Q==}
+
   enhanced-resolve@5.18.1:
     resolution: {integrity: sha512-ZSW3ma5GkcQBIpwZTSRAI8N71Uuwgs93IezB7mf7R60tC8ZbJideoDNKjHn2O9KIlx6rkGTTEk1xUCK2E1Y2Yg==}
     engines: {node: '>=10.13.0'}
-=======
-  end-of-stream@1.4.4:
-    resolution: {integrity: sha512-+uw1inIHVPQoaVuHzRyXd21icM+cnt4CzD5rW+NC1wjOUSTOs+Te7FOv7AhN7vS9x/oIyhLP5PR1H+phQAHu5Q==}
->>>>>>> be6d4783
 
   enquirer@2.4.1:
     resolution: {integrity: sha512-rRqJg/6gd538VHvR3PSrdRBb/1Vy2YfzHqzvbhGIQpDRKIa4FgV/54b5Q1xYSxOOwKvjXweS26E0Q+nAMwp2pQ==}
@@ -3873,15 +3850,13 @@
   jackspeak@3.4.3:
     resolution: {integrity: sha512-OGlZQpz2yfahA/Rd1Y8Cd9SIEsqvXkLVoSw/cgwhnhFMDbsQFeZYoJJ7bIZBS9BcamUW96asq/npPWugM+RQBw==}
 
-<<<<<<< HEAD
   jiti@2.4.2:
     resolution: {integrity: sha512-rg9zJN+G4n2nfJl5MW3BMygZX56zKPNVEYYqq7adpmMh4Jn2QNEwhvQlFy6jPVdcod7txZtKHWnyZiA3a0zP7A==}
     hasBin: true
-=======
+
   joycon@3.1.1:
     resolution: {integrity: sha512-34wB/Y7MW7bzjKRjUKTa46I2Z7eV62Rkhva+KkopW7Qvv/OSWBqvkSY7vusOPrNuZcUG3tApvdVgNB8POj3SPw==}
     engines: {node: '>=10'}
->>>>>>> be6d4783
 
   js-tokens@4.0.0:
     resolution: {integrity: sha512-RdJUflcE3cUzKiMqQgsCu06FPu9UdIJO0beYbPhHN4k6apgJtifcoCtT9bcxOpYBtpD2kCM6Sbzg4CausW/PKQ==}
@@ -4736,7 +4711,9 @@
   property-information@6.5.0:
     resolution: {integrity: sha512-PgTgs/BlvHxOu8QuEN7wi5A0OmXaBcHpmCSTehcs6Uuu9IkDIEo13Hy7n898RHfrQ49vKCoGeWZSaAK01nwVig==}
 
-<<<<<<< HEAD
+  pump@3.0.2:
+    resolution: {integrity: sha512-tUPXtzlGM8FE3P0ZL6DVs/3P58k9nk8/jZeQCurTJylQA8qFYzHFfhBJkuqyE0FifOsQ0uKWekiZ5g8wtr28cw==}
+
   punycode.js@2.3.1:
     resolution: {integrity: sha512-uxFIHU0YlHYhDQtV4R9J6a52SLx28BCjT+4ieh7IGbgwVJWO+km431c4yRlREUAsAmt/uMjQUyQHNEPf0M39CA==}
     engines: {node: '>=6'}
@@ -4744,10 +4721,6 @@
   punycode@2.3.1:
     resolution: {integrity: sha512-vYt7UD1U9Wg6138shLtLOvdAu+8DsC/ilFtEVHcH+wydcSpNE20AfSOduf6MkRFahL5FY7X1oU7nKVZFtfq8Fg==}
     engines: {node: '>=6'}
-=======
-  pump@3.0.2:
-    resolution: {integrity: sha512-tUPXtzlGM8FE3P0ZL6DVs/3P58k9nk8/jZeQCurTJylQA8qFYzHFfhBJkuqyE0FifOsQ0uKWekiZ5g8wtr28cw==}
->>>>>>> be6d4783
 
   qs@6.14.0:
     resolution: {integrity: sha512-YWWTjgABSKcvs/nWBi9PycY/JiPJqOD4JA6o9Sej2AtvSGarXxKC3OQSk4pAarbdQlKAh5D4FCQkJNkW+GAn3w==}
@@ -5957,19 +5930,18 @@
 
   '@babel/compat-data@7.26.8': {}
 
-  '@babel/core@7.26.8':
+  '@babel/core@7.26.9':
     dependencies:
       '@ampproject/remapping': 2.3.0
       '@babel/code-frame': 7.26.2
-      '@babel/generator': 7.26.8
+      '@babel/generator': 7.26.9
       '@babel/helper-compilation-targets': 7.26.5
-      '@babel/helper-module-transforms': 7.26.0(@babel/core@7.26.8)
-      '@babel/helpers': 7.26.7
-      '@babel/parser': 7.26.8
-      '@babel/template': 7.26.8
-      '@babel/traverse': 7.26.8
-      '@babel/types': 7.26.8
-      '@types/gensync': 1.0.4
+      '@babel/helper-module-transforms': 7.26.0(@babel/core@7.26.9)
+      '@babel/helpers': 7.26.9
+      '@babel/parser': 7.26.9
+      '@babel/template': 7.26.9
+      '@babel/traverse': 7.26.9
+      '@babel/types': 7.26.9
       convert-source-map: 2.0.0
       debug: 4.4.0
       gensync: 1.0.0-beta.2
@@ -5978,10 +5950,10 @@
     transitivePeerDependencies:
       - supports-color
 
-  '@babel/generator@7.26.8':
-    dependencies:
-      '@babel/parser': 7.26.8
-      '@babel/types': 7.26.8
+  '@babel/generator@7.26.9':
+    dependencies:
+      '@babel/parser': 7.26.9
+      '@babel/types': 7.26.9
       '@jridgewell/gen-mapping': 0.3.8
       '@jridgewell/trace-mapping': 0.3.25
       jsesc: 3.1.0
@@ -5996,17 +5968,17 @@
 
   '@babel/helper-module-imports@7.25.9':
     dependencies:
-      '@babel/traverse': 7.26.8
-      '@babel/types': 7.26.8
+      '@babel/traverse': 7.26.9
+      '@babel/types': 7.26.9
     transitivePeerDependencies:
       - supports-color
 
-  '@babel/helper-module-transforms@7.26.0(@babel/core@7.26.8)':
-    dependencies:
-      '@babel/core': 7.26.8
+  '@babel/helper-module-transforms@7.26.0(@babel/core@7.26.9)':
+    dependencies:
+      '@babel/core': 7.26.9
       '@babel/helper-module-imports': 7.25.9
       '@babel/helper-validator-identifier': 7.25.9
-      '@babel/traverse': 7.26.8
+      '@babel/traverse': 7.26.9
     transitivePeerDependencies:
       - supports-color
 
@@ -6018,46 +5990,46 @@
 
   '@babel/helper-validator-option@7.25.9': {}
 
-  '@babel/helpers@7.26.7':
-    dependencies:
-      '@babel/template': 7.26.8
-      '@babel/types': 7.26.8
+  '@babel/helpers@7.26.9':
+    dependencies:
+      '@babel/template': 7.26.9
+      '@babel/types': 7.26.9
 
   '@babel/parser@7.26.7':
     dependencies:
       '@babel/types': 7.26.7
 
-  '@babel/parser@7.26.8':
-    dependencies:
-      '@babel/types': 7.26.8
-
-  '@babel/plugin-transform-react-jsx-self@7.25.9(@babel/core@7.26.8)':
-    dependencies:
-      '@babel/core': 7.26.8
+  '@babel/parser@7.26.9':
+    dependencies:
+      '@babel/types': 7.26.9
+
+  '@babel/plugin-transform-react-jsx-self@7.25.9(@babel/core@7.26.9)':
+    dependencies:
+      '@babel/core': 7.26.9
       '@babel/helper-plugin-utils': 7.26.5
 
-  '@babel/plugin-transform-react-jsx-source@7.25.9(@babel/core@7.26.8)':
-    dependencies:
-      '@babel/core': 7.26.8
+  '@babel/plugin-transform-react-jsx-source@7.25.9(@babel/core@7.26.9)':
+    dependencies:
+      '@babel/core': 7.26.9
       '@babel/helper-plugin-utils': 7.26.5
 
   '@babel/runtime@7.26.7':
     dependencies:
       regenerator-runtime: 0.14.1
 
-  '@babel/template@7.26.8':
+  '@babel/template@7.26.9':
     dependencies:
       '@babel/code-frame': 7.26.2
-      '@babel/parser': 7.26.8
-      '@babel/types': 7.26.8
-
-  '@babel/traverse@7.26.8':
+      '@babel/parser': 7.26.9
+      '@babel/types': 7.26.9
+
+  '@babel/traverse@7.26.9':
     dependencies:
       '@babel/code-frame': 7.26.2
-      '@babel/generator': 7.26.8
-      '@babel/parser': 7.26.8
-      '@babel/template': 7.26.8
-      '@babel/types': 7.26.8
+      '@babel/generator': 7.26.9
+      '@babel/parser': 7.26.9
+      '@babel/template': 7.26.9
+      '@babel/types': 7.26.9
       debug: 4.4.0
       globals: 11.12.0
     transitivePeerDependencies:
@@ -6068,7 +6040,7 @@
       '@babel/helper-string-parser': 7.25.9
       '@babel/helper-validator-identifier': 7.25.9
 
-  '@babel/types@7.26.8':
+  '@babel/types@7.26.9':
     dependencies:
       '@babel/helper-string-parser': 7.25.9
       '@babel/helper-validator-identifier': 7.25.9
@@ -6773,7 +6745,6 @@
     dependencies:
       hono: 4.6.17
 
-<<<<<<< HEAD
   '@humanfs/core@0.19.1': {}
 
   '@humanfs/node@0.16.6':
@@ -6786,11 +6757,6 @@
   '@humanwhocodes/retry@0.3.1': {}
 
   '@humanwhocodes/retry@0.4.1': {}
-=======
-  '@hono/node-server@1.13.8(hono@4.6.17)':
-    dependencies:
-      hono: 4.6.17
->>>>>>> be6d4783
 
   '@img/sharp-darwin-arm64@0.33.5':
     optionalDependencies:
@@ -7618,8 +7584,6 @@
 
   '@types/estree@1.0.6': {}
 
-  '@types/gensync@1.0.4': {}
-
   '@types/hast@3.0.4':
     dependencies:
       '@types/unist': 3.0.3
@@ -7776,9 +7740,9 @@
 
   '@vitejs/plugin-react@4.3.4(vite@6.1.0(@types/node@20.17.14)(jiti@2.4.2)(lightningcss@1.29.1)(tsx@4.19.2))':
     dependencies:
-      '@babel/core': 7.26.8
-      '@babel/plugin-transform-react-jsx-self': 7.25.9(@babel/core@7.26.8)
-      '@babel/plugin-transform-react-jsx-source': 7.25.9(@babel/core@7.26.8)
+      '@babel/core': 7.26.9
+      '@babel/plugin-transform-react-jsx-self': 7.25.9(@babel/core@7.26.9)
+      '@babel/plugin-transform-react-jsx-source': 7.25.9(@babel/core@7.26.9)
       '@types/babel__core': 7.20.5
       react-refresh: 0.14.2
       vite: 6.1.0(@types/node@20.17.14)(jiti@2.4.2)(lightningcss@1.29.1)(tsx@4.19.2)
@@ -8117,7 +8081,7 @@
   autoprefixer@10.4.20(postcss@8.5.1):
     dependencies:
       browserslist: 4.24.4
-      caniuse-lite: 1.0.30001699
+      caniuse-lite: 1.0.30001700
       fraction.js: 4.3.7
       normalize-range: 0.1.2
       picocolors: 1.1.1
@@ -8178,8 +8142,8 @@
 
   browserslist@4.24.4:
     dependencies:
-      caniuse-lite: 1.0.30001699
-      electron-to-chromium: 1.5.98
+      caniuse-lite: 1.0.30001700
+      electron-to-chromium: 1.5.101
       node-releases: 2.0.19
       update-browserslist-db: 1.1.2(browserslist@4.24.4)
 
@@ -8224,7 +8188,7 @@
 
   camelcase@8.0.0: {}
 
-  caniuse-lite@1.0.30001699: {}
+  caniuse-lite@1.0.30001700: {}
 
   catering@2.1.1: {}
 
@@ -8434,11 +8398,9 @@
 
   dataloader@2.2.3: {}
 
-<<<<<<< HEAD
   date-fns@4.1.0: {}
-=======
+
   dateformat@4.6.3: {}
->>>>>>> be6d4783
 
   debounce-fn@5.1.2:
     dependencies:
@@ -8538,7 +8500,7 @@
 
   eastasianwidth@0.2.0: {}
 
-  electron-to-chromium@1.5.98: {}
+  electron-to-chromium@1.5.101: {}
 
   emoji-regex-xs@1.0.0: {}
 
@@ -8548,16 +8510,14 @@
 
   emoji-regex@9.2.2: {}
 
-<<<<<<< HEAD
+  end-of-stream@1.4.4:
+    dependencies:
+      once: 1.4.0
+
   enhanced-resolve@5.18.1:
     dependencies:
       graceful-fs: 4.2.11
       tapable: 2.2.1
-=======
-  end-of-stream@1.4.4:
-    dependencies:
-      once: 1.4.0
->>>>>>> be6d4783
 
   enquirer@2.4.1:
     dependencies:
@@ -9525,11 +9485,9 @@
     optionalDependencies:
       '@pkgjs/parseargs': 0.11.0
 
-<<<<<<< HEAD
   jiti@2.4.2: {}
-=======
+
   joycon@3.1.1: {}
->>>>>>> be6d4783
 
   js-tokens@4.0.0: {}
 
@@ -10536,11 +10494,7 @@
       mlly: 1.7.4
       pathe: 2.0.2
 
-<<<<<<< HEAD
-  ponder@0.9.12(@opentelemetry/api@1.7.0)(@types/node@20.17.14)(@types/react@18.3.18)(hono@4.6.17)(lightningcss@1.29.1)(typescript@5.7.3)(viem@2.22.13(typescript@5.7.3)(zod@3.24.1))(zod@3.24.1):
-=======
-  ponder@0.9.14(@opentelemetry/api@1.7.0)(@types/node@20.17.14)(hono@4.6.17)(typescript@5.7.3)(viem@2.22.13(typescript@5.7.3)(zod@3.24.1))(zod@3.24.1):
->>>>>>> be6d4783
+  ponder@0.9.14(@opentelemetry/api@1.7.0)(@types/node@20.17.14)(@types/react@18.3.18)(hono@4.6.17)(lightningcss@1.29.1)(typescript@5.7.3)(viem@2.22.13(typescript@5.7.3)(zod@3.24.1))(zod@3.24.1):
     dependencies:
       '@babel/code-frame': 7.26.2
       '@commander-js/extra-typings': 12.1.0(commander@12.1.0)
@@ -10691,16 +10645,14 @@
 
   property-information@6.5.0: {}
 
-<<<<<<< HEAD
-  punycode.js@2.3.1: {}
-
-  punycode@2.3.1: {}
-=======
   pump@3.0.2:
     dependencies:
       end-of-stream: 1.4.4
       once: 1.4.0
->>>>>>> be6d4783
+
+  punycode.js@2.3.1: {}
+
+  punycode@2.3.1: {}
 
   qs@6.14.0:
     dependencies:
