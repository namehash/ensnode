--- conflicted
+++ resolved
@@ -52,11 +52,7 @@
         specifier: ^1.9.4
         version: 1.9.4
       '@changesets/cli':
-<<<<<<< HEAD
-        specifier: ^2.27.12
-=======
         specifier: ^2.28.1
->>>>>>> 429db9b6
         version: 2.28.1
       tsup:
         specifier: 'catalog:'
@@ -299,13 +295,8 @@
         specifier: ^3.2.1
         version: 3.2.1
       '@astrojs/starlight':
-<<<<<<< HEAD
-        specifier: ^0.31.1
-        version: 0.31.1(astro@5.2.3(@types/node@20.17.14)(jiti@2.4.2)(lightningcss@1.29.1)(rollup@4.31.0)(tsx@4.19.2)(typescript@5.7.3)(yaml@2.7.0))
-=======
         specifier: ^0.32.1
-        version: 0.32.1(astro@5.2.3(@types/node@20.17.14)(jiti@2.4.2)(lightningcss@1.29.1)(rollup@4.31.0)(tsx@4.19.2)(typescript@5.7.3))
->>>>>>> 429db9b6
+        version: 0.32.1(astro@5.2.3(@types/node@20.17.14)(jiti@2.4.2)(lightningcss@1.29.1)(rollup@4.31.0)(tsx@4.19.2)(typescript@5.7.3)(yaml@2.7.0))
       astro:
         specifier: ^5.2.3
         version: 5.2.3(@types/node@20.17.14)(jiti@2.4.2)(lightningcss@1.29.1)(rollup@4.31.0)(tsx@4.19.2)(typescript@5.7.3)(yaml@2.7.0)
@@ -314,7 +305,7 @@
         version: 0.33.5
       starlight-theme-rapide:
         specifier: ^0.4.0
-        version: 0.4.0(@astrojs/starlight@0.32.1(astro@5.2.3(@types/node@20.17.14)(jiti@2.4.2)(lightningcss@1.29.1)(rollup@4.31.0)(tsx@4.19.2)(typescript@5.7.3)))
+        version: 0.4.0(@astrojs/starlight@0.32.1(astro@5.2.3(@types/node@20.17.14)(jiti@2.4.2)(lightningcss@1.29.1)(rollup@4.31.0)(tsx@4.19.2)(typescript@5.7.3)(yaml@2.7.0)))
 
   docs/ensrainbow:
     dependencies:
@@ -2431,7 +2422,6 @@
 
   bun@1.2.2:
     resolution: {integrity: sha512-RUc8uVVTw8WoASUzXaEQJR1s7mnwoHm3P871qBUIqSaoOpuwcU+bSVX151/xoqDwnyv38SjOX7yQ3oO0IeT73g==}
-    cpu: [arm64, x64, aarch64]
     os: [darwin, linux, win32]
     hasBin: true
 
@@ -6020,16 +6010,16 @@
     transitivePeerDependencies:
       - supports-color
 
-  '@astrojs/starlight@0.32.1(astro@5.2.3(@types/node@20.17.14)(jiti@2.4.2)(lightningcss@1.29.1)(rollup@4.31.0)(tsx@4.19.2)(typescript@5.7.3))':
-    dependencies:
-      '@astrojs/mdx': 4.0.8(astro@5.2.3(@types/node@20.17.14)(jiti@2.4.2)(lightningcss@1.29.1)(rollup@4.31.0)(tsx@4.19.2)(typescript@5.7.3))
+  '@astrojs/starlight@0.32.1(astro@5.2.3(@types/node@20.17.14)(jiti@2.4.2)(lightningcss@1.29.1)(rollup@4.31.0)(tsx@4.19.2)(typescript@5.7.3)(yaml@2.7.0))':
+    dependencies:
+      '@astrojs/mdx': 4.0.8(astro@5.2.3(@types/node@20.17.14)(jiti@2.4.2)(lightningcss@1.29.1)(rollup@4.31.0)(tsx@4.19.2)(typescript@5.7.3)(yaml@2.7.0))
       '@astrojs/sitemap': 3.2.1
       '@pagefind/default-ui': 1.3.0
       '@types/hast': 3.0.4
       '@types/js-yaml': 4.0.9
       '@types/mdast': 4.0.4
-      astro: 5.2.3(@types/node@20.17.14)(jiti@2.4.2)(lightningcss@1.29.1)(rollup@4.31.0)(tsx@4.19.2)(typescript@5.7.3)
-      astro-expressive-code: 0.40.1(astro@5.2.3(@types/node@20.17.14)(jiti@2.4.2)(lightningcss@1.29.1)(rollup@4.31.0)(tsx@4.19.2)(typescript@5.7.3))
+      astro: 5.2.3(@types/node@20.17.14)(jiti@2.4.2)(lightningcss@1.29.1)(rollup@4.31.0)(tsx@4.19.2)(typescript@5.7.3)(yaml@2.7.0)
+      astro-expressive-code: 0.40.1(astro@5.2.3(@types/node@20.17.14)(jiti@2.4.2)(lightningcss@1.29.1)(rollup@4.31.0)(tsx@4.19.2)(typescript@5.7.3)(yaml@2.7.0))
       bcp-47: 2.1.0
       hast-util-from-html: 2.0.3
       hast-util-select: 6.0.3
@@ -11479,9 +11469,9 @@
     dependencies:
       type-fest: 0.7.1
 
-  starlight-theme-rapide@0.4.0(@astrojs/starlight@0.32.1(astro@5.2.3(@types/node@20.17.14)(jiti@2.4.2)(lightningcss@1.29.1)(rollup@4.31.0)(tsx@4.19.2)(typescript@5.7.3))):
-    dependencies:
-      '@astrojs/starlight': 0.32.1(astro@5.2.3(@types/node@20.17.14)(jiti@2.4.2)(lightningcss@1.29.1)(rollup@4.31.0)(tsx@4.19.2)(typescript@5.7.3))
+  starlight-theme-rapide@0.4.0(@astrojs/starlight@0.32.1(astro@5.2.3(@types/node@20.17.14)(jiti@2.4.2)(lightningcss@1.29.1)(rollup@4.31.0)(tsx@4.19.2)(typescript@5.7.3)(yaml@2.7.0))):
+    dependencies:
+      '@astrojs/starlight': 0.32.1(astro@5.2.3(@types/node@20.17.14)(jiti@2.4.2)(lightningcss@1.29.1)(rollup@4.31.0)(tsx@4.19.2)(typescript@5.7.3)(yaml@2.7.0))
 
   std-env@3.8.0: {}
 
