lockfileVersion: '9.0'

settings:
  autoInstallPeers: true
  excludeLinksFromLockfile: false

catalogs:
  default:
    '@biomejs/biome':
      specifier: ^1.9.4
      version: 1.9.4
    '@types/node':
      specifier: ^20.10.0
      version: 20.17.14
    '@vitest/coverage-v8':
      specifier: ^3.0.5
      version: 3.0.5
    drizzle-orm:
      specifier: ^0.39.3
      version: 0.39.3
    hono:
      specifier: ^4.6.14
      version: 4.6.17
    ponder:
      specifier: ^0.9.20
      version: 0.9.20
    tsup:
      specifier: ^8.3.6
      version: 8.3.6
    typescript:
      specifier: ^5.7.3
      version: 5.7.3
    viem:
      specifier: ^2.22.13
      version: 2.22.13
    vitest:
      specifier: ^3.0.5
      version: 3.0.5

overrides:
  ponder>vite: 5.4.14
  astro>esbuild: 0.25.0
  tsup>esbuild: 0.25.0
  tsx>esbuild: 0.25.0
  vite>esbuild: 0.25.0

importers:

  .:
    devDependencies:
      '@biomejs/biome':
        specifier: ^1.9.4
        version: 1.9.4
      '@changesets/cli':
        specifier: ^2.28.1
        version: 2.28.1
      tsup:
        specifier: 'catalog:'
        version: 8.3.6(jiti@2.4.2)(postcss@8.5.1)(tsx@4.19.2)(typescript@5.7.3)(yaml@2.7.0)
      typescript:
        specifier: 'catalog:'
        version: 5.7.3

  apps/ensadmin:
    dependencies:
      '@graphiql/react':
        specifier: ^0.28.2
        version: 0.28.2(@codemirror/language@6.0.0)(@types/node@20.17.14)(@types/react-dom@18.3.5(@types/react@18.3.18))(@types/react@18.3.18)(graphql@16.10.0)(react-dom@18.3.1(react@18.3.1))(react@18.3.1)
      '@graphiql/toolkit':
        specifier: ^0.11.1
        version: 0.11.1(@types/node@20.17.14)(graphql@16.10.0)
      '@radix-ui/react-dialog':
        specifier: ^1.1.6
        version: 1.1.6(@types/react-dom@18.3.5(@types/react@18.3.18))(@types/react@18.3.18)(react-dom@18.3.1(react@18.3.1))(react@18.3.1)
      '@radix-ui/react-dropdown-menu':
        specifier: ^2.1.6
        version: 2.1.6(@types/react-dom@18.3.5(@types/react@18.3.18))(@types/react@18.3.18)(react-dom@18.3.1(react@18.3.1))(react@18.3.1)
      '@radix-ui/react-label':
        specifier: ^2.1.2
        version: 2.1.2(@types/react-dom@18.3.5(@types/react@18.3.18))(@types/react@18.3.18)(react-dom@18.3.1(react@18.3.1))(react@18.3.1)
      '@radix-ui/react-slot':
        specifier: ^1.1.2
        version: 1.1.2(@types/react@18.3.18)(react@18.3.1)
      '@radix-ui/react-tabs':
        specifier: ^1.1.3
        version: 1.1.3(@types/react-dom@18.3.5(@types/react@18.3.18))(@types/react@18.3.18)(react-dom@18.3.1(react@18.3.1))(react@18.3.1)
      class-variance-authority:
        specifier: ^0.7.1
        version: 0.7.1
      clsx:
        specifier: ^2.1.1
        version: 2.1.1
      date-fns:
        specifier: ^4.1.0
        version: 4.1.0
      graphiql:
        specifier: ^3.8.3
        version: 3.8.3(@codemirror/language@6.0.0)(@types/node@20.17.14)(@types/react-dom@18.3.5(@types/react@18.3.18))(@types/react@18.3.18)(graphql@16.10.0)(react-dom@18.3.1(react@18.3.1))(react@18.3.1)
      graphql:
        specifier: ^16.10.0
        version: 16.10.0
      lucide-react:
        specifier: ^0.475.0
        version: 0.475.0(react@18.3.1)
      react:
        specifier: ^18.3.1
        version: 18.3.1
      react-dom:
        specifier: ^18.3.1
        version: 18.3.1(react@18.3.1)
      react-router-dom:
        specifier: ^7.1.0
        version: 7.1.5(react-dom@18.3.1(react@18.3.1))(react@18.3.1)
      tailwind-merge:
        specifier: ^3.0.1
        version: 3.0.1
      tailwindcss-animate:
        specifier: ^1.0.7
        version: 1.0.7(tailwindcss@4.0.6)
      viem:
        specifier: 'catalog:'
        version: 2.22.13(typescript@5.7.3)(zod@3.24.2)
    devDependencies:
      '@biomejs/biome':
        specifier: 'catalog:'
        version: 1.9.4
      '@eslint/js':
        specifier: ^9.9.1
        version: 9.20.0
      '@tailwindcss/vite':
        specifier: ^4.0.6
        version: 4.0.6(vite@6.1.0(@types/node@20.17.14)(jiti@2.4.2)(lightningcss@1.29.1)(tsx@4.19.2)(yaml@2.7.0))
      '@types/node':
        specifier: 'catalog:'
        version: 20.17.14
      '@types/react':
        specifier: ^18.3.5
        version: 18.3.18
      '@types/react-dom':
        specifier: ^18.3.0
        version: 18.3.5(@types/react@18.3.18)
      '@vitejs/plugin-react':
        specifier: ^4.3.4
        version: 4.3.4(vite@6.1.0(@types/node@20.17.14)(jiti@2.4.2)(lightningcss@1.29.1)(tsx@4.19.2)(yaml@2.7.0))
      autoprefixer:
        specifier: ^10.4.20
        version: 10.4.20(postcss@8.5.1)
      eslint:
        specifier: ^9.20.1
        version: 9.20.1(jiti@2.4.2)
      eslint-plugin-import:
        specifier: ^2.31.0
        version: 2.31.0(@typescript-eslint/parser@8.24.0(eslint@9.20.1(jiti@2.4.2))(typescript@5.7.3))(eslint@9.20.1(jiti@2.4.2))
      eslint-plugin-react-hooks:
        specifier: ^5.1.0
        version: 5.1.0(eslint@9.20.1(jiti@2.4.2))
      eslint-plugin-react-refresh:
        specifier: ^0.4.19
        version: 0.4.19(eslint@9.20.1(jiti@2.4.2))
      globals:
        specifier: ^15.9.0
        version: 15.15.0
      tailwindcss:
        specifier: ^4.0.6
        version: 4.0.6
      typescript:
        specifier: 'catalog:'
        version: 5.7.3
      typescript-eslint:
        specifier: ^8.3.0
        version: 8.24.0(eslint@9.20.1(jiti@2.4.2))(typescript@5.7.3)
      vite:
        specifier: ^6.1.0
        version: 6.1.0(@types/node@20.17.14)(jiti@2.4.2)(lightningcss@1.29.1)(tsx@4.19.2)(yaml@2.7.0)
      vitest:
        specifier: 'catalog:'
        version: 3.0.5(@types/debug@4.1.12)(@types/node@20.17.14)(jiti@2.4.2)(lightningcss@1.29.1)(tsx@4.19.2)(yaml@2.7.0)

  apps/ensnode:
    dependencies:
      '@ensdomains/ensjs':
        specifier: ^4.0.2
        version: 4.0.2(typescript@5.7.3)(viem@2.22.13(typescript@5.7.3)(zod@3.24.2))(zod@3.24.2)
      '@ensnode/ens-deployments':
        specifier: workspace:*
        version: link:../../packages/ens-deployments
      '@ensnode/ensrainbow-sdk':
        specifier: workspace:*
        version: link:../../packages/ensrainbow-sdk
      '@ensnode/ponder-metadata':
        specifier: workspace:*
        version: link:../../packages/ponder-metadata-api
      '@ensnode/ponder-schema':
        specifier: workspace:*
        version: link:../../packages/ponder-schema
      '@ensnode/ponder-subgraph':
        specifier: workspace:*
        version: link:../../packages/ponder-subgraph-api
      '@ensnode/utils':
        specifier: workspace:*
        version: link:../../packages/ensnode-utils
      hono:
        specifier: 'catalog:'
        version: 4.6.17
      ponder:
        specifier: 'catalog:'
<<<<<<< HEAD
        version: 0.9.20(@opentelemetry/api@1.7.0)(@types/node@20.17.14)(@types/react@18.3.18)(hono@4.6.17)(lightningcss@1.29.1)(typescript@5.7.3)(viem@2.22.13(typescript@5.7.3)(zod@3.24.1))(zod@3.24.1)
=======
        version: 0.9.18(@opentelemetry/api@1.7.0)(@types/node@20.17.14)(@types/react@18.3.18)(hono@4.6.17)(lightningcss@1.29.1)(typescript@5.7.3)(viem@2.22.13(typescript@5.7.3)(zod@3.24.2))(zod@3.24.2)
>>>>>>> 25be5f85
      ts-deepmerge:
        specifier: ^7.0.2
        version: 7.0.2
      viem:
        specifier: 'catalog:'
        version: 2.22.13(typescript@5.7.3)(zod@3.24.2)
    devDependencies:
      '@biomejs/biome':
        specifier: 'catalog:'
        version: 1.9.4
      '@ensnode/shared-configs':
        specifier: 'workspace:'
        version: link:../../packages/shared-configs
      '@types/node':
        specifier: 'catalog:'
        version: 20.17.14
      typescript:
        specifier: 'catalog:'
        version: 5.7.3
      vitest:
        specifier: 'catalog:'
        version: 3.0.5(@types/debug@4.1.12)(@types/node@20.17.14)(jiti@2.4.2)(lightningcss@1.29.1)(tsx@4.19.2)(yaml@2.7.0)

  apps/ensrainbow:
    dependencies:
      '@ensnode/ensrainbow-sdk':
        specifier: workspace:*
        version: link:../../packages/ensrainbow-sdk
      '@ensnode/utils':
        specifier: workspace:*
        version: link:../../packages/ensnode-utils
      '@hono/node-server':
        specifier: ^1.4.1
        version: 1.13.3(hono@4.6.17)
      bun:
        specifier: ^1.2.2
        version: 1.2.2
      classic-level:
        specifier: ^1.4.1
        version: 1.4.1
      hono:
        specifier: 'catalog:'
        version: 4.6.17
      pino:
        specifier: ^8.19.0
        version: 8.21.0
      pino-pretty:
        specifier: ^10.3.1
        version: 10.3.1
      progress:
        specifier: ^2.0.3
        version: 2.0.3
      viem:
        specifier: 'catalog:'
        version: 2.22.13(typescript@5.7.3)(zod@3.24.2)
      yargs:
        specifier: ^17.7.2
        version: 17.7.2
    devDependencies:
      '@ensnode/shared-configs':
        specifier: workspace:*
        version: link:../../packages/shared-configs
      '@types/node':
        specifier: ^20.17.14
        version: 20.17.14
      '@types/progress':
        specifier: ^2.0.7
        version: 2.0.7
      '@types/supertest':
        specifier: ^6.0.2
        version: 6.0.2
      '@types/yargs':
        specifier: ^17.0.32
        version: 17.0.33
      '@vitest/coverage-v8':
        specifier: 'catalog:'
        version: 3.0.5(vitest@3.0.5(@types/debug@4.1.12)(@types/node@20.17.14)(jiti@2.4.2)(lightningcss@1.29.1)(tsx@4.19.2)(yaml@2.7.0))
      supertest:
        specifier: ^6.3.4
        version: 6.3.4
      typescript:
        specifier: ^5.3.3
        version: 5.7.3
      vitest:
        specifier: 'catalog:'
        version: 3.0.5(@types/debug@4.1.12)(@types/node@20.17.14)(jiti@2.4.2)(lightningcss@1.29.1)(tsx@4.19.2)(yaml@2.7.0)

  docs/ensnode.io:
    dependencies:
      '@astrojs/sitemap':
        specifier: ^3.2.1
        version: 3.2.1
      '@astrojs/starlight':
        specifier: ^0.32.1
        version: 0.32.1(astro@5.2.3(@types/node@20.17.14)(jiti@2.4.2)(lightningcss@1.29.1)(rollup@4.31.0)(tsx@4.19.2)(typescript@5.7.3)(yaml@2.7.0))
      astro:
        specifier: ^5.2.3
        version: 5.2.3(@types/node@20.17.14)(jiti@2.4.2)(lightningcss@1.29.1)(rollup@4.31.0)(tsx@4.19.2)(typescript@5.7.3)(yaml@2.7.0)
      sharp:
        specifier: ^0.33.5
        version: 0.33.5
      starlight-theme-rapide:
        specifier: ^0.4.0
        version: 0.4.0(@astrojs/starlight@0.32.1(astro@5.2.3(@types/node@20.17.14)(jiti@2.4.2)(lightningcss@1.29.1)(rollup@4.31.0)(tsx@4.19.2)(typescript@5.7.3)(yaml@2.7.0)))

  docs/ensrainbow:
    dependencies:
      '@astrojs/starlight':
        specifier: ^0.31.1
        version: 0.31.1(astro@5.2.3(@types/node@20.17.14)(jiti@2.4.2)(lightningcss@1.29.1)(rollup@4.31.0)(tsx@4.19.2)(typescript@5.7.3)(yaml@2.7.0))
      astro:
        specifier: ^5.2.3
        version: 5.2.3(@types/node@20.17.14)(jiti@2.4.2)(lightningcss@1.29.1)(rollup@4.31.0)(tsx@4.19.2)(typescript@5.7.3)(yaml@2.7.0)
      sharp:
        specifier: ^0.33.5
        version: 0.33.5

  packages/ens-deployments:
    dependencies:
      '@ponder/utils':
        specifier: ^0.2.3
        version: 0.2.3(typescript@5.7.3)(viem@2.22.13(typescript@5.7.3)(zod@3.24.2))
    devDependencies:
      '@biomejs/biome':
        specifier: 'catalog:'
        version: 1.9.4
      '@ensnode/shared-configs':
        specifier: 'workspace:'
        version: link:../shared-configs
      tsup:
        specifier: 'catalog:'
        version: 8.3.6(jiti@2.4.2)(postcss@8.5.1)(tsx@4.19.2)(typescript@5.7.3)(yaml@2.7.0)
      typescript:
        specifier: 'catalog:'
        version: 5.7.3
      viem:
        specifier: 'catalog:'
        version: 2.22.13(typescript@5.7.3)(zod@3.24.2)

  packages/ensnode-utils:
    devDependencies:
      '@biomejs/biome':
        specifier: 'catalog:'
        version: 1.9.4
      '@ensnode/shared-configs':
        specifier: 'workspace:'
        version: link:../shared-configs
      '@types/node':
        specifier: 'catalog:'
        version: 20.17.14
      tsup:
        specifier: ^8.3.6
        version: 8.3.6(jiti@2.4.2)(postcss@8.5.1)(tsx@4.19.2)(typescript@5.7.3)(yaml@2.7.0)
      typescript:
        specifier: 'catalog:'
        version: 5.7.3
      viem:
        specifier: 'catalog:'
        version: 2.22.13(typescript@5.7.3)(zod@3.24.2)
      vitest:
        specifier: 'catalog:'
        version: 3.0.5(@types/debug@4.1.12)(@types/node@20.17.14)(jiti@2.4.2)(lightningcss@1.29.1)(tsx@4.19.2)(yaml@2.7.0)

  packages/ensrainbow-sdk:
    dependencies:
      viem:
        specifier: 'catalog:'
        version: 2.22.13(typescript@5.7.3)(zod@3.24.2)
    devDependencies:
      '@biomejs/biome':
        specifier: 'catalog:'
        version: 1.9.4
      '@ensnode/shared-configs':
        specifier: 'workspace:'
        version: link:../shared-configs
      '@ensnode/utils':
        specifier: 'workspace:'
        version: link:../ensnode-utils
      tsup:
        specifier: 'catalog:'
        version: 8.3.6(jiti@2.4.2)(postcss@8.5.1)(tsx@4.19.2)(typescript@5.7.3)(yaml@2.7.0)
      typescript:
        specifier: 'catalog:'
        version: 5.7.3
      vitest:
        specifier: 'catalog:'
        version: 3.0.5(@types/debug@4.1.12)(@types/node@20.17.14)(jiti@2.4.2)(lightningcss@1.29.1)(tsx@4.19.2)(yaml@2.7.0)

  packages/ponder-metadata-api:
    dependencies:
      drizzle-orm:
        specifier: 'catalog:'
        version: 0.39.3(@electric-sql/pglite@0.2.13)(@opentelemetry/api@1.7.0)(kysely@0.26.3)(pg@8.11.3)
      parse-prometheus-text-format:
        specifier: ^1.1.1
        version: 1.1.1
      viem:
        specifier: 'catalog:'
        version: 2.22.13(typescript@5.7.3)(zod@3.24.2)
    devDependencies:
      '@biomejs/biome':
        specifier: 'catalog:'
        version: 1.9.4
      '@ensnode/shared-configs':
        specifier: 'workspace:'
        version: link:../shared-configs
      '@types/node':
        specifier: 'catalog:'
        version: 20.17.14
      hono:
        specifier: 'catalog:'
        version: 4.6.17
      ponder:
        specifier: 'catalog:'
        version: 0.9.18(@opentelemetry/api@1.7.0)(@types/node@20.17.14)(@types/react@18.3.18)(hono@4.6.17)(lightningcss@1.29.1)(typescript@5.7.3)(viem@2.22.13(typescript@5.7.3)(zod@3.24.2))(zod@3.24.2)
      tsup:
        specifier: 'catalog:'
        version: 8.3.6(jiti@2.4.2)(postcss@8.5.1)(tsx@4.19.2)(typescript@5.7.3)(yaml@2.7.0)
      typescript:
        specifier: 'catalog:'
        version: 5.7.3
      vitest:
        specifier: 'catalog:'
        version: 3.0.5(@types/debug@4.1.12)(@types/node@20.17.14)(jiti@2.4.2)(lightningcss@1.29.1)(tsx@4.19.2)(yaml@2.7.0)

  packages/ponder-schema:
    dependencies:
      ponder:
        specifier: 'catalog:'
<<<<<<< HEAD
        version: 0.9.20(@opentelemetry/api@1.7.0)(@types/node@20.17.14)(@types/react@18.3.18)(hono@4.6.17)(lightningcss@1.29.1)(typescript@5.7.3)(viem@2.22.13(typescript@5.7.3)(zod@3.24.1))(zod@3.24.1)
=======
        version: 0.9.18(@opentelemetry/api@1.7.0)(@types/node@20.17.14)(@types/react@18.3.18)(hono@4.6.17)(lightningcss@1.29.1)(typescript@5.7.3)(viem@2.22.13(typescript@5.7.3)(zod@3.24.2))(zod@3.24.2)
>>>>>>> 25be5f85
      viem:
        specifier: 'catalog:'
        version: 2.22.13(typescript@5.7.3)(zod@3.24.2)
    devDependencies:
      '@biomejs/biome':
        specifier: 'catalog:'
        version: 1.9.4
      '@ensnode/shared-configs':
        specifier: 'workspace:'
        version: link:../shared-configs
      tsup:
        specifier: 'catalog:'
        version: 8.3.6(jiti@2.4.2)(postcss@8.5.1)(tsx@4.19.2)(typescript@5.7.3)(yaml@2.7.0)
      typescript:
        specifier: 'catalog:'
        version: 5.7.3

  packages/ponder-subgraph-api:
    dependencies:
      '@escape.tech/graphql-armor-max-aliases':
        specifier: ^2.6.0
        version: 2.6.0
      '@escape.tech/graphql-armor-max-depth':
        specifier: ^2.4.0
        version: 2.4.0
      '@escape.tech/graphql-armor-max-tokens':
        specifier: ^2.5.0
        version: 2.5.0
      dataloader:
        specifier: ^2.2.3
        version: 2.2.3
      drizzle-orm:
        specifier: 'catalog:'
        version: 0.39.3(@electric-sql/pglite@0.2.13)(@opentelemetry/api@1.7.0)(kysely@0.26.3)(pg@8.11.3)
      graphql:
        specifier: ^16.10.0
        version: 16.10.0
      graphql-scalars:
        specifier: ^1.24.0
        version: 1.24.0(graphql@16.10.0)
      graphql-yoga:
        specifier: ^5.10.9
        version: 5.10.10(graphql@16.10.0)
    devDependencies:
      '@biomejs/biome':
        specifier: 'catalog:'
        version: 1.9.4
      '@ensnode/shared-configs':
        specifier: 'workspace:'
        version: link:../shared-configs
      '@types/node':
        specifier: 'catalog:'
        version: 20.17.14
      hono:
        specifier: 'catalog:'
        version: 4.6.17
      tsup:
        specifier: 'catalog:'
        version: 8.3.6(jiti@2.4.2)(postcss@8.5.1)(tsx@4.19.2)(typescript@5.7.3)(yaml@2.7.0)
      typescript:
        specifier: 'catalog:'
        version: 5.7.3

  packages/shared-configs:
    devDependencies:
      '@biomejs/biome':
        specifier: 'catalog:'
        version: 1.9.4
      typescript:
        specifier: 'catalog:'
        version: 5.7.3

packages:

  '@adraffy/ens-normalize@1.10.1':
    resolution: {integrity: sha512-96Z2IP3mYmF1Xg2cDm8f1gWGf/HUVedQ3FMifV4kG/PQ4yEP51xDtRAEfhVNt5f/uzpNkZHwWQuUcu6D6K+Ekw==}

  '@adraffy/ens-normalize@1.11.0':
    resolution: {integrity: sha512-/3DDPKHqqIqxUULp8yP4zODUY1i+2xvVWsv8A79xGWdCAG+8sb0hRh0Rk2QyOJUnnbyPUAZYcpBuRe3nS2OIUg==}

  '@alcalzone/ansi-tokenize@0.1.3':
    resolution: {integrity: sha512-3yWxPTq3UQ/FY9p1ErPxIyfT64elWaMvM9lIHnaqpyft63tkxodF5aUElYHrdisWve5cETkh1+KBw1yJuW0aRw==}
    engines: {node: '>=14.13.1'}

  '@ampproject/remapping@2.3.0':
    resolution: {integrity: sha512-30iZtAPgz+LTIYoeivqYo853f02jBYSd5uGnGpkFV0M3xOt9aN73erkgYAmZU43x4VfqcnLxW9Kpg3R5LC4YYw==}
    engines: {node: '>=6.0.0'}

  '@astrojs/compiler@2.10.3':
    resolution: {integrity: sha512-bL/O7YBxsFt55YHU021oL+xz+B/9HvGNId3F9xURN16aeqDK9juHGktdkCSXz+U4nqFACq6ZFvWomOzhV+zfPw==}

  '@astrojs/internal-helpers@0.5.0':
    resolution: {integrity: sha512-CgB5ZaZO1PFG+rbjF3HnA7G6gIBjJ070xb7bUjeu5Gqqufma+t6fpuRWMXnK2iEO3zVyX7e/xplPlqtFKy/lvw==}

  '@astrojs/markdown-remark@6.1.0':
    resolution: {integrity: sha512-emZNNSTPGgPc3V399Cazpp5+snogjaF04ocOSQn9vy3Kw/eIC4vTQjXOrWDEoSEy+AwPDZX9bQ4wd3bxhpmGgQ==}

  '@astrojs/mdx@4.0.8':
    resolution: {integrity: sha512-/aiLr2yQ55W9AbpyOgfMtFXk7g2t7XoWdC2Avps/NqxAx4aYONDLneX43D79QwgqdjFhin7o3cIPp/vVppMbaA==}
    engines: {node: ^18.17.1 || ^20.3.0 || >=22.0.0}
    peerDependencies:
      astro: ^5.0.0

  '@astrojs/prism@3.2.0':
    resolution: {integrity: sha512-GilTHKGCW6HMq7y3BUv9Ac7GMe/MO9gi9GW62GzKtth0SwukCu/qp2wLiGpEujhY+VVhaG9v7kv/5vFzvf4NYw==}
    engines: {node: ^18.17.1 || ^20.3.0 || >=22.0.0}

  '@astrojs/sitemap@3.2.1':
    resolution: {integrity: sha512-uxMfO8f7pALq0ADL6Lk68UV6dNYjJ2xGUzyjjVj60JLBs5a6smtlkBYv3tQ0DzoqwS7c9n4FUx5lgv0yPo/fgA==}

  '@astrojs/starlight@0.31.1':
    resolution: {integrity: sha512-VIVkHugwgtEqJPiRH8+ouP0UqUfdmpBO9C64R+6QaQ2qmADNkI/BA3/YAJHTBZYlMQQGEEuLJwD9qpaUovi52Q==}
    peerDependencies:
      astro: ^5.1.5

  '@astrojs/starlight@0.32.1':
    resolution: {integrity: sha512-+GPtDzi7wkbooHnMZqGjCoV0qwkYZAFSg3FhRm8jSXXSkLJcw4rgT6vnee/LuJhbVq9kvHVcevtgK8tTxy3Xeg==}
    peerDependencies:
      astro: ^5.1.5

  '@astrojs/telemetry@3.2.0':
    resolution: {integrity: sha512-wxhSKRfKugLwLlr4OFfcqovk+LIFtKwLyGPqMsv+9/ibqqnW3Gv7tBhtKEb0gAyUAC4G9BTVQeQahqnQAhd6IQ==}
    engines: {node: ^18.17.1 || ^20.3.0 || >=22.0.0}

  '@babel/code-frame@7.26.2':
    resolution: {integrity: sha512-RJlIHRueQgwWitWgF8OdFYGZX328Ax5BCemNGlqHfplnRT9ESi8JkFlvaVYbS+UubVY6dpv87Fs2u5M29iNFVQ==}
    engines: {node: '>=6.9.0'}

  '@babel/compat-data@7.26.8':
    resolution: {integrity: sha512-oH5UPLMWR3L2wEFLnFJ1TZXqHufiTKAiLfqw5zkhS4dKXLJ10yVztfil/twG8EDTA4F/tvVNw9nOl4ZMslB8rQ==}
    engines: {node: '>=6.9.0'}

  '@babel/core@7.26.9':
    resolution: {integrity: sha512-lWBYIrF7qK5+GjY5Uy+/hEgp8OJWOD/rpy74GplYRhEauvbHDeFB8t5hPOZxCZ0Oxf4Cc36tK51/l3ymJysrKw==}
    engines: {node: '>=6.9.0'}

  '@babel/generator@7.26.9':
    resolution: {integrity: sha512-kEWdzjOAUMW4hAyrzJ0ZaTOu9OmpyDIQicIh0zg0EEcEkYXZb2TjtBhnHi2ViX7PKwZqF4xwqfAm299/QMP3lg==}
    engines: {node: '>=6.9.0'}

  '@babel/helper-compilation-targets@7.26.5':
    resolution: {integrity: sha512-IXuyn5EkouFJscIDuFF5EsiSolseme1s0CZB+QxVugqJLYmKdxI1VfIBOst0SUu4rnk2Z7kqTwmoO1lp3HIfnA==}
    engines: {node: '>=6.9.0'}

  '@babel/helper-module-imports@7.25.9':
    resolution: {integrity: sha512-tnUA4RsrmflIM6W6RFTLFSXITtl0wKjgpnLgXyowocVPrbYrLUXSBXDgTs8BlbmIzIdlBySRQjINYs2BAkiLtw==}
    engines: {node: '>=6.9.0'}

  '@babel/helper-module-transforms@7.26.0':
    resolution: {integrity: sha512-xO+xu6B5K2czEnQye6BHA7DolFFmS3LB7stHZFaOLb1pAwO1HWLS8fXA+eh0A2yIvltPVmx3eNNDBJA2SLHXFw==}
    engines: {node: '>=6.9.0'}
    peerDependencies:
      '@babel/core': ^7.0.0

  '@babel/helper-plugin-utils@7.26.5':
    resolution: {integrity: sha512-RS+jZcRdZdRFzMyr+wcsaqOmld1/EqTghfaBGQQd/WnRdzdlvSZ//kF7U8VQTxf1ynZ4cjUcYgjVGx13ewNPMg==}
    engines: {node: '>=6.9.0'}

  '@babel/helper-string-parser@7.25.9':
    resolution: {integrity: sha512-4A/SCr/2KLd5jrtOMFzaKjVtAei3+2r/NChoBNoZ3EyP/+GlhoaEGoWOZUmFmoITP7zOJyHIMm+DYRd8o3PvHA==}
    engines: {node: '>=6.9.0'}

  '@babel/helper-validator-identifier@7.25.9':
    resolution: {integrity: sha512-Ed61U6XJc3CVRfkERJWDz4dJwKe7iLmmJsbOGu9wSloNSFttHV0I8g6UAgb7qnK5ly5bGLPd4oXZlxCdANBOWQ==}
    engines: {node: '>=6.9.0'}

  '@babel/helper-validator-option@7.25.9':
    resolution: {integrity: sha512-e/zv1co8pp55dNdEcCynfj9X7nyUKUXoUEwfXqaZt0omVOmDe9oOTdKStH4GmAw6zxMFs50ZayuMfHDKlO7Tfw==}
    engines: {node: '>=6.9.0'}

  '@babel/helpers@7.26.9':
    resolution: {integrity: sha512-Mz/4+y8udxBKdmzt/UjPACs4G3j5SshJJEFFKxlCGPydG4JAHXxjWjAwjd09tf6oINvl1VfMJo+nB7H2YKQ0dA==}
    engines: {node: '>=6.9.0'}

  '@babel/parser@7.26.7':
    resolution: {integrity: sha512-kEvgGGgEjRUutvdVvZhbn/BxVt+5VSpwXz1j3WYXQbXDo8KzFOPNG2GQbdAiNq8g6wn1yKk7C/qrke03a84V+w==}
    engines: {node: '>=6.0.0'}
    hasBin: true

  '@babel/parser@7.26.9':
    resolution: {integrity: sha512-81NWa1njQblgZbQHxWHpxxCzNsa3ZwvFqpUg7P+NNUU6f3UU2jBEg4OlF/J6rl8+PQGh1q6/zWScd001YwcA5A==}
    engines: {node: '>=6.0.0'}
    hasBin: true

  '@babel/plugin-transform-react-jsx-self@7.25.9':
    resolution: {integrity: sha512-y8quW6p0WHkEhmErnfe58r7x0A70uKphQm8Sp8cV7tjNQwK56sNVK0M73LK3WuYmsuyrftut4xAkjjgU0twaMg==}
    engines: {node: '>=6.9.0'}
    peerDependencies:
      '@babel/core': ^7.0.0-0

  '@babel/plugin-transform-react-jsx-source@7.25.9':
    resolution: {integrity: sha512-+iqjT8xmXhhYv4/uiYd8FNQsraMFZIfxVSqxxVSZP0WbbSAWvBXAul0m/zu+7Vv4O/3WtApy9pmaTMiumEZgfg==}
    engines: {node: '>=6.9.0'}
    peerDependencies:
      '@babel/core': ^7.0.0-0

  '@babel/runtime@7.26.7':
    resolution: {integrity: sha512-AOPI3D+a8dXnja+iwsUqGRjr1BbZIe771sXdapOtYI531gSqpi92vXivKcq2asu/DFpdl1ceFAKZyRzK2PCVcQ==}
    engines: {node: '>=6.9.0'}

  '@babel/template@7.26.9':
    resolution: {integrity: sha512-qyRplbeIpNZhmzOysF/wFMuP9sctmh2cFzRAZOn1YapxBsE1i9bJIY586R/WBLfLcmcBlM8ROBiQURnnNy+zfA==}
    engines: {node: '>=6.9.0'}

  '@babel/traverse@7.26.9':
    resolution: {integrity: sha512-ZYW7L+pL8ahU5fXmNbPF+iZFHCv5scFak7MZ9bwaRPLUhHh7QQEMjZUg0HevihoqCM5iSYHN61EyCoZvqC+bxg==}
    engines: {node: '>=6.9.0'}

  '@babel/types@7.26.7':
    resolution: {integrity: sha512-t8kDRGrKXyp6+tjUh7hw2RLyclsW4TRoRvRHtSyAX9Bb5ldlFh+90YAYY6awRXrlB4G5G2izNeGySpATlFzmOg==}
    engines: {node: '>=6.9.0'}

  '@babel/types@7.26.9':
    resolution: {integrity: sha512-Y3IR1cRnOxOCDvMmNiym7XpXQ93iGDDPHx+Zj+NM+rg0fBaShfQLkg+hKPaZCEvg5N/LeCo4+Rj/i3FuJsIQaw==}
    engines: {node: '>=6.9.0'}

  '@bcoe/v8-coverage@1.0.2':
    resolution: {integrity: sha512-6zABk/ECA/QYSCQ1NGiVwwbQerUCZ+TQbp64Q3AgmfNvurHH0j8TtXa1qbShXA6qqkpAj4V5W8pP6mLe1mcMqA==}
    engines: {node: '>=18'}

  '@biomejs/biome@1.9.4':
    resolution: {integrity: sha512-1rkd7G70+o9KkTn5KLmDYXihGoTaIGO9PIIN2ZB7UJxFrWw04CZHPYiMRjYsaDvVV7hP1dYNRLxSANLaBFGpog==}
    engines: {node: '>=14.21.3'}
    hasBin: true

  '@biomejs/cli-darwin-arm64@1.9.4':
    resolution: {integrity: sha512-bFBsPWrNvkdKrNCYeAp+xo2HecOGPAy9WyNyB/jKnnedgzl4W4Hb9ZMzYNbf8dMCGmUdSavlYHiR01QaYR58cw==}
    engines: {node: '>=14.21.3'}
    cpu: [arm64]
    os: [darwin]

  '@biomejs/cli-darwin-x64@1.9.4':
    resolution: {integrity: sha512-ngYBh/+bEedqkSevPVhLP4QfVPCpb+4BBe2p7Xs32dBgs7rh9nY2AIYUL6BgLw1JVXV8GlpKmb/hNiuIxfPfZg==}
    engines: {node: '>=14.21.3'}
    cpu: [x64]
    os: [darwin]

  '@biomejs/cli-linux-arm64-musl@1.9.4':
    resolution: {integrity: sha512-v665Ct9WCRjGa8+kTr0CzApU0+XXtRgwmzIf1SeKSGAv+2scAlW6JR5PMFo6FzqqZ64Po79cKODKf3/AAmECqA==}
    engines: {node: '>=14.21.3'}
    cpu: [arm64]
    os: [linux]

  '@biomejs/cli-linux-arm64@1.9.4':
    resolution: {integrity: sha512-fJIW0+LYujdjUgJJuwesP4EjIBl/N/TcOX3IvIHJQNsAqvV2CHIogsmA94BPG6jZATS4Hi+xv4SkBBQSt1N4/g==}
    engines: {node: '>=14.21.3'}
    cpu: [arm64]
    os: [linux]

  '@biomejs/cli-linux-x64-musl@1.9.4':
    resolution: {integrity: sha512-gEhi/jSBhZ2m6wjV530Yy8+fNqG8PAinM3oV7CyO+6c3CEh16Eizm21uHVsyVBEB6RIM8JHIl6AGYCv6Q6Q9Tg==}
    engines: {node: '>=14.21.3'}
    cpu: [x64]
    os: [linux]

  '@biomejs/cli-linux-x64@1.9.4':
    resolution: {integrity: sha512-lRCJv/Vi3Vlwmbd6K+oQ0KhLHMAysN8lXoCI7XeHlxaajk06u7G+UsFSO01NAs5iYuWKmVZjmiOzJ0OJmGsMwg==}
    engines: {node: '>=14.21.3'}
    cpu: [x64]
    os: [linux]

  '@biomejs/cli-win32-arm64@1.9.4':
    resolution: {integrity: sha512-tlbhLk+WXZmgwoIKwHIHEBZUwxml7bRJgk0X2sPyNR3S93cdRq6XulAZRQJ17FYGGzWne0fgrXBKpl7l4M87Hg==}
    engines: {node: '>=14.21.3'}
    cpu: [arm64]
    os: [win32]

  '@biomejs/cli-win32-x64@1.9.4':
    resolution: {integrity: sha512-8Y5wMhVIPaWe6jw2H+KlEm4wP/f7EW3810ZLmDlrEEy5KvBsb9ECEfu/kMWD484ijfQ8+nIi0giMgu9g1UAuuA==}
    engines: {node: '>=14.21.3'}
    cpu: [x64]
    os: [win32]

  '@changesets/apply-release-plan@7.0.10':
    resolution: {integrity: sha512-wNyeIJ3yDsVspYvHnEz1xQDq18D9ifed3lI+wxRQRK4pArUcuHgCTrHv0QRnnwjhVCQACxZ+CBih3wgOct6UXw==}

  '@changesets/assemble-release-plan@6.0.6':
    resolution: {integrity: sha512-Frkj8hWJ1FRZiY3kzVCKzS0N5mMwWKwmv9vpam7vt8rZjLL1JMthdh6pSDVSPumHPshTTkKZ0VtNbE0cJHZZUg==}

  '@changesets/changelog-git@0.2.1':
    resolution: {integrity: sha512-x/xEleCFLH28c3bQeQIyeZf8lFXyDFVn1SgcBiR2Tw/r4IAWlk1fzxCEZ6NxQAjF2Nwtczoen3OA2qR+UawQ8Q==}

  '@changesets/cli@2.28.1':
    resolution: {integrity: sha512-PiIyGRmSc6JddQJe/W1hRPjiN4VrMvb2VfQ6Uydy2punBioQrsxppyG5WafinKcW1mT0jOe/wU4k9Zy5ff21AA==}
    hasBin: true

  '@changesets/config@3.1.1':
    resolution: {integrity: sha512-bd+3Ap2TKXxljCggI0mKPfzCQKeV/TU4yO2h2C6vAihIo8tzseAn2e7klSuiyYYXvgu53zMN1OeYMIQkaQoWnA==}

  '@changesets/errors@0.2.0':
    resolution: {integrity: sha512-6BLOQUscTpZeGljvyQXlWOItQyU71kCdGz7Pi8H8zdw6BI0g3m43iL4xKUVPWtG+qrrL9DTjpdn8eYuCQSRpow==}

  '@changesets/get-dependents-graph@2.1.3':
    resolution: {integrity: sha512-gphr+v0mv2I3Oxt19VdWRRUxq3sseyUpX9DaHpTUmLj92Y10AGy+XOtV+kbM6L/fDcpx7/ISDFK6T8A/P3lOdQ==}

  '@changesets/get-release-plan@4.0.8':
    resolution: {integrity: sha512-MM4mq2+DQU1ZT7nqxnpveDMTkMBLnwNX44cX7NSxlXmr7f8hO6/S2MXNiXG54uf/0nYnefv0cfy4Czf/ZL/EKQ==}

  '@changesets/get-version-range-type@0.4.0':
    resolution: {integrity: sha512-hwawtob9DryoGTpixy1D3ZXbGgJu1Rhr+ySH2PvTLHvkZuQ7sRT4oQwMh0hbqZH1weAooedEjRsbrWcGLCeyVQ==}

  '@changesets/git@3.0.2':
    resolution: {integrity: sha512-r1/Kju9Y8OxRRdvna+nxpQIsMsRQn9dhhAZt94FLDeu0Hij2hnOozW8iqnHBgvu+KdnJppCveQwK4odwfw/aWQ==}

  '@changesets/logger@0.1.1':
    resolution: {integrity: sha512-OQtR36ZlnuTxKqoW4Sv6x5YIhOmClRd5pWsjZsddYxpWs517R0HkyiefQPIytCVh4ZcC5x9XaG8KTdd5iRQUfg==}

  '@changesets/parse@0.4.1':
    resolution: {integrity: sha512-iwksMs5Bf/wUItfcg+OXrEpravm5rEd9Bf4oyIPL4kVTmJQ7PNDSd6MDYkpSJR1pn7tz/k8Zf2DhTCqX08Ou+Q==}

  '@changesets/pre@2.0.2':
    resolution: {integrity: sha512-HaL/gEyFVvkf9KFg6484wR9s0qjAXlZ8qWPDkTyKF6+zqjBe/I2mygg3MbpZ++hdi0ToqNUF8cjj7fBy0dg8Ug==}

  '@changesets/read@0.6.3':
    resolution: {integrity: sha512-9H4p/OuJ3jXEUTjaVGdQEhBdqoT2cO5Ts95JTFsQyawmKzpL8FnIeJSyhTDPW1MBRDnwZlHFEM9SpPwJDY5wIg==}

  '@changesets/should-skip-package@0.1.2':
    resolution: {integrity: sha512-qAK/WrqWLNCP22UDdBTMPH5f41elVDlsNyat180A33dWxuUDyNpg6fPi/FyTZwRriVjg0L8gnjJn2F9XAoF0qw==}

  '@changesets/types@4.1.0':
    resolution: {integrity: sha512-LDQvVDv5Kb50ny2s25Fhm3d9QSZimsoUGBsUioj6MC3qbMUCuC8GPIvk/M6IvXx3lYhAs0lwWUQLb+VIEUCECw==}

  '@changesets/types@6.1.0':
    resolution: {integrity: sha512-rKQcJ+o1nKNgeoYRHKOS07tAMNd3YSN0uHaJOZYjBAgxfV7TUE7JE+z4BzZdQwb5hKaYbayKN5KrYV7ODb2rAA==}

  '@changesets/write@0.4.0':
    resolution: {integrity: sha512-CdTLvIOPiCNuH71pyDu3rA+Q0n65cmAbXnwWH84rKGiFumFzkmHNT8KHTMEchcxN+Kl8I54xGUhJ7l3E7X396Q==}

  '@codemirror/language@6.0.0':
    resolution: {integrity: sha512-rtjk5ifyMzOna1c7PBu7J1VCt0PvA5wy3o8eMVnxMKb7z8KA7JFecvD04dSn14vj/bBaAbqRsGed5OjtofEnLA==}

  '@codemirror/state@6.5.2':
    resolution: {integrity: sha512-FVqsPqtPWKVVL3dPSxy8wEF/ymIEuVzF1PK3VbUgrxXpJUSHQWWZz4JMToquRxnkw+36LTamCZG2iua2Ptq0fA==}

  '@codemirror/view@6.36.2':
    resolution: {integrity: sha512-DZ6ONbs8qdJK0fdN7AB82CgI6tYXf4HWk1wSVa0+9bhVznCuuvhQtX8bFBoy3dv8rZSQqUd8GvhVAcielcidrA==}

  '@commander-js/extra-typings@12.1.0':
    resolution: {integrity: sha512-wf/lwQvWAA0goIghcb91dQYpkLBcyhOhQNqG/VgWhnKzgt+UOMvra7EX/2fv70arm5RW+PUHoQHHDa6/p77Eqg==}
    peerDependencies:
      commander: ~12.1.0

  '@ctrl/tinycolor@4.1.0':
    resolution: {integrity: sha512-WyOx8cJQ+FQus4Mm4uPIZA64gbk3Wxh0so5Lcii0aJifqwoVOlfFtorjLE0Hen4OYyHZMXDWqMmaQemBhgxFRQ==}
    engines: {node: '>=14'}

  '@electric-sql/pglite@0.2.13':
    resolution: {integrity: sha512-YRY806NnScVqa21/1L1vaysSQ+0/cAva50z7vlwzaGiBOTS9JhdzIRHN0KfgMhobFAphbznZJ7urMso4RtMBIQ==}

  '@emnapi/runtime@1.3.1':
    resolution: {integrity: sha512-kEBmG8KyqtxJZv+ygbEim+KCGtIq1fC22Ms3S4ziXmYKm8uyoLX0MHONVKwp+9opg390VaKRNt4a7A9NwmpNhw==}

  '@emotion/is-prop-valid@0.8.8':
    resolution: {integrity: sha512-u5WtneEAr5IDG2Wv65yhunPSMLIpuKsbuOktRojfrEiEvRyC85LgPMZI63cr7NUqT8ZIGdSVg8ZKGxIug4lXcA==}

  '@emotion/memoize@0.7.4':
    resolution: {integrity: sha512-Ja/Vfqe3HpuzRsG1oBtWTHk2PGZ7GR+2Vz5iYGelAw8dx32K0y7PjVuxK6z1nMpZOqAFsRUPCkK1YjJ56qJlgw==}

  '@ensdomains/address-encoder@1.0.0-rc.3':
    resolution: {integrity: sha512-8o6zH69rObIqDY4PusEWuN9jvVOct+9jj9AOPO7ifc3ev8nmsly0e8TE1sHkhk0iKFbd3DlSsUnJ+yuRWmdLCQ==}

  '@ensdomains/address-encoder@1.1.1':
    resolution: {integrity: sha512-yg7s+suCuKRhaGsgLu57W/jxIs/Lnqs/SU7jT7UwS4ATSnW94jbUCbmyyZ82CQwKsmwaUE8uYvvVb4N6lfz29A==}

  '@ensdomains/content-hash@3.1.0-rc.1':
    resolution: {integrity: sha512-OzdkXgdFmduzcJKU4KRkkJkQHnm5p7m7FkX8k+bHOEoOIzc0ueGT/Jay4nnb60wNk1wSHRmzY+hHBMpFDiGReg==}

  '@ensdomains/dnsprovejs@0.5.1':
    resolution: {integrity: sha512-nfm4ggpK5YBVwVwLZKF9WPjRGRTL9aUxX2O4pqv/AnQCz3WeGHsW7VhVFLj2s4EoWSzCXwR1E6nuqgUwnH692w==}
    engines: {node: '>=16.8'}

  '@ensdomains/ensjs@4.0.2':
    resolution: {integrity: sha512-4vDIZEFAa1doNA3H9MppUHxflSDYYPVNyaDbdHLksTa4taq3y4dGpletX67Xea8nxI+cMfjEi4nOzLJmPzRE/g==}
    peerDependencies:
      viem: ^2.9.2

  '@envelop/core@5.0.3':
    resolution: {integrity: sha512-SE3JxL7odst8igN6x77QWyPpXKXz/Hs5o5Y27r+9Br6WHIhkW90lYYVITWIJQ/qYgn5PkpbaVgeFY9rgqQaZ/A==}
    engines: {node: '>=18.0.0'}

  '@envelop/types@5.0.0':
    resolution: {integrity: sha512-IPjmgSc4KpQRlO4qbEDnBEixvtb06WDmjKfi/7fkZaryh5HuOmTtixe1EupQI5XfXO8joc3d27uUZ0QdC++euA==}
    engines: {node: '>=18.0.0'}

  '@esbuild/aix-ppc64@0.25.0':
    resolution: {integrity: sha512-O7vun9Sf8DFjH2UtqK8Ku3LkquL9SZL8OLY1T5NZkA34+wG3OQF7cl4Ql8vdNzM6fzBbYfLaiRLIOZ+2FOCgBQ==}
    engines: {node: '>=18'}
    cpu: [ppc64]
    os: [aix]

  '@esbuild/android-arm64@0.25.0':
    resolution: {integrity: sha512-grvv8WncGjDSyUBjN9yHXNt+cq0snxXbDxy5pJtzMKGmmpPxeAmAhWxXI+01lU5rwZomDgD3kJwulEnhTRUd6g==}
    engines: {node: '>=18'}
    cpu: [arm64]
    os: [android]

  '@esbuild/android-arm@0.25.0':
    resolution: {integrity: sha512-PTyWCYYiU0+1eJKmw21lWtC+d08JDZPQ5g+kFyxP0V+es6VPPSUhM6zk8iImp2jbV6GwjX4pap0JFbUQN65X1g==}
    engines: {node: '>=18'}
    cpu: [arm]
    os: [android]

  '@esbuild/android-x64@0.25.0':
    resolution: {integrity: sha512-m/ix7SfKG5buCnxasr52+LI78SQ+wgdENi9CqyCXwjVR2X4Jkz+BpC3le3AoBPYTC9NHklwngVXvbJ9/Akhrfg==}
    engines: {node: '>=18'}
    cpu: [x64]
    os: [android]

  '@esbuild/darwin-arm64@0.25.0':
    resolution: {integrity: sha512-mVwdUb5SRkPayVadIOI78K7aAnPamoeFR2bT5nszFUZ9P8UpK4ratOdYbZZXYSqPKMHfS1wdHCJk1P1EZpRdvw==}
    engines: {node: '>=18'}
    cpu: [arm64]
    os: [darwin]

  '@esbuild/darwin-x64@0.25.0':
    resolution: {integrity: sha512-DgDaYsPWFTS4S3nWpFcMn/33ZZwAAeAFKNHNa1QN0rI4pUjgqf0f7ONmXf6d22tqTY+H9FNdgeaAa+YIFUn2Rg==}
    engines: {node: '>=18'}
    cpu: [x64]
    os: [darwin]

  '@esbuild/freebsd-arm64@0.25.0':
    resolution: {integrity: sha512-VN4ocxy6dxefN1MepBx/iD1dH5K8qNtNe227I0mnTRjry8tj5MRk4zprLEdG8WPyAPb93/e4pSgi1SoHdgOa4w==}
    engines: {node: '>=18'}
    cpu: [arm64]
    os: [freebsd]

  '@esbuild/freebsd-x64@0.25.0':
    resolution: {integrity: sha512-mrSgt7lCh07FY+hDD1TxiTyIHyttn6vnjesnPoVDNmDfOmggTLXRv8Id5fNZey1gl/V2dyVK1VXXqVsQIiAk+A==}
    engines: {node: '>=18'}
    cpu: [x64]
    os: [freebsd]

  '@esbuild/linux-arm64@0.25.0':
    resolution: {integrity: sha512-9QAQjTWNDM/Vk2bgBl17yWuZxZNQIF0OUUuPZRKoDtqF2k4EtYbpyiG5/Dk7nqeK6kIJWPYldkOcBqjXjrUlmg==}
    engines: {node: '>=18'}
    cpu: [arm64]
    os: [linux]

  '@esbuild/linux-arm@0.25.0':
    resolution: {integrity: sha512-vkB3IYj2IDo3g9xX7HqhPYxVkNQe8qTK55fraQyTzTX/fxaDtXiEnavv9geOsonh2Fd2RMB+i5cbhu2zMNWJwg==}
    engines: {node: '>=18'}
    cpu: [arm]
    os: [linux]

  '@esbuild/linux-ia32@0.25.0':
    resolution: {integrity: sha512-43ET5bHbphBegyeqLb7I1eYn2P/JYGNmzzdidq/w0T8E2SsYL1U6un2NFROFRg1JZLTzdCoRomg8Rvf9M6W6Gg==}
    engines: {node: '>=18'}
    cpu: [ia32]
    os: [linux]

  '@esbuild/linux-loong64@0.25.0':
    resolution: {integrity: sha512-fC95c/xyNFueMhClxJmeRIj2yrSMdDfmqJnyOY4ZqsALkDrrKJfIg5NTMSzVBr5YW1jf+l7/cndBfP3MSDpoHw==}
    engines: {node: '>=18'}
    cpu: [loong64]
    os: [linux]

  '@esbuild/linux-mips64el@0.25.0':
    resolution: {integrity: sha512-nkAMFju7KDW73T1DdH7glcyIptm95a7Le8irTQNO/qtkoyypZAnjchQgooFUDQhNAy4iu08N79W4T4pMBwhPwQ==}
    engines: {node: '>=18'}
    cpu: [mips64el]
    os: [linux]

  '@esbuild/linux-ppc64@0.25.0':
    resolution: {integrity: sha512-NhyOejdhRGS8Iwv+KKR2zTq2PpysF9XqY+Zk77vQHqNbo/PwZCzB5/h7VGuREZm1fixhs4Q/qWRSi5zmAiO4Fw==}
    engines: {node: '>=18'}
    cpu: [ppc64]
    os: [linux]

  '@esbuild/linux-riscv64@0.25.0':
    resolution: {integrity: sha512-5S/rbP5OY+GHLC5qXp1y/Mx//e92L1YDqkiBbO9TQOvuFXM+iDqUNG5XopAnXoRH3FjIUDkeGcY1cgNvnXp/kA==}
    engines: {node: '>=18'}
    cpu: [riscv64]
    os: [linux]

  '@esbuild/linux-s390x@0.25.0':
    resolution: {integrity: sha512-XM2BFsEBz0Fw37V0zU4CXfcfuACMrppsMFKdYY2WuTS3yi8O1nFOhil/xhKTmE1nPmVyvQJjJivgDT+xh8pXJA==}
    engines: {node: '>=18'}
    cpu: [s390x]
    os: [linux]

  '@esbuild/linux-x64@0.25.0':
    resolution: {integrity: sha512-9yl91rHw/cpwMCNytUDxwj2XjFpxML0y9HAOH9pNVQDpQrBxHy01Dx+vaMu0N1CKa/RzBD2hB4u//nfc+Sd3Cw==}
    engines: {node: '>=18'}
    cpu: [x64]
    os: [linux]

  '@esbuild/netbsd-arm64@0.25.0':
    resolution: {integrity: sha512-RuG4PSMPFfrkH6UwCAqBzauBWTygTvb1nxWasEJooGSJ/NwRw7b2HOwyRTQIU97Hq37l3npXoZGYMy3b3xYvPw==}
    engines: {node: '>=18'}
    cpu: [arm64]
    os: [netbsd]

  '@esbuild/netbsd-x64@0.25.0':
    resolution: {integrity: sha512-jl+qisSB5jk01N5f7sPCsBENCOlPiS/xptD5yxOx2oqQfyourJwIKLRA2yqWdifj3owQZCL2sn6o08dBzZGQzA==}
    engines: {node: '>=18'}
    cpu: [x64]
    os: [netbsd]

  '@esbuild/openbsd-arm64@0.25.0':
    resolution: {integrity: sha512-21sUNbq2r84YE+SJDfaQRvdgznTD8Xc0oc3p3iW/a1EVWeNj/SdUCbm5U0itZPQYRuRTW20fPMWMpcrciH2EJw==}
    engines: {node: '>=18'}
    cpu: [arm64]
    os: [openbsd]

  '@esbuild/openbsd-x64@0.25.0':
    resolution: {integrity: sha512-2gwwriSMPcCFRlPlKx3zLQhfN/2WjJ2NSlg5TKLQOJdV0mSxIcYNTMhk3H3ulL/cak+Xj0lY1Ym9ysDV1igceg==}
    engines: {node: '>=18'}
    cpu: [x64]
    os: [openbsd]

  '@esbuild/sunos-x64@0.25.0':
    resolution: {integrity: sha512-bxI7ThgLzPrPz484/S9jLlvUAHYMzy6I0XiU1ZMeAEOBcS0VePBFxh1JjTQt3Xiat5b6Oh4x7UC7IwKQKIJRIg==}
    engines: {node: '>=18'}
    cpu: [x64]
    os: [sunos]

  '@esbuild/win32-arm64@0.25.0':
    resolution: {integrity: sha512-ZUAc2YK6JW89xTbXvftxdnYy3m4iHIkDtK3CLce8wg8M2L+YZhIvO1DKpxrd0Yr59AeNNkTiic9YLf6FTtXWMw==}
    engines: {node: '>=18'}
    cpu: [arm64]
    os: [win32]

  '@esbuild/win32-ia32@0.25.0':
    resolution: {integrity: sha512-eSNxISBu8XweVEWG31/JzjkIGbGIJN/TrRoiSVZwZ6pkC6VX4Im/WV2cz559/TXLcYbcrDN8JtKgd9DJVIo8GA==}
    engines: {node: '>=18'}
    cpu: [ia32]
    os: [win32]

  '@esbuild/win32-x64@0.25.0':
    resolution: {integrity: sha512-ZENoHJBxA20C2zFzh6AI4fT6RraMzjYw4xKWemRTRmRVtN9c5DcH9r/f2ihEkMjOW5eGgrwCslG/+Y/3bL+DHQ==}
    engines: {node: '>=18'}
    cpu: [x64]
    os: [win32]

  '@escape.tech/graphql-armor-max-aliases@2.6.0':
    resolution: {integrity: sha512-9dwRC5+dl986byBD9QRYRUrLALa7awpUe4aIM1j7StZHGJgmYRj3LZaWQM3JyI8j2FXg4rqBC4FJAiVYpRyWqw==}
    engines: {node: '>=18.0.0'}

  '@escape.tech/graphql-armor-max-depth@2.4.0':
    resolution: {integrity: sha512-4sQkvPITjkSW4mReGyBT5A4qFkBTzyK9HGOLm8Rrte/JrulVAsokK8HWDr/2Yw0KqSFBMCAmy575YMaYoTHLvQ==}
    engines: {node: '>=18.0.0'}

  '@escape.tech/graphql-armor-max-tokens@2.5.0':
    resolution: {integrity: sha512-XypQs0NELYwmz/Mx9wVjw1riI3bvZyU2Ya4BnV0AIFLd9UYYl0BzuI4BSR46t5V2Sh73ePl6Ru1jj5rb4nfVOw==}
    engines: {node: '>=18.0.0'}

  '@escape.tech/graphql-armor-types@0.7.0':
    resolution: {integrity: sha512-RHxyyp6PDgS6NAPnnmB6JdmUJ6oqhpSHFbsglGWeCcnNzceA5AkQFpir7VIDbVyS8LNC1xhipOtk7f9ycrIemQ==}

  '@eslint-community/eslint-utils@4.4.1':
    resolution: {integrity: sha512-s3O3waFUrMV8P/XaF/+ZTp1X9XBZW1a4B97ZnjQF2KYWaFD2A8KyFBsrsfSjEmjn3RGWAIuvlneuZm3CUK3jbA==}
    engines: {node: ^12.22.0 || ^14.17.0 || >=16.0.0}
    peerDependencies:
      eslint: ^6.0.0 || ^7.0.0 || >=8.0.0

  '@eslint-community/regexpp@4.12.1':
    resolution: {integrity: sha512-CCZCDJuduB9OUkFkY2IgppNZMi2lBQgD2qzwXkEia16cge2pijY/aXi96CJMquDMn3nJdlPV1A5KrJEXwfLNzQ==}
    engines: {node: ^12.0.0 || ^14.0.0 || >=16.0.0}

  '@eslint/config-array@0.19.2':
    resolution: {integrity: sha512-GNKqxfHG2ySmJOBSHg7LxeUx4xpuCoFjacmlCoYWEbaPXLwvfIjixRI12xCQZeULksQb23uiA8F40w5TojpV7w==}
    engines: {node: ^18.18.0 || ^20.9.0 || >=21.1.0}

  '@eslint/core@0.10.0':
    resolution: {integrity: sha512-gFHJ+xBOo4G3WRlR1e/3G8A6/KZAH6zcE/hkLRCZTi/B9avAG365QhFA8uOGzTMqgTghpn7/fSnscW++dpMSAw==}
    engines: {node: ^18.18.0 || ^20.9.0 || >=21.1.0}

  '@eslint/core@0.11.0':
    resolution: {integrity: sha512-DWUB2pksgNEb6Bz2fggIy1wh6fGgZP4Xyy/Mt0QZPiloKKXerbqq9D3SBQTlCRYOrcRPu4vuz+CGjwdfqxnoWA==}
    engines: {node: ^18.18.0 || ^20.9.0 || >=21.1.0}

  '@eslint/eslintrc@3.2.0':
    resolution: {integrity: sha512-grOjVNN8P3hjJn/eIETF1wwd12DdnwFDoyceUJLYYdkpbwq3nLi+4fqrTAONx7XDALqlL220wC/RHSC/QTI/0w==}
    engines: {node: ^18.18.0 || ^20.9.0 || >=21.1.0}

  '@eslint/js@9.20.0':
    resolution: {integrity: sha512-iZA07H9io9Wn836aVTytRaNqh00Sad+EamwOVJT12GTLw1VGMFV/4JaME+JjLtr9fiGaoWgYnS54wrfWsSs4oQ==}
    engines: {node: ^18.18.0 || ^20.9.0 || >=21.1.0}

  '@eslint/object-schema@2.1.6':
    resolution: {integrity: sha512-RBMg5FRL0I0gs51M/guSAj5/e14VQ4tpZnQNWwuDT66P14I43ItmPfIZRhO9fUVIPOAQXU47atlywZ/czoqFPA==}
    engines: {node: ^18.18.0 || ^20.9.0 || >=21.1.0}

  '@eslint/plugin-kit@0.2.5':
    resolution: {integrity: sha512-lB05FkqEdUg2AA0xEbUz0SnkXT1LcCTa438W4IWTUh4hdOnVbQyOJ81OrDXsJk/LSiJHubgGEFoR5EHq1NsH1A==}
    engines: {node: ^18.18.0 || ^20.9.0 || >=21.1.0}

  '@expressive-code/core@0.40.1':
    resolution: {integrity: sha512-j71gxBepyzBgOtZomxzl8M90AjILf6hZarWFePDis7sTjqCwxWrtZEtTCafto8IOURG/ECZN0g7Ys4zExkNU7Q==}

  '@expressive-code/plugin-frames@0.40.1':
    resolution: {integrity: sha512-qV7BIdTQ9nJ/eLHaJlzMvUq5aqAoZKO3PLFzBVop/q0d0m5rWpwWncIQ8qkufQDabmq2m38PRRWxKgx5FkJ2Rg==}

  '@expressive-code/plugin-shiki@0.40.1':
    resolution: {integrity: sha512-N5oXhLv5DwLGXmLwJtwMzrfnZPWJl4pHRR5mfDoqK1+NxptdVaaQ0nEjgw13Y5ID/O5Bbze5YcOyph2K52BBrQ==}

  '@expressive-code/plugin-text-markers@0.40.1':
    resolution: {integrity: sha512-LsirF7M4F2yWgrFXEocD74F/MaVXsOsHVsRxBLhXQJemSSkWkDp/EZPt//OaqQ8ExnqWZ2lH7E1/KiN46unKjg==}

  '@floating-ui/core@1.6.9':
    resolution: {integrity: sha512-uMXCuQ3BItDUbAMhIXw7UPXRfAlOAvZzdK9BWpE60MCn+Svt3aLn9jsPTi/WNGlRUu2uI0v5S7JiIUsbsvh3fw==}

  '@floating-ui/dom@1.6.13':
    resolution: {integrity: sha512-umqzocjDgNRGTuO7Q8CU32dkHkECqI8ZdMZ5Swb6QAM0t5rnlrN3lGo1hdpscRd3WS8T6DKYK4ephgIH9iRh3w==}

  '@floating-ui/react-dom@2.1.2':
    resolution: {integrity: sha512-06okr5cgPzMNBy+Ycse2A6udMi4bqwW/zgBF/rwjcNqWkyr82Mcg8b0vjX8OJpZFy/FKjJmw6wV7t44kK6kW7A==}
    peerDependencies:
      react: '>=16.8.0'
      react-dom: '>=16.8.0'

  '@floating-ui/utils@0.2.9':
    resolution: {integrity: sha512-MDWhGtE+eHw5JW7lq4qhc5yRLS11ERl1c7Z6Xd0a58DozHES6EnNNwUWbMiG4J9Cgj053Bhk8zvlhFYKVhULwg==}

  '@graphiql/react@0.28.2':
    resolution: {integrity: sha512-6PE2Ff9dXpyQMHy3oKzCjT738kY2+wdQ4Xce8+1K+G2yMGZ716Fo0i4vW3S6ErHVI4S/C76gFTQlv/pzxU5ylg==}
    peerDependencies:
      graphql: ^15.5.0 || ^16.0.0 || ^17.0.0
      react: ^16.8.0 || ^17 || ^18
      react-dom: ^16.8.0 || ^17 || ^18

  '@graphiql/toolkit@0.11.1':
    resolution: {integrity: sha512-G02te70/oYYna5UhbH6TXwNxeQyWa+ChlPonUrKwC5Ot9ItraGJ9yUU4sS+YRaA+EvkzNoHG79XcW2k1QaAMiw==}
    peerDependencies:
      graphql: ^15.5.0 || ^16.0.0 || ^17.0.0
      graphql-ws: '>= 4.5.0'
    peerDependenciesMeta:
      graphql-ws:
        optional: true

  '@graphql-tools/executor@1.3.12':
    resolution: {integrity: sha512-FzLXZQJOZHB75SecYFOIEEHw/qcxkRFViw0lVqHpaL07c+GqDxv6VOto0FZCIiV9RgGdyRj3O8lXDCp9Cw1MbA==}
    engines: {node: '>=16.0.0'}
    peerDependencies:
      graphql: ^14.0.0 || ^15.0.0 || ^16.0.0 || ^17.0.0

  '@graphql-tools/merge@9.0.17':
    resolution: {integrity: sha512-3K4g8KKbIqfdmK0L5+VtZsqwAeElPkvT5ejiH+KEhn2wyKNCi4HYHxpQk8xbu+dSwLlm9Lhet1hylpo/mWCkuQ==}
    engines: {node: '>=16.0.0'}
    peerDependencies:
      graphql: ^14.0.0 || ^15.0.0 || ^16.0.0 || ^17.0.0

  '@graphql-tools/schema@10.0.16':
    resolution: {integrity: sha512-G2zgb8hNg9Sx6Z2FSXm57ToNcwMls9A9cUm+EsCrnGGDsryzN5cONYePUpSGj5NCFivVp3o1FT5dg19P/1qeqQ==}
    engines: {node: '>=16.0.0'}
    peerDependencies:
      graphql: ^14.0.0 || ^15.0.0 || ^16.0.0 || ^17.0.0

  '@graphql-tools/utils@10.7.2':
    resolution: {integrity: sha512-Wn85S+hfkzfVFpXVrQ0hjnePa3p28aB6IdAGCiD1SqBCSMDRzL+OFEtyAyb30nV9Mqflqs9lCqjqlR2puG857Q==}
    engines: {node: '>=16.0.0'}
    peerDependencies:
      graphql: ^14.0.0 || ^15.0.0 || ^16.0.0 || ^17.0.0

  '@graphql-typed-document-node/core@3.2.0':
    resolution: {integrity: sha512-mB9oAsNCm9aM3/SOv4YtBMqZbYj10R7dkq8byBqxGY/ncFwhf2oQzMV+LCRlWoDSEBJ3COiR1yeDvMtsoOsuFQ==}
    peerDependencies:
      graphql: ^0.8.0 || ^0.9.0 || ^0.10.0 || ^0.11.0 || ^0.12.0 || ^0.13.0 || ^14.0.0 || ^15.0.0 || ^16.0.0 || ^17.0.0

  '@graphql-yoga/logger@2.0.1':
    resolution: {integrity: sha512-Nv0BoDGLMg9QBKy9cIswQ3/6aKaKjlTh87x3GiBg2Z4RrjyrM48DvOOK0pJh1C1At+b0mUIM67cwZcFTDLN4sA==}
    engines: {node: '>=18.0.0'}

  '@graphql-yoga/subscription@5.0.3':
    resolution: {integrity: sha512-xLGEataxCULjL9rlTCVFL1IW2E90TnDIL+mE4lZBi9X92jc6s+Q+jk6Ax3I98kryCJh0UMiwjit7CaIIczTiJg==}
    engines: {node: '>=18.0.0'}

  '@graphql-yoga/typed-event-target@3.0.2':
    resolution: {integrity: sha512-ZpJxMqB+Qfe3rp6uszCQoag4nSw42icURnBRfFYSOmTgEeOe4rD0vYlbA8spvCu2TlCesNTlEN9BLWtQqLxabA==}
    engines: {node: '>=18.0.0'}

  '@headlessui/react@1.7.19':
    resolution: {integrity: sha512-Ll+8q3OlMJfJbAKM/+/Y2q6PPYbryqNTXDbryx7SXLIDamkF6iQFbriYHga0dY44PvDhvvBWCx1Xj4U5+G4hOw==}
    engines: {node: '>=10'}
    peerDependencies:
      react: ^16 || ^17 || ^18
      react-dom: ^16 || ^17 || ^18

  '@hono/node-server@1.13.3':
    resolution: {integrity: sha512-tEo3hcyQ6chvSnJ3tKzfX4z2sd7Q+ZkBwwBdW1Ya8Mz29dukxC2xcWiB/lAMwGJrYMW8QTgknIsLu1AsnMBe7A==}
    engines: {node: '>=18.14.1'}
    peerDependencies:
      hono: ^4

  '@humanfs/core@0.19.1':
    resolution: {integrity: sha512-5DyQ4+1JEUzejeK1JGICcideyfUbGixgS9jNgex5nqkW+cY7WZhxBigmieN5Qnw9ZosSNVC9KQKyb+GUaGyKUA==}
    engines: {node: '>=18.18.0'}

  '@humanfs/node@0.16.6':
    resolution: {integrity: sha512-YuI2ZHQL78Q5HbhDiBA1X4LmYdXCKCMQIfw0pw7piHJwyREFebJUvrQN4cMssyES6x+vfUbx1CIpaQUKYdQZOw==}
    engines: {node: '>=18.18.0'}

  '@humanwhocodes/module-importer@1.0.1':
    resolution: {integrity: sha512-bxveV4V8v5Yb4ncFTT3rPSgZBOpCkjfK0y4oVVVJwIuDVBRMDXrPyXRL988i5ap9m9bnyEEjWfm5WkBmtffLfA==}
    engines: {node: '>=12.22'}

  '@humanwhocodes/retry@0.3.1':
    resolution: {integrity: sha512-JBxkERygn7Bv/GbN5Rv8Ul6LVknS+5Bp6RgDC/O8gEBU/yeH5Ui5C/OlWrTb6qct7LjjfT6Re2NxB0ln0yYybA==}
    engines: {node: '>=18.18'}

  '@humanwhocodes/retry@0.4.1':
    resolution: {integrity: sha512-c7hNEllBlenFTHBky65mhq8WD2kbN9Q6gk0bTk8lSBvc554jpXSkST1iePudpt7+A/AQvuHs9EMqjHDXMY1lrA==}
    engines: {node: '>=18.18'}

  '@img/sharp-darwin-arm64@0.33.5':
    resolution: {integrity: sha512-UT4p+iz/2H4twwAoLCqfA9UH5pI6DggwKEGuaPy7nCVQ8ZsiY5PIcrRvD1DzuY3qYL07NtIQcWnBSY/heikIFQ==}
    engines: {node: ^18.17.0 || ^20.3.0 || >=21.0.0}
    cpu: [arm64]
    os: [darwin]

  '@img/sharp-darwin-x64@0.33.5':
    resolution: {integrity: sha512-fyHac4jIc1ANYGRDxtiqelIbdWkIuQaI84Mv45KvGRRxSAa7o7d1ZKAOBaYbnepLC1WqxfpimdeWfvqqSGwR2Q==}
    engines: {node: ^18.17.0 || ^20.3.0 || >=21.0.0}
    cpu: [x64]
    os: [darwin]

  '@img/sharp-libvips-darwin-arm64@1.0.4':
    resolution: {integrity: sha512-XblONe153h0O2zuFfTAbQYAX2JhYmDHeWikp1LM9Hul9gVPjFY427k6dFEcOL72O01QxQsWi761svJ/ev9xEDg==}
    cpu: [arm64]
    os: [darwin]

  '@img/sharp-libvips-darwin-x64@1.0.4':
    resolution: {integrity: sha512-xnGR8YuZYfJGmWPvmlunFaWJsb9T/AO2ykoP3Fz/0X5XV2aoYBPkX6xqCQvUTKKiLddarLaxpzNe+b1hjeWHAQ==}
    cpu: [x64]
    os: [darwin]

  '@img/sharp-libvips-linux-arm64@1.0.4':
    resolution: {integrity: sha512-9B+taZ8DlyyqzZQnoeIvDVR/2F4EbMepXMc/NdVbkzsJbzkUjhXv/70GQJ7tdLA4YJgNP25zukcxpX2/SueNrA==}
    cpu: [arm64]
    os: [linux]

  '@img/sharp-libvips-linux-arm@1.0.5':
    resolution: {integrity: sha512-gvcC4ACAOPRNATg/ov8/MnbxFDJqf/pDePbBnuBDcjsI8PssmjoKMAz4LtLaVi+OnSb5FK/yIOamqDwGmXW32g==}
    cpu: [arm]
    os: [linux]

  '@img/sharp-libvips-linux-s390x@1.0.4':
    resolution: {integrity: sha512-u7Wz6ntiSSgGSGcjZ55im6uvTrOxSIS8/dgoVMoiGE9I6JAfU50yH5BoDlYA1tcuGS7g/QNtetJnxA6QEsCVTA==}
    cpu: [s390x]
    os: [linux]

  '@img/sharp-libvips-linux-x64@1.0.4':
    resolution: {integrity: sha512-MmWmQ3iPFZr0Iev+BAgVMb3ZyC4KeFc3jFxnNbEPas60e1cIfevbtuyf9nDGIzOaW9PdnDciJm+wFFaTlj5xYw==}
    cpu: [x64]
    os: [linux]

  '@img/sharp-libvips-linuxmusl-arm64@1.0.4':
    resolution: {integrity: sha512-9Ti+BbTYDcsbp4wfYib8Ctm1ilkugkA/uscUn6UXK1ldpC1JjiXbLfFZtRlBhjPZ5o1NCLiDbg8fhUPKStHoTA==}
    cpu: [arm64]
    os: [linux]

  '@img/sharp-libvips-linuxmusl-x64@1.0.4':
    resolution: {integrity: sha512-viYN1KX9m+/hGkJtvYYp+CCLgnJXwiQB39damAO7WMdKWlIhmYTfHjwSbQeUK/20vY154mwezd9HflVFM1wVSw==}
    cpu: [x64]
    os: [linux]

  '@img/sharp-linux-arm64@0.33.5':
    resolution: {integrity: sha512-JMVv+AMRyGOHtO1RFBiJy/MBsgz0x4AWrT6QoEVVTyh1E39TrCUpTRI7mx9VksGX4awWASxqCYLCV4wBZHAYxA==}
    engines: {node: ^18.17.0 || ^20.3.0 || >=21.0.0}
    cpu: [arm64]
    os: [linux]

  '@img/sharp-linux-arm@0.33.5':
    resolution: {integrity: sha512-JTS1eldqZbJxjvKaAkxhZmBqPRGmxgu+qFKSInv8moZ2AmT5Yib3EQ1c6gp493HvrvV8QgdOXdyaIBrhvFhBMQ==}
    engines: {node: ^18.17.0 || ^20.3.0 || >=21.0.0}
    cpu: [arm]
    os: [linux]

  '@img/sharp-linux-s390x@0.33.5':
    resolution: {integrity: sha512-y/5PCd+mP4CA/sPDKl2961b+C9d+vPAveS33s6Z3zfASk2j5upL6fXVPZi7ztePZ5CuH+1kW8JtvxgbuXHRa4Q==}
    engines: {node: ^18.17.0 || ^20.3.0 || >=21.0.0}
    cpu: [s390x]
    os: [linux]

  '@img/sharp-linux-x64@0.33.5':
    resolution: {integrity: sha512-opC+Ok5pRNAzuvq1AG0ar+1owsu842/Ab+4qvU879ippJBHvyY5n2mxF1izXqkPYlGuP/M556uh53jRLJmzTWA==}
    engines: {node: ^18.17.0 || ^20.3.0 || >=21.0.0}
    cpu: [x64]
    os: [linux]

  '@img/sharp-linuxmusl-arm64@0.33.5':
    resolution: {integrity: sha512-XrHMZwGQGvJg2V/oRSUfSAfjfPxO+4DkiRh6p2AFjLQztWUuY/o8Mq0eMQVIY7HJ1CDQUJlxGGZRw1a5bqmd1g==}
    engines: {node: ^18.17.0 || ^20.3.0 || >=21.0.0}
    cpu: [arm64]
    os: [linux]

  '@img/sharp-linuxmusl-x64@0.33.5':
    resolution: {integrity: sha512-WT+d/cgqKkkKySYmqoZ8y3pxx7lx9vVejxW/W4DOFMYVSkErR+w7mf2u8m/y4+xHe7yY9DAXQMWQhpnMuFfScw==}
    engines: {node: ^18.17.0 || ^20.3.0 || >=21.0.0}
    cpu: [x64]
    os: [linux]

  '@img/sharp-wasm32@0.33.5':
    resolution: {integrity: sha512-ykUW4LVGaMcU9lu9thv85CbRMAwfeadCJHRsg2GmeRa/cJxsVY9Rbd57JcMxBkKHag5U/x7TSBpScF4U8ElVzg==}
    engines: {node: ^18.17.0 || ^20.3.0 || >=21.0.0}
    cpu: [wasm32]

  '@img/sharp-win32-ia32@0.33.5':
    resolution: {integrity: sha512-T36PblLaTwuVJ/zw/LaH0PdZkRz5rd3SmMHX8GSmR7vtNSP5Z6bQkExdSK7xGWyxLw4sUknBuugTelgw2faBbQ==}
    engines: {node: ^18.17.0 || ^20.3.0 || >=21.0.0}
    cpu: [ia32]
    os: [win32]

  '@img/sharp-win32-x64@0.33.5':
    resolution: {integrity: sha512-MpY/o8/8kj+EcnxwvrP4aTJSWw/aZ7JIGR4aBeZkZw5B7/Jn+tY9/VNwtcoGmdT7GfggGIU4kygOMSbYnOrAbg==}
    engines: {node: ^18.17.0 || ^20.3.0 || >=21.0.0}
    cpu: [x64]
    os: [win32]

  '@isaacs/cliui@8.0.2':
    resolution: {integrity: sha512-O8jcjabXaleOG9DQ0+ARXWZBTfnP4WNAqzuiJK7ll44AmxGKv/J2M4TPjxjY3znBCfvBXFzucm1twdyFybFqEA==}
    engines: {node: '>=12'}

  '@istanbuljs/schema@0.1.3':
    resolution: {integrity: sha512-ZXRY4jNvVgSVQ8DL3LTcakaAtXwTVUxE81hslsyD2AtoXW/wVob10HkOJ1X/pAlcI7D+2YoZKg5do8G/w6RYgA==}
    engines: {node: '>=8'}

  '@jridgewell/gen-mapping@0.3.8':
    resolution: {integrity: sha512-imAbBGkb+ebQyxKgzv5Hu2nmROxoDOXHh80evxdoXNOrvAnVx7zimzc1Oo5h9RlfV4vPXaE2iM5pOFbvOCClWA==}
    engines: {node: '>=6.0.0'}

  '@jridgewell/resolve-uri@3.1.2':
    resolution: {integrity: sha512-bRISgCIjP20/tbWSPWMEi54QVPRZExkuD9lJL+UIxUKtwVJA8wW1Trb1jMs1RFXo1CBTNZ/5hpC9QvmKWdopKw==}
    engines: {node: '>=6.0.0'}

  '@jridgewell/set-array@1.2.1':
    resolution: {integrity: sha512-R8gLRTZeyp03ymzP/6Lil/28tGeGEzhx1q2k703KGWRAI1VdvPIXdG70VJc2pAMw3NA6JKL5hhFu1sJX0Mnn/A==}
    engines: {node: '>=6.0.0'}

  '@jridgewell/sourcemap-codec@1.5.0':
    resolution: {integrity: sha512-gv3ZRaISU3fjPAgNsriBRqGWQL6quFx04YMPW/zD8XMLsU32mhCCbfbO6KZFLjvYpCZ8zyDEgqsgf+PwPaM7GQ==}

  '@jridgewell/trace-mapping@0.3.25':
    resolution: {integrity: sha512-vNk6aEwybGtawWmy/PzwnGDOjCkLWSD2wqvjGGAgOAwCGWySYXfYoxt00IJkTF+8Lb57DwOb3Aa0o9CApepiYQ==}

  '@leichtgewicht/ip-codec@2.0.5':
    resolution: {integrity: sha512-Vo+PSpZG2/fmgmiNzYK9qWRh8h/CHrwD0mo1h1DzL4yzHNSfWYujGTYsWGreD000gcgmZ7K4Ys6Tx9TxtsKdDw==}

  '@lezer/common@1.2.3':
    resolution: {integrity: sha512-w7ojc8ejBqr2REPsWxJjrMFsA/ysDCFICn8zEOR9mrqzOu2amhITYuLD8ag6XZf0CFXDrhKqw7+tW8cX66NaDA==}

  '@lezer/highlight@1.2.1':
    resolution: {integrity: sha512-Z5duk4RN/3zuVO7Jq0pGLJ3qynpxUVsh7IbUbGj88+uV2ApSAn6kWg2au3iJb+0Zi7kKtqffIESgNcRXWZWmSA==}

  '@lezer/lr@1.4.2':
    resolution: {integrity: sha512-pu0K1jCIdnQ12aWNaAVU5bzi7Bd1w54J3ECgANPmYLtQKP0HBj2cE/5coBD66MT10xbtIuUr7tg0Shbsvk0mDA==}

  '@manypkg/find-root@1.1.0':
    resolution: {integrity: sha512-mki5uBvhHzO8kYYix/WRy2WX8S3B5wdVSc9D6KcU5lQNglP2yt58/VfLuAK49glRXChosY8ap2oJ1qgma3GUVA==}

  '@manypkg/get-packages@1.1.3':
    resolution: {integrity: sha512-fo+QhuU3qE/2TQMQmbVMqaQ6EWbMhi4ABWP+O4AM1NqPBuy0OrApV5LO6BrrgnhtAHS2NH6RrVk9OL181tTi8A==}

  '@marijn/find-cluster-break@1.0.2':
    resolution: {integrity: sha512-l0h88YhZFyKdXIFNfSWpyjStDjGHwZ/U7iobcK1cQQD8sejsONdQtTVU+1wVN1PBw40PiiHB1vA5S7VTfQiP9g==}

  '@mdx-js/mdx@3.1.0':
    resolution: {integrity: sha512-/QxEhPAvGwbQmy1Px8F899L5Uc2KZ6JtXwlCgJmjSTBedwOZkByYcBG4GceIGPXRDsmfxhHazuS+hlOShRLeDw==}

  '@motionone/animation@10.18.0':
    resolution: {integrity: sha512-9z2p5GFGCm0gBsZbi8rVMOAJCtw1WqBTIPw3ozk06gDvZInBPIsQcHgYogEJ4yuHJ+akuW8g1SEIOpTOvYs8hw==}

  '@motionone/dom@10.12.0':
    resolution: {integrity: sha512-UdPTtLMAktHiqV0atOczNYyDd/d8Cf5fFsd1tua03PqTwwCe/6lwhLSQ8a7TbnQ5SN0gm44N1slBfj+ORIhrqw==}

  '@motionone/easing@10.18.0':
    resolution: {integrity: sha512-VcjByo7XpdLS4o9T8t99JtgxkdMcNWD3yHU/n6CLEz3bkmKDRZyYQ/wmSf6daum8ZXqfUAgFeCZSpJZIMxaCzg==}

  '@motionone/generators@10.18.0':
    resolution: {integrity: sha512-+qfkC2DtkDj4tHPu+AFKVfR/C30O1vYdvsGYaR13W/1cczPrrcjdvYCj0VLFuRMN+lP1xvpNZHCRNM4fBzn1jg==}

  '@motionone/types@10.17.1':
    resolution: {integrity: sha512-KaC4kgiODDz8hswCrS0btrVrzyU2CSQKO7Ps90ibBVSQmjkrt2teqta6/sOG59v7+dPnKMAg13jyqtMKV2yJ7A==}

  '@motionone/utils@10.18.0':
    resolution: {integrity: sha512-3XVF7sgyTSI2KWvTf6uLlBJ5iAgRgmvp3bpuOiQJvInd4nZ19ET8lX5unn30SlmRH7hXbBbH+Gxd0m0klJ3Xtw==}

  '@n1ru4l/push-pull-async-iterable-iterator@3.2.0':
    resolution: {integrity: sha512-3fkKj25kEjsfObL6IlKPAlHYPq/oYwUkkQ03zsTTiDjD7vg/RxjdiLeCydqtxHZP0JgsXL3D/X5oAkMGzuUp/Q==}
    engines: {node: '>=12'}

  '@noble/curves@1.8.1':
    resolution: {integrity: sha512-warwspo+UYUPep0Q+vtdVB4Ugn8GGQj8iyB3gnRWsztmUHTI3S1nhdiWNsPUGL0vud7JlRRk1XEu7Lq1KGTnMQ==}
    engines: {node: ^14.21.3 || >=16}

  '@noble/hashes@1.7.1':
    resolution: {integrity: sha512-B8XBPsn4vT/KJAGqDzbwztd+6Yte3P4V7iafm24bxgDe/mlRuK6xmWPuCNrKt2vDafZ8MfJLlchDG/vYafQEjQ==}
    engines: {node: ^14.21.3 || >=16}

  '@nodelib/fs.scandir@2.1.5':
    resolution: {integrity: sha512-vq24Bq3ym5HEQm2NKCr3yXDwjc7vTsEThRDnkp2DK9p1uqLR+DHurm/NOTo0KG7HYHU7eppKZj3MyqYuMBf62g==}
    engines: {node: '>= 8'}

  '@nodelib/fs.stat@2.0.5':
    resolution: {integrity: sha512-RkhPPp2zrqDAQA/2jNhnztcPAlv64XdhIp7a7454A5ovI7Bukxgt7MX7udwAu3zg1DcpPU0rz3VV1SeaqvY4+A==}
    engines: {node: '>= 8'}

  '@nodelib/fs.walk@1.2.8':
    resolution: {integrity: sha512-oGB+UxlgWcgQkgwo8GcEGwemoTFt3FIO9ababBmaGwXIoBKZ+GTy0pP185beGg7Llih/NSHSV2XAs1lnznocSg==}
    engines: {node: '>= 8'}

  '@opentelemetry/api@1.7.0':
    resolution: {integrity: sha512-AdY5wvN0P2vXBi3b29hxZgSFvdhdxPB9+f0B6s//P9Q8nibRWeA3cHm8UmLpio9ABigkVHJ5NMPk+Mz8VCCyrw==}
    engines: {node: '>=8.0.0'}

  '@oslojs/encoding@1.1.0':
    resolution: {integrity: sha512-70wQhgYmndg4GCPxPPxPGevRKqTIJ2Nh4OkiMWmDAVYsTQ+Ta7Sq+rPevXyXGdzr30/qZBnyOalCszoMxlyldQ==}

  '@oven/bun-darwin-aarch64@1.2.2':
    resolution: {integrity: sha512-hCDvi6GGJvsKpfGcU9xdrIhshDtzkYcGiB5wnj0jq/QM3U85qmIe8QUs7tyse9T77aZNjFIXO0GirL+oZ7C+IQ==}
    cpu: [arm64]
    os: [darwin]

  '@oven/bun-darwin-x64-baseline@1.2.2':
    resolution: {integrity: sha512-Q4gC6fB/6BwGc6QltAAlhugCdRRIraxbNYuA0cyuwUlFmMzQIqgO+iSCIaS2PLEwVEwVx8WF++YpU+dVGyNAvg==}
    cpu: [x64]
    os: [darwin]

  '@oven/bun-darwin-x64@1.2.2':
    resolution: {integrity: sha512-W1MkLpfLMH4+aRoLNksLiODySVUlnKF5dTEmS2VlHxl4Mle+V/40/WSalpZVRPcztJMquwQy2VXox62WUmERXQ==}
    cpu: [x64]
    os: [darwin]

  '@oven/bun-linux-aarch64-musl@1.2.2':
    resolution: {integrity: sha512-73srKJaPf3fKUuST4Xd+CO52qCKVMtXUICkTddZ+6itnNNrBDBw4AoayrlNImg7swL8wIZonGGYZHpsvyjmlcg==}
    cpu: [aarch64]
    os: [linux]

  '@oven/bun-linux-aarch64@1.2.2':
    resolution: {integrity: sha512-VW83fgwFAJyu76xMF2t6W1+VxcLaKJUMH+/k61PdwAulpR6M+aqf8vPQDpIx2vrs4BqR8DQ4eEspyb2/DpcuyQ==}
    cpu: [arm64]
    os: [linux]

  '@oven/bun-linux-x64-baseline@1.2.2':
    resolution: {integrity: sha512-YvIilLbII9+sjwnZVumwItoUKSUHJHo9xYw5hcf6aeqDztK1ebGzNIJpE0RgjIT+GYqy504Yz5cK77CGpyVyJw==}
    cpu: [x64]
    os: [linux]

  '@oven/bun-linux-x64-musl-baseline@1.2.2':
    resolution: {integrity: sha512-K2o2vSHSnGn+ayXUuFJ+7O5L5Mc+uOIydMc5WI9bMhvmEtRqlohrwQR56HPzeFZVPWvmHdxb34VIceEKXmig6Q==}
    cpu: [x64]
    os: [linux]

  '@oven/bun-linux-x64-musl@1.2.2':
    resolution: {integrity: sha512-6uyUXVNH5jUsvhyzD0uiQNe8VPujuGTsHHDTW1LvRR6Lgr6AVaYjdk45ypbDSauRQsABxDKFQdfQqemkM97sYw==}
    cpu: [x64]
    os: [linux]

  '@oven/bun-linux-x64@1.2.2':
    resolution: {integrity: sha512-qoEkSdWGvTcX2/Iv3nUcwIcOk72L9Pg6X4ONUXV7luuOHsXktoQK5vuQeCC5FTxCEPjfoKy1GFAFomoU4qZDGQ==}
    cpu: [x64]
    os: [linux]

  '@oven/bun-windows-x64-baseline@1.2.2':
    resolution: {integrity: sha512-bYopMWSCjjjCKjANv7xxAXQoabVUxLZxTw0iC1bGYD9VZGo48nGaJXPn7DsPfeCXGyl+CY3Cy4QIEn+3gNRS2A==}
    cpu: [x64]
    os: [win32]

  '@oven/bun-windows-x64@1.2.2':
    resolution: {integrity: sha512-ZjxyIcS7kQFoGxyNBMZ9mqCxCkg7ZVG9P+/GTzMpUceFF/q88lUwsFsC7YwAe0ZubqcQLRSfdyjbKbC/HuqnFw==}
    cpu: [x64]
    os: [win32]

  '@pagefind/darwin-arm64@1.3.0':
    resolution: {integrity: sha512-365BEGl6ChOsauRjyVpBjXybflXAOvoMROw3TucAROHIcdBvXk9/2AmEvGFU0r75+vdQI4LJdJdpH4Y6Yqaj4A==}
    cpu: [arm64]
    os: [darwin]

  '@pagefind/darwin-x64@1.3.0':
    resolution: {integrity: sha512-zlGHA23uuXmS8z3XxEGmbHpWDxXfPZ47QS06tGUq0HDcZjXjXHeLG+cboOy828QIV5FXsm9MjfkP5e4ZNbOkow==}
    cpu: [x64]
    os: [darwin]

  '@pagefind/default-ui@1.3.0':
    resolution: {integrity: sha512-CGKT9ccd3+oRK6STXGgfH+m0DbOKayX6QGlq38TfE1ZfUcPc5+ulTuzDbZUnMo+bubsEOIypm4Pl2iEyzZ1cNg==}

  '@pagefind/linux-arm64@1.3.0':
    resolution: {integrity: sha512-8lsxNAiBRUk72JvetSBXs4WRpYrQrVJXjlRRnOL6UCdBN9Nlsz0t7hWstRk36+JqHpGWOKYiuHLzGYqYAqoOnQ==}
    cpu: [arm64]
    os: [linux]

  '@pagefind/linux-x64@1.3.0':
    resolution: {integrity: sha512-hAvqdPJv7A20Ucb6FQGE6jhjqy+vZ6pf+s2tFMNtMBG+fzcdc91uTw7aP/1Vo5plD0dAOHwdxfkyw0ugal4kcQ==}
    cpu: [x64]
    os: [linux]

  '@pagefind/windows-x64@1.3.0':
    resolution: {integrity: sha512-BR1bIRWOMqkf8IoU576YDhij1Wd/Zf2kX/kCI0b2qzCKC8wcc2GQJaaRMCpzvCCrmliO4vtJ6RITp/AnoYUUmQ==}
    cpu: [x64]
    os: [win32]

  '@pkgjs/parseargs@0.11.0':
    resolution: {integrity: sha512-+1VkjdD0QBLPodGrJUeqarH8VAIvQODIbwh9XpP5Syisf7YoQgsJKPNFoqqLQlu+VQ/tVSshMR6loPMn8U+dPg==}
    engines: {node: '>=14'}

  '@ponder/utils@0.2.3':
    resolution: {integrity: sha512-QdlRXrn48nRM/QxNHRffO3PnIFvUf9qHE+rXSut44r74E4iiq9UrIPMhSMyCbJN68yU4QyTupZ/qpqE5PNAo8A==}
    peerDependencies:
      typescript: '>=5.0.4'
      viem: '>=2'
    peerDependenciesMeta:
      typescript:
        optional: true

  '@radix-ui/primitive@1.1.1':
    resolution: {integrity: sha512-SJ31y+Q/zAyShtXJc8x83i9TYdbAfHZ++tUZnvjJJqFjzsdUnKsxPL6IEtBlxKkU7yzer//GQtZSV4GbldL3YA==}

  '@radix-ui/react-arrow@1.1.2':
    resolution: {integrity: sha512-G+KcpzXHq24iH0uGG/pF8LyzpFJYGD4RfLjCIBfGdSLXvjLHST31RUiRVrupIBMvIppMgSzQ6l66iAxl03tdlg==}
    peerDependencies:
      '@types/react': '*'
      '@types/react-dom': '*'
      react: ^16.8 || ^17.0 || ^18.0 || ^19.0 || ^19.0.0-rc
      react-dom: ^16.8 || ^17.0 || ^18.0 || ^19.0 || ^19.0.0-rc
    peerDependenciesMeta:
      '@types/react':
        optional: true
      '@types/react-dom':
        optional: true

  '@radix-ui/react-collection@1.1.2':
    resolution: {integrity: sha512-9z54IEKRxIa9VityapoEYMuByaG42iSy1ZXlY2KcuLSEtq8x4987/N6m15ppoMffgZX72gER2uHe1D9Y6Unlcw==}
    peerDependencies:
      '@types/react': '*'
      '@types/react-dom': '*'
      react: ^16.8 || ^17.0 || ^18.0 || ^19.0 || ^19.0.0-rc
      react-dom: ^16.8 || ^17.0 || ^18.0 || ^19.0 || ^19.0.0-rc
    peerDependenciesMeta:
      '@types/react':
        optional: true
      '@types/react-dom':
        optional: true

  '@radix-ui/react-compose-refs@1.1.1':
    resolution: {integrity: sha512-Y9VzoRDSJtgFMUCoiZBDVo084VQ5hfpXxVE+NgkdNsjiDBByiImMZKKhxMwCbdHvhlENG6a833CbFkOQvTricw==}
    peerDependencies:
      '@types/react': '*'
      react: ^16.8 || ^17.0 || ^18.0 || ^19.0 || ^19.0.0-rc
    peerDependenciesMeta:
      '@types/react':
        optional: true

  '@radix-ui/react-context@1.1.1':
    resolution: {integrity: sha512-UASk9zi+crv9WteK/NU4PLvOoL3OuE6BWVKNF6hPRBtYBDXQ2u5iu3O59zUlJiTVvkyuycnqrztsHVJwcK9K+Q==}
    peerDependencies:
      '@types/react': '*'
      react: ^16.8 || ^17.0 || ^18.0 || ^19.0 || ^19.0.0-rc
    peerDependenciesMeta:
      '@types/react':
        optional: true

  '@radix-ui/react-dialog@1.1.6':
    resolution: {integrity: sha512-/IVhJV5AceX620DUJ4uYVMymzsipdKBzo3edo+omeskCKGm9FRHM0ebIdbPnlQVJqyuHbuBltQUOG2mOTq2IYw==}
    peerDependencies:
      '@types/react': '*'
      '@types/react-dom': '*'
      react: ^16.8 || ^17.0 || ^18.0 || ^19.0 || ^19.0.0-rc
      react-dom: ^16.8 || ^17.0 || ^18.0 || ^19.0 || ^19.0.0-rc
    peerDependenciesMeta:
      '@types/react':
        optional: true
      '@types/react-dom':
        optional: true

  '@radix-ui/react-direction@1.1.0':
    resolution: {integrity: sha512-BUuBvgThEiAXh2DWu93XsT+a3aWrGqolGlqqw5VU1kG7p/ZH2cuDlM1sRLNnY3QcBS69UIz2mcKhMxDsdewhjg==}
    peerDependencies:
      '@types/react': '*'
      react: ^16.8 || ^17.0 || ^18.0 || ^19.0 || ^19.0.0-rc
    peerDependenciesMeta:
      '@types/react':
        optional: true

  '@radix-ui/react-dismissable-layer@1.1.5':
    resolution: {integrity: sha512-E4TywXY6UsXNRhFrECa5HAvE5/4BFcGyfTyK36gP+pAW1ed7UTK4vKwdr53gAJYwqbfCWC6ATvJa3J3R/9+Qrg==}
    peerDependencies:
      '@types/react': '*'
      '@types/react-dom': '*'
      react: ^16.8 || ^17.0 || ^18.0 || ^19.0 || ^19.0.0-rc
      react-dom: ^16.8 || ^17.0 || ^18.0 || ^19.0 || ^19.0.0-rc
    peerDependenciesMeta:
      '@types/react':
        optional: true
      '@types/react-dom':
        optional: true

  '@radix-ui/react-dropdown-menu@2.1.6':
    resolution: {integrity: sha512-no3X7V5fD487wab/ZYSHXq3H37u4NVeLDKI/Ks724X/eEFSSEFYZxWgsIlr1UBeEyDaM29HM5x9p1Nv8DuTYPA==}
    peerDependencies:
      '@types/react': '*'
      '@types/react-dom': '*'
      react: ^16.8 || ^17.0 || ^18.0 || ^19.0 || ^19.0.0-rc
      react-dom: ^16.8 || ^17.0 || ^18.0 || ^19.0 || ^19.0.0-rc
    peerDependenciesMeta:
      '@types/react':
        optional: true
      '@types/react-dom':
        optional: true

  '@radix-ui/react-focus-guards@1.1.1':
    resolution: {integrity: sha512-pSIwfrT1a6sIoDASCSpFwOasEwKTZWDw/iBdtnqKO7v6FeOzYJ7U53cPzYFVR3geGGXgVHaH+CdngrrAzqUGxg==}
    peerDependencies:
      '@types/react': '*'
      react: ^16.8 || ^17.0 || ^18.0 || ^19.0 || ^19.0.0-rc
    peerDependenciesMeta:
      '@types/react':
        optional: true

  '@radix-ui/react-focus-scope@1.1.2':
    resolution: {integrity: sha512-zxwE80FCU7lcXUGWkdt6XpTTCKPitG1XKOwViTxHVKIJhZl9MvIl2dVHeZENCWD9+EdWv05wlaEkRXUykU27RA==}
    peerDependencies:
      '@types/react': '*'
      '@types/react-dom': '*'
      react: ^16.8 || ^17.0 || ^18.0 || ^19.0 || ^19.0.0-rc
      react-dom: ^16.8 || ^17.0 || ^18.0 || ^19.0 || ^19.0.0-rc
    peerDependenciesMeta:
      '@types/react':
        optional: true
      '@types/react-dom':
        optional: true

  '@radix-ui/react-id@1.1.0':
    resolution: {integrity: sha512-EJUrI8yYh7WOjNOqpoJaf1jlFIH2LvtgAl+YcFqNCa+4hj64ZXmPkAKOFs/ukjz3byN6bdb/AVUqHkI8/uWWMA==}
    peerDependencies:
      '@types/react': '*'
      react: ^16.8 || ^17.0 || ^18.0 || ^19.0 || ^19.0.0-rc
    peerDependenciesMeta:
      '@types/react':
        optional: true

  '@radix-ui/react-label@2.1.2':
    resolution: {integrity: sha512-zo1uGMTaNlHehDyFQcDZXRJhUPDuukcnHz0/jnrup0JA6qL+AFpAnty+7VKa9esuU5xTblAZzTGYJKSKaBxBhw==}
    peerDependencies:
      '@types/react': '*'
      '@types/react-dom': '*'
      react: ^16.8 || ^17.0 || ^18.0 || ^19.0 || ^19.0.0-rc
      react-dom: ^16.8 || ^17.0 || ^18.0 || ^19.0 || ^19.0.0-rc
    peerDependenciesMeta:
      '@types/react':
        optional: true
      '@types/react-dom':
        optional: true

  '@radix-ui/react-menu@2.1.6':
    resolution: {integrity: sha512-tBBb5CXDJW3t2mo9WlO7r6GTmWV0F0uzHZVFmlRmYpiSK1CDU5IKojP1pm7oknpBOrFZx/YgBRW9oorPO2S/Lg==}
    peerDependencies:
      '@types/react': '*'
      '@types/react-dom': '*'
      react: ^16.8 || ^17.0 || ^18.0 || ^19.0 || ^19.0.0-rc
      react-dom: ^16.8 || ^17.0 || ^18.0 || ^19.0 || ^19.0.0-rc
    peerDependenciesMeta:
      '@types/react':
        optional: true
      '@types/react-dom':
        optional: true

  '@radix-ui/react-popper@1.2.2':
    resolution: {integrity: sha512-Rvqc3nOpwseCyj/rgjlJDYAgyfw7OC1tTkKn2ivhaMGcYt8FSBlahHOZak2i3QwkRXUXgGgzeEe2RuqeEHuHgA==}
    peerDependencies:
      '@types/react': '*'
      '@types/react-dom': '*'
      react: ^16.8 || ^17.0 || ^18.0 || ^19.0 || ^19.0.0-rc
      react-dom: ^16.8 || ^17.0 || ^18.0 || ^19.0 || ^19.0.0-rc
    peerDependenciesMeta:
      '@types/react':
        optional: true
      '@types/react-dom':
        optional: true

  '@radix-ui/react-portal@1.1.4':
    resolution: {integrity: sha512-sn2O9k1rPFYVyKd5LAJfo96JlSGVFpa1fS6UuBJfrZadudiw5tAmru+n1x7aMRQ84qDM71Zh1+SzK5QwU0tJfA==}
    peerDependencies:
      '@types/react': '*'
      '@types/react-dom': '*'
      react: ^16.8 || ^17.0 || ^18.0 || ^19.0 || ^19.0.0-rc
      react-dom: ^16.8 || ^17.0 || ^18.0 || ^19.0 || ^19.0.0-rc
    peerDependenciesMeta:
      '@types/react':
        optional: true
      '@types/react-dom':
        optional: true

  '@radix-ui/react-presence@1.1.2':
    resolution: {integrity: sha512-18TFr80t5EVgL9x1SwF/YGtfG+l0BS0PRAlCWBDoBEiDQjeKgnNZRVJp/oVBl24sr3Gbfwc/Qpj4OcWTQMsAEg==}
    peerDependencies:
      '@types/react': '*'
      '@types/react-dom': '*'
      react: ^16.8 || ^17.0 || ^18.0 || ^19.0 || ^19.0.0-rc
      react-dom: ^16.8 || ^17.0 || ^18.0 || ^19.0 || ^19.0.0-rc
    peerDependenciesMeta:
      '@types/react':
        optional: true
      '@types/react-dom':
        optional: true

  '@radix-ui/react-primitive@2.0.2':
    resolution: {integrity: sha512-Ec/0d38EIuvDF+GZjcMU/Ze6MxntVJYO/fRlCPhCaVUyPY9WTalHJw54tp9sXeJo3tlShWpy41vQRgLRGOuz+w==}
    peerDependencies:
      '@types/react': '*'
      '@types/react-dom': '*'
      react: ^16.8 || ^17.0 || ^18.0 || ^19.0 || ^19.0.0-rc
      react-dom: ^16.8 || ^17.0 || ^18.0 || ^19.0 || ^19.0.0-rc
    peerDependenciesMeta:
      '@types/react':
        optional: true
      '@types/react-dom':
        optional: true

  '@radix-ui/react-roving-focus@1.1.2':
    resolution: {integrity: sha512-zgMQWkNO169GtGqRvYrzb0Zf8NhMHS2DuEB/TiEmVnpr5OqPU3i8lfbxaAmC2J/KYuIQxyoQQ6DxepyXp61/xw==}
    peerDependencies:
      '@types/react': '*'
      '@types/react-dom': '*'
      react: ^16.8 || ^17.0 || ^18.0 || ^19.0 || ^19.0.0-rc
      react-dom: ^16.8 || ^17.0 || ^18.0 || ^19.0 || ^19.0.0-rc
    peerDependenciesMeta:
      '@types/react':
        optional: true
      '@types/react-dom':
        optional: true

  '@radix-ui/react-slot@1.1.2':
    resolution: {integrity: sha512-YAKxaiGsSQJ38VzKH86/BPRC4rh+b1Jpa+JneA5LRE7skmLPNAyeG8kPJj/oo4STLvlrs8vkf/iYyc3A5stYCQ==}
    peerDependencies:
      '@types/react': '*'
      react: ^16.8 || ^17.0 || ^18.0 || ^19.0 || ^19.0.0-rc
    peerDependenciesMeta:
      '@types/react':
        optional: true

  '@radix-ui/react-tabs@1.1.3':
    resolution: {integrity: sha512-9mFyI30cuRDImbmFF6O2KUJdgEOsGh9Vmx9x/Dh9tOhL7BngmQPQfwW4aejKm5OHpfWIdmeV6ySyuxoOGjtNng==}
    peerDependencies:
      '@types/react': '*'
      '@types/react-dom': '*'
      react: ^16.8 || ^17.0 || ^18.0 || ^19.0 || ^19.0.0-rc
      react-dom: ^16.8 || ^17.0 || ^18.0 || ^19.0 || ^19.0.0-rc
    peerDependenciesMeta:
      '@types/react':
        optional: true
      '@types/react-dom':
        optional: true

  '@radix-ui/react-tooltip@1.1.8':
    resolution: {integrity: sha512-YAA2cu48EkJZdAMHC0dqo9kialOcRStbtiY4nJPaht7Ptrhcvpo+eDChaM6BIs8kL6a8Z5l5poiqLnXcNduOkA==}
    peerDependencies:
      '@types/react': '*'
      '@types/react-dom': '*'
      react: ^16.8 || ^17.0 || ^18.0 || ^19.0 || ^19.0.0-rc
      react-dom: ^16.8 || ^17.0 || ^18.0 || ^19.0 || ^19.0.0-rc
    peerDependenciesMeta:
      '@types/react':
        optional: true
      '@types/react-dom':
        optional: true

  '@radix-ui/react-use-callback-ref@1.1.0':
    resolution: {integrity: sha512-CasTfvsy+frcFkbXtSJ2Zu9JHpN8TYKxkgJGWbjiZhFivxaeW7rMeZt7QELGVLaYVfFMsKHjb7Ak0nMEe+2Vfw==}
    peerDependencies:
      '@types/react': '*'
      react: ^16.8 || ^17.0 || ^18.0 || ^19.0 || ^19.0.0-rc
    peerDependenciesMeta:
      '@types/react':
        optional: true

  '@radix-ui/react-use-controllable-state@1.1.0':
    resolution: {integrity: sha512-MtfMVJiSr2NjzS0Aa90NPTnvTSg6C/JLCV7ma0W6+OMV78vd8OyRpID+Ng9LxzsPbLeuBnWBA1Nq30AtBIDChw==}
    peerDependencies:
      '@types/react': '*'
      react: ^16.8 || ^17.0 || ^18.0 || ^19.0 || ^19.0.0-rc
    peerDependenciesMeta:
      '@types/react':
        optional: true

  '@radix-ui/react-use-escape-keydown@1.1.0':
    resolution: {integrity: sha512-L7vwWlR1kTTQ3oh7g1O0CBF3YCyyTj8NmhLR+phShpyA50HCfBFKVJTpshm9PzLiKmehsrQzTYTpX9HvmC9rhw==}
    peerDependencies:
      '@types/react': '*'
      react: ^16.8 || ^17.0 || ^18.0 || ^19.0 || ^19.0.0-rc
    peerDependenciesMeta:
      '@types/react':
        optional: true

  '@radix-ui/react-use-layout-effect@1.1.0':
    resolution: {integrity: sha512-+FPE0rOdziWSrH9athwI1R0HDVbWlEhd+FR+aSDk4uWGmSJ9Z54sdZVDQPZAinJhJXwfT+qnj969mCsT2gfm5w==}
    peerDependencies:
      '@types/react': '*'
      react: ^16.8 || ^17.0 || ^18.0 || ^19.0 || ^19.0.0-rc
    peerDependenciesMeta:
      '@types/react':
        optional: true

  '@radix-ui/react-use-rect@1.1.0':
    resolution: {integrity: sha512-0Fmkebhr6PiseyZlYAOtLS+nb7jLmpqTrJyv61Pe68MKYW6OWdRE2kI70TaYY27u7H0lajqM3hSMMLFq18Z7nQ==}
    peerDependencies:
      '@types/react': '*'
      react: ^16.8 || ^17.0 || ^18.0 || ^19.0 || ^19.0.0-rc
    peerDependenciesMeta:
      '@types/react':
        optional: true

  '@radix-ui/react-use-size@1.1.0':
    resolution: {integrity: sha512-XW3/vWuIXHa+2Uwcc2ABSfcCledmXhhQPlGbfcRXbiUQI5Icjcg19BGCZVKKInYbvUCut/ufbbLLPFC5cbb1hw==}
    peerDependencies:
      '@types/react': '*'
      react: ^16.8 || ^17.0 || ^18.0 || ^19.0 || ^19.0.0-rc
    peerDependenciesMeta:
      '@types/react':
        optional: true

  '@radix-ui/react-visually-hidden@1.1.2':
    resolution: {integrity: sha512-1SzA4ns2M1aRlvxErqhLHsBHoS5eI5UUcI2awAMgGUp4LoaoWOKYmvqDY2s/tltuPkh3Yk77YF/r3IRj+Amx4Q==}
    peerDependencies:
      '@types/react': '*'
      '@types/react-dom': '*'
      react: ^16.8 || ^17.0 || ^18.0 || ^19.0 || ^19.0.0-rc
      react-dom: ^16.8 || ^17.0 || ^18.0 || ^19.0 || ^19.0.0-rc
    peerDependenciesMeta:
      '@types/react':
        optional: true
      '@types/react-dom':
        optional: true

  '@radix-ui/rect@1.1.0':
    resolution: {integrity: sha512-A9+lCBZoaMJlVKcRBz2YByCG+Cp2t6nAnMnNba+XiWxnj6r4JUFqfsgwocMBZU9LPtdxC6wB56ySYpc7LQIoJg==}

  '@repeaterjs/repeater@3.0.6':
    resolution: {integrity: sha512-Javneu5lsuhwNCryN+pXH93VPQ8g0dBX7wItHFgYiwQmzE1sVdg5tWHiOgHywzL2W21XQopa7IwIEnNbmeUJYA==}

  '@rollup/pluginutils@5.1.4':
    resolution: {integrity: sha512-USm05zrsFxYLPdWWq+K3STlWiT/3ELn3RcV5hJMghpeAIhxfsUIg6mt12CBJBInWMV4VneoV7SfGv8xIwo2qNQ==}
    engines: {node: '>=14.0.0'}
    peerDependencies:
      rollup: ^1.20.0||^2.0.0||^3.0.0||^4.0.0
    peerDependenciesMeta:
      rollup:
        optional: true

  '@rollup/rollup-android-arm-eabi@4.31.0':
    resolution: {integrity: sha512-9NrR4033uCbUBRgvLcBrJofa2KY9DzxL2UKZ1/4xA/mnTNyhZCWBuD8X3tPm1n4KxcgaraOYgrFKSgwjASfmlA==}
    cpu: [arm]
    os: [android]

  '@rollup/rollup-android-arm64@4.31.0':
    resolution: {integrity: sha512-iBbODqT86YBFHajxxF8ebj2hwKm1k8PTBQSojSt3d1FFt1gN+xf4CowE47iN0vOSdnd+5ierMHBbu/rHc7nq5g==}
    cpu: [arm64]
    os: [android]

  '@rollup/rollup-darwin-arm64@4.31.0':
    resolution: {integrity: sha512-WHIZfXgVBX30SWuTMhlHPXTyN20AXrLH4TEeH/D0Bolvx9PjgZnn4H677PlSGvU6MKNsjCQJYczkpvBbrBnG6g==}
    cpu: [arm64]
    os: [darwin]

  '@rollup/rollup-darwin-x64@4.31.0':
    resolution: {integrity: sha512-hrWL7uQacTEF8gdrQAqcDy9xllQ0w0zuL1wk1HV8wKGSGbKPVjVUv/DEwT2+Asabf8Dh/As+IvfdU+H8hhzrQQ==}
    cpu: [x64]
    os: [darwin]

  '@rollup/rollup-freebsd-arm64@4.31.0':
    resolution: {integrity: sha512-S2oCsZ4hJviG1QjPY1h6sVJLBI6ekBeAEssYKad1soRFv3SocsQCzX6cwnk6fID6UQQACTjeIMB+hyYrFacRew==}
    cpu: [arm64]
    os: [freebsd]

  '@rollup/rollup-freebsd-x64@4.31.0':
    resolution: {integrity: sha512-pCANqpynRS4Jirn4IKZH4tnm2+2CqCNLKD7gAdEjzdLGbH1iO0zouHz4mxqg0uEMpO030ejJ0aA6e1PJo2xrPA==}
    cpu: [x64]
    os: [freebsd]

  '@rollup/rollup-linux-arm-gnueabihf@4.31.0':
    resolution: {integrity: sha512-0O8ViX+QcBd3ZmGlcFTnYXZKGbFu09EhgD27tgTdGnkcYXLat4KIsBBQeKLR2xZDCXdIBAlWLkiXE1+rJpCxFw==}
    cpu: [arm]
    os: [linux]

  '@rollup/rollup-linux-arm-musleabihf@4.31.0':
    resolution: {integrity: sha512-w5IzG0wTVv7B0/SwDnMYmbr2uERQp999q8FMkKG1I+j8hpPX2BYFjWe69xbhbP6J9h2gId/7ogesl9hwblFwwg==}
    cpu: [arm]
    os: [linux]

  '@rollup/rollup-linux-arm64-gnu@4.31.0':
    resolution: {integrity: sha512-JyFFshbN5xwy6fulZ8B/8qOqENRmDdEkcIMF0Zz+RsfamEW+Zabl5jAb0IozP/8UKnJ7g2FtZZPEUIAlUSX8cA==}
    cpu: [arm64]
    os: [linux]

  '@rollup/rollup-linux-arm64-musl@4.31.0':
    resolution: {integrity: sha512-kpQXQ0UPFeMPmPYksiBL9WS/BDiQEjRGMfklVIsA0Sng347H8W2iexch+IEwaR7OVSKtr2ZFxggt11zVIlZ25g==}
    cpu: [arm64]
    os: [linux]

  '@rollup/rollup-linux-loongarch64-gnu@4.31.0':
    resolution: {integrity: sha512-pMlxLjt60iQTzt9iBb3jZphFIl55a70wexvo8p+vVFK+7ifTRookdoXX3bOsRdmfD+OKnMozKO6XM4zR0sHRrQ==}
    cpu: [loong64]
    os: [linux]

  '@rollup/rollup-linux-powerpc64le-gnu@4.31.0':
    resolution: {integrity: sha512-D7TXT7I/uKEuWiRkEFbed1UUYZwcJDU4vZQdPTcepK7ecPhzKOYk4Er2YR4uHKme4qDeIh6N3XrLfpuM7vzRWQ==}
    cpu: [ppc64]
    os: [linux]

  '@rollup/rollup-linux-riscv64-gnu@4.31.0':
    resolution: {integrity: sha512-wal2Tc8O5lMBtoePLBYRKj2CImUCJ4UNGJlLwspx7QApYny7K1cUYlzQ/4IGQBLmm+y0RS7dwc3TDO/pmcneTw==}
    cpu: [riscv64]
    os: [linux]

  '@rollup/rollup-linux-s390x-gnu@4.31.0':
    resolution: {integrity: sha512-O1o5EUI0+RRMkK9wiTVpk2tyzXdXefHtRTIjBbmFREmNMy7pFeYXCFGbhKFwISA3UOExlo5GGUuuj3oMKdK6JQ==}
    cpu: [s390x]
    os: [linux]

  '@rollup/rollup-linux-x64-gnu@4.31.0':
    resolution: {integrity: sha512-zSoHl356vKnNxwOWnLd60ixHNPRBglxpv2g7q0Cd3Pmr561gf0HiAcUBRL3S1vPqRC17Zo2CX/9cPkqTIiai1g==}
    cpu: [x64]
    os: [linux]

  '@rollup/rollup-linux-x64-musl@4.31.0':
    resolution: {integrity: sha512-ypB/HMtcSGhKUQNiFwqgdclWNRrAYDH8iMYH4etw/ZlGwiTVxBz2tDrGRrPlfZu6QjXwtd+C3Zib5pFqID97ZA==}
    cpu: [x64]
    os: [linux]

  '@rollup/rollup-win32-arm64-msvc@4.31.0':
    resolution: {integrity: sha512-JuhN2xdI/m8Hr+aVO3vspO7OQfUFO6bKLIRTAy0U15vmWjnZDLrEgCZ2s6+scAYaQVpYSh9tZtRijApw9IXyMw==}
    cpu: [arm64]
    os: [win32]

  '@rollup/rollup-win32-ia32-msvc@4.31.0':
    resolution: {integrity: sha512-U1xZZXYkvdf5MIWmftU8wrM5PPXzyaY1nGCI4KI4BFfoZxHamsIe+BtnPLIvvPykvQWlVbqUXdLa4aJUuilwLQ==}
    cpu: [ia32]
    os: [win32]

  '@rollup/rollup-win32-x64-msvc@4.31.0':
    resolution: {integrity: sha512-ul8rnCsUumNln5YWwz0ted2ZHFhzhRRnkpBZ+YRuHoRAlUji9KChpOUOndY7uykrPEPXVbHLlsdo6v5yXo/TXw==}
    cpu: [x64]
    os: [win32]

  '@rtsao/scc@1.1.0':
    resolution: {integrity: sha512-zt6OdqaDoOnJ1ZYsCYGt9YmWzDXl4vQdKTyJev62gFhRGKdx7mcT54V9KIjg+d2wi9EXsPvAPKe7i7WjfVWB8g==}

  '@scure/base@1.2.4':
    resolution: {integrity: sha512-5Yy9czTO47mqz+/J8GM6GIId4umdCk1wc1q8rKERQulIoc8VP9pzDcghv10Tl2E7R96ZUx/PhND3ESYUQX8NuQ==}

  '@scure/bip32@1.6.2':
    resolution: {integrity: sha512-t96EPDMbtGgtb7onKKqxRLfE5g05k7uHnHRM2xdE6BP/ZmxaLtPek4J4KfVn/90IQNrU1IOAqMgiDtUdtbe3nw==}

  '@scure/bip39@1.5.4':
    resolution: {integrity: sha512-TFM4ni0vKvCfBpohoh+/lY05i9gRbSwXWngAsF4CABQxoaOHijxuaZ2R6cStDQ5CHtHO9aGJTr4ksVJASRRyMA==}

  '@shikijs/core@1.29.2':
    resolution: {integrity: sha512-vju0lY9r27jJfOY4Z7+Rt/nIOjzJpZ3y+nYpqtUZInVoXQ/TJZcfGnNOGnKjFdVZb8qexiCuSlZRKcGfhhTTZQ==}

  '@shikijs/engine-javascript@1.29.2':
    resolution: {integrity: sha512-iNEZv4IrLYPv64Q6k7EPpOCE/nuvGiKl7zxdq0WFuRPF5PAE9PRo2JGq/d8crLusM59BRemJ4eOqrFrC4wiQ+A==}

  '@shikijs/engine-oniguruma@1.29.2':
    resolution: {integrity: sha512-7iiOx3SG8+g1MnlzZVDYiaeHe7Ez2Kf2HrJzdmGwkRisT7r4rak0e655AcM/tF9JG/kg5fMNYlLLKglbN7gBqA==}

  '@shikijs/langs@1.29.2':
    resolution: {integrity: sha512-FIBA7N3LZ+223U7cJDUYd5shmciFQlYkFXlkKVaHsCPgfVLiO+e12FmQE6Tf9vuyEsFe3dIl8qGWKXgEHL9wmQ==}

  '@shikijs/themes@1.29.2':
    resolution: {integrity: sha512-i9TNZlsq4uoyqSbluIcZkmPL9Bfi3djVxRnofUHwvx/h6SRW3cwgBC5SML7vsDcWyukY0eCzVN980rqP6qNl9g==}

  '@shikijs/types@1.29.2':
    resolution: {integrity: sha512-VJjK0eIijTZf0QSTODEXCqinjBn0joAHQ+aPSBzrv4O2d/QSbsMw+ZeSRx03kV34Hy7NzUvV/7NqfYGRLrASmw==}

  '@shikijs/vscode-textmate@10.0.1':
    resolution: {integrity: sha512-fTIQwLF+Qhuws31iw7Ncl1R3HUDtGwIipiJ9iU+UsDUwMhegFcQKQHd51nZjb7CArq0MvON8rbgCGQYWHUKAdg==}

  '@tailwindcss/node@4.0.6':
    resolution: {integrity: sha512-jb6E0WeSq7OQbVYcIJ6LxnZTeC4HjMvbzFBMCrQff4R50HBlo/obmYNk6V2GCUXDeqiXtvtrQgcIbT+/boB03Q==}

  '@tailwindcss/oxide-android-arm64@4.0.6':
    resolution: {integrity: sha512-xDbym6bDPW3D2XqQqX3PjqW3CKGe1KXH7Fdkc60sX5ZLVUbzPkFeunQaoP+BuYlLc2cC1FoClrIRYnRzof9Sow==}
    engines: {node: '>= 10'}
    cpu: [arm64]
    os: [android]

  '@tailwindcss/oxide-darwin-arm64@4.0.6':
    resolution: {integrity: sha512-1f71/ju/tvyGl5c2bDkchZHy8p8EK/tDHCxlpYJ1hGNvsYihZNurxVpZ0DefpN7cNc9RTT8DjrRoV8xXZKKRjg==}
    engines: {node: '>= 10'}
    cpu: [arm64]
    os: [darwin]

  '@tailwindcss/oxide-darwin-x64@4.0.6':
    resolution: {integrity: sha512-s/hg/ZPgxFIrGMb0kqyeaqZt505P891buUkSezmrDY6lxv2ixIELAlOcUVTkVh245SeaeEiUVUPiUN37cwoL2g==}
    engines: {node: '>= 10'}
    cpu: [x64]
    os: [darwin]

  '@tailwindcss/oxide-freebsd-x64@4.0.6':
    resolution: {integrity: sha512-Z3Wo8FWZnmio8+xlcbb7JUo/hqRMSmhQw8IGIRoRJ7GmLR0C+25Wq+bEX/135xe/yEle2lFkhu9JBHd4wZYiig==}
    engines: {node: '>= 10'}
    cpu: [x64]
    os: [freebsd]

  '@tailwindcss/oxide-linux-arm-gnueabihf@4.0.6':
    resolution: {integrity: sha512-SNSwkkim1myAgmnbHs4EjXsPL7rQbVGtjcok5EaIzkHkCAVK9QBQsWeP2Jm2/JJhq4wdx8tZB9Y7psMzHYWCkA==}
    engines: {node: '>= 10'}
    cpu: [arm]
    os: [linux]

  '@tailwindcss/oxide-linux-arm64-gnu@4.0.6':
    resolution: {integrity: sha512-tJ+mevtSDMQhKlwCCuhsFEFg058kBiSy4TkoeBG921EfrHKmexOaCyFKYhVXy4JtkaeeOcjJnCLasEeqml4i+Q==}
    engines: {node: '>= 10'}
    cpu: [arm64]
    os: [linux]

  '@tailwindcss/oxide-linux-arm64-musl@4.0.6':
    resolution: {integrity: sha512-IoArz1vfuTR4rALXMUXI/GWWfx2EaO4gFNtBNkDNOYhlTD4NVEwE45nbBoojYiTulajI4c2XH8UmVEVJTOJKxA==}
    engines: {node: '>= 10'}
    cpu: [arm64]
    os: [linux]

  '@tailwindcss/oxide-linux-x64-gnu@4.0.6':
    resolution: {integrity: sha512-QtsUfLkEAeWAC3Owx9Kg+7JdzE+k9drPhwTAXbXugYB9RZUnEWWx5x3q/au6TvUYcL+n0RBqDEO2gucZRvRFgQ==}
    engines: {node: '>= 10'}
    cpu: [x64]
    os: [linux]

  '@tailwindcss/oxide-linux-x64-musl@4.0.6':
    resolution: {integrity: sha512-QthvJqIji2KlGNwLcK/PPYo7w1Wsi/8NK0wAtRGbv4eOPdZHkQ9KUk+oCoP20oPO7i2a6X1aBAFQEL7i08nNMA==}
    engines: {node: '>= 10'}
    cpu: [x64]
    os: [linux]

  '@tailwindcss/oxide-win32-arm64-msvc@4.0.6':
    resolution: {integrity: sha512-+oka+dYX8jy9iP00DJ9Y100XsqvbqR5s0yfMZJuPR1H/lDVtDfsZiSix1UFBQ3X1HWxoEEl6iXNJHWd56TocVw==}
    engines: {node: '>= 10'}
    cpu: [arm64]
    os: [win32]

  '@tailwindcss/oxide-win32-x64-msvc@4.0.6':
    resolution: {integrity: sha512-+o+juAkik4p8Ue/0LiflQXPmVatl6Av3LEZXpBTfg4qkMIbZdhCGWFzHdt2NjoMiLOJCFDddoV6GYaimvK1Olw==}
    engines: {node: '>= 10'}
    cpu: [x64]
    os: [win32]

  '@tailwindcss/oxide@4.0.6':
    resolution: {integrity: sha512-lVyKV2y58UE9CeKVcYykULe9QaE1dtKdxDEdrTPIdbzRgBk6bdxHNAoDqvcqXbIGXubn3VOl1O/CFF77v/EqSA==}
    engines: {node: '>= 10'}

  '@tailwindcss/vite@4.0.6':
    resolution: {integrity: sha512-O25vZ/URWbZ2JHdk2o8wH7jOKqEGCsYmX3GwGmYS5DjE4X3mpf93a72Rn7VRnefldNauBzr5z2hfZptmBNtTUQ==}
    peerDependencies:
      vite: ^5.2.0 || ^6

  '@tanstack/react-virtual@3.13.0':
    resolution: {integrity: sha512-CchF0NlLIowiM2GxtsoKBkXA4uqSnY2KvnXo+kyUFD4a4ll6+J0qzoRsUPMwXV/H26lRsxgJIr/YmjYum2oEjg==}
    peerDependencies:
      react: ^16.8.0 || ^17.0.0 || ^18.0.0 || ^19.0.0
      react-dom: ^16.8.0 || ^17.0.0 || ^18.0.0 || ^19.0.0

  '@tanstack/virtual-core@3.13.0':
    resolution: {integrity: sha512-NBKJP3OIdmZY3COJdWkSonr50FMVIi+aj5ZJ7hI/DTpEKg2RMfo/KvP8A3B/zOSpMgIe52B5E2yn7rryULzA6g==}

  '@types/acorn@4.0.6':
    resolution: {integrity: sha512-veQTnWP+1D/xbxVrPC3zHnCZRjSrKfhbMUlEA43iMZLu7EsnTtkJklIuwrCPbOi8YkvDQAiW05VQQFvvz9oieQ==}

  '@types/babel__core@7.20.5':
    resolution: {integrity: sha512-qoQprZvz5wQFJwMDqeseRXWv3rqMvhgpbXFfVyWhbx9X47POIA6i/+dXefEmZKoAgOaTdaIgNSMqMIU61yRyzA==}

  '@types/babel__generator@7.6.8':
    resolution: {integrity: sha512-ASsj+tpEDsEiFr1arWrlN6V3mdfjRMZt6LtK/Vp/kreFLnr5QH5+DhvD5nINYZXzwJvXeGq+05iUXcAzVrqWtw==}

  '@types/babel__template@7.4.4':
    resolution: {integrity: sha512-h/NUaSyG5EyxBIp8YRxo4RMe2/qQgvyowRwVMzhYhBCONbW8PUsg4lkFMrhgZhUe5z3L3MiLDuvyJ/CaPa2A8A==}

  '@types/babel__traverse@7.20.6':
    resolution: {integrity: sha512-r1bzfrm0tomOI8g1SzvCaQHo6Lcv6zu0EA+W2kHrt8dyrHQxGzBBL4kdkzIS+jBMV+EYcMAEAqXqYaLJq5rOZg==}

  '@types/codemirror@0.0.90':
    resolution: {integrity: sha512-8Z9+tSg27NPRGubbUPUCrt5DDG/OWzLph5BvcDykwR5D7RyZh5mhHG0uS1ePKV1YFCA+/cwc4Ey2AJAEFfV3IA==}

  '@types/codemirror@5.60.15':
    resolution: {integrity: sha512-dTOvwEQ+ouKJ/rE9LT1Ue2hmP6H1mZv5+CCnNWu2qtiOe2LQa9lCprEY20HxiDmV/Bxh+dXjywmy5aKvoGjULA==}

  '@types/cookie@0.6.0':
    resolution: {integrity: sha512-4Kh9a6B2bQciAhf7FSuMRRkUWecJgJu9nPnx3yzpsfXX/c50REIqpHY4C82bXP90qrLtXtkDxTZosYO3UpOwlA==}

  '@types/cookiejar@2.1.5':
    resolution: {integrity: sha512-he+DHOWReW0nghN24E1WUqM0efK4kI9oTqDm6XmK8ZPe2djZ90BSNdGnIyCLzCPw7/pogPlGbzI2wHGGmi4O/Q==}

  '@types/debug@4.1.12':
    resolution: {integrity: sha512-vIChWdVG3LG1SMxEvI/AK+FWJthlrqlTu7fbrlywTkkaONwk/UAGaULXRlf8vkzFBLVm0zkMdCquhL5aOjhXPQ==}

  '@types/estree-jsx@1.0.5':
    resolution: {integrity: sha512-52CcUVNFyfb1A2ALocQw/Dd1BQFNmSdkuC3BkZ6iqhdMfQz7JWOFRuJFloOzjk+6WijU56m9oKXFAXc7o3Towg==}

  '@types/estree@1.0.6':
    resolution: {integrity: sha512-AYnb1nQyY49te+VRAVgmzfcgjYS91mY5P0TKUDCLEM+gNnA+3T6rWITXRLYCpahpqSQbN5cE+gHpnPyXjHWxcw==}

  '@types/hast@3.0.4':
    resolution: {integrity: sha512-WPs+bbQw5aCj+x6laNGWLH3wviHtoCv/P3+otBhbOhJgG8qtpdAMlTCxLtsTWA7LH1Oh/bFCHsBn0TPS5m30EQ==}

  '@types/js-yaml@4.0.9':
    resolution: {integrity: sha512-k4MGaQl5TGo/iipqb2UDG2UwjXziSWkh0uysQelTlJpX1qGlpUZYm8PnO4DxG1qBomtJUdYJ6qR6xdIah10JLg==}

  '@types/json-schema@7.0.15':
    resolution: {integrity: sha512-5+fP8P8MFNC+AyZCDxrB2pkZFPGzqQWUzpSeuuVLvm8VMcorNYavBqoFcxK8bQz4Qsbn4oUEEem4wDLfcysGHA==}

  '@types/json5@0.0.29':
    resolution: {integrity: sha512-dRLjCWHYg4oaA77cxO64oO+7JwCwnIzkZPdrrC71jQmQtlhM556pwKo5bUzqvZndkVbeFLIIi+9TC40JNF5hNQ==}

  '@types/mdast@4.0.4':
    resolution: {integrity: sha512-kGaNbPh1k7AFzgpud/gMdvIm5xuECykRR+JnWKQno9TAXVa6WIVCGTPvYGekIDL4uwCZQSYbUxNBSb1aUo79oA==}

  '@types/mdx@2.0.13':
    resolution: {integrity: sha512-+OWZQfAYyio6YkJb3HLxDrvnx6SWWDbC0zVPfBRzUk0/nqoDyf6dNxQi3eArPe8rJ473nobTMQ/8Zk+LxJ+Yuw==}

  '@types/methods@1.1.4':
    resolution: {integrity: sha512-ymXWVrDiCxTBE3+RIrrP533E70eA+9qu7zdWoHuOmGujkYtzf4HQF96b8nwHLqhuf4ykX61IGRIB38CC6/sImQ==}

  '@types/ms@2.1.0':
    resolution: {integrity: sha512-GsCCIZDE/p3i96vtEqx+7dBUGXrc7zeSK3wwPHIaRThS+9OhWIXRqzs4d6k1SVU8g91DrNRWxWUGhp5KXQb2VA==}

  '@types/nlcst@2.0.3':
    resolution: {integrity: sha512-vSYNSDe6Ix3q+6Z7ri9lyWqgGhJTmzRjZRqyq15N0Z/1/UnVsno9G/N40NBijoYx2seFDIl0+B2mgAb9mezUCA==}

  '@types/node@12.20.55':
    resolution: {integrity: sha512-J8xLz7q2OFulZ2cyGTLE1TbbZcjpno7FaN6zdJNrgAdrJ+DZzh/uFR6YrTb4C+nXakvud8Q4+rbhoIWlYQbUFQ==}

  '@types/node@17.0.45':
    resolution: {integrity: sha512-w+tIMs3rq2afQdsPJlODhoUEKzFP1ayaoyl1CcnwtIlsVe7K7bA1NGm4s3PraqTLlXnbIN84zuBlxBWo1u9BLw==}

  '@types/node@20.17.14':
    resolution: {integrity: sha512-w6qdYetNL5KRBiSClK/KWai+2IMEJuAj+EujKCumalFOwXtvOXaEan9AuwcRID2IcOIAWSIfR495hBtgKlx2zg==}

  '@types/progress@2.0.7':
    resolution: {integrity: sha512-iadjw02vte8qWx7U0YM++EybBha2CQLPGu9iJ97whVgJUT5Zq9MjAPYUnbfRI2Kpehimf1QjFJYxD0t8nqzu5w==}

  '@types/prop-types@15.7.14':
    resolution: {integrity: sha512-gNMvNH49DJ7OJYv+KAKn0Xp45p8PLl6zo2YnvDIbTd4J6MER2BmWN49TG7n9LvkyihINxeKW8+3bfS2yDC9dzQ==}

  '@types/react-dom@18.3.5':
    resolution: {integrity: sha512-P4t6saawp+b/dFrUr2cvkVsfvPguwsxtH6dNIYRllMsefqFzkZk5UIjzyDOv5g1dXIPdG4Sp1yCR4Z6RCUsG/Q==}
    peerDependencies:
      '@types/react': ^18.0.0

  '@types/react@18.3.18':
    resolution: {integrity: sha512-t4yC+vtgnkYjNSKlFx1jkAhH8LgTo2N/7Qvi83kdEaUtMDiwpbLAktKDaAMlRcJ5eSxZkH74eEGt1ky31d7kfQ==}

  '@types/sax@1.2.7':
    resolution: {integrity: sha512-rO73L89PJxeYM3s3pPPjiPgVVcymqU490g0YO5n5By0k2Erzj6tay/4lr1CHAAU4JyOWd1rpQ8bCf6cZfHU96A==}

  '@types/superagent@8.1.9':
    resolution: {integrity: sha512-pTVjI73witn+9ILmoJdajHGW2jkSaOzhiFYF1Rd3EQ94kymLqB9PjD9ISg7WaALC7+dCHT0FGe9T2LktLq/3GQ==}

  '@types/supertest@6.0.2':
    resolution: {integrity: sha512-137ypx2lk/wTQbW6An6safu9hXmajAifU/s7szAHLN/FeIm5w7yR0Wkl9fdJMRSHwOn4HLAI0DaB2TOORuhPDg==}

  '@types/tern@0.23.9':
    resolution: {integrity: sha512-ypzHFE/wBzh+BlH6rrBgS5I/Z7RD21pGhZ2rltb/+ZrVM1awdZwjx7hE5XfuYgHWk9uvV5HLZN3SloevCAp3Bw==}

  '@types/unist@2.0.11':
    resolution: {integrity: sha512-CmBKiL6NNo/OqgmMn95Fk9Whlp2mtvIv+KNpQKN2F4SjvrEesubTRWGYSg+BnWZOnlCaSTU1sMpsBOzgbYhnsA==}

  '@types/unist@3.0.3':
    resolution: {integrity: sha512-ko/gIFJRv177XgZsZcBwnqJN5x/Gien8qNOn0D5bQU/zAzVf9Zt3BlcUiLqhV9y4ARk0GbT3tnUiPNgnTXzc/Q==}

  '@types/yargs-parser@21.0.3':
    resolution: {integrity: sha512-I4q9QU9MQv4oEOz4tAHJtNz1cwuLxn2F3xcc2iV5WdqLPpUnj30aUuxt1mAxYTG+oe8CZMV/+6rU4S4gRDzqtQ==}

  '@types/yargs@17.0.33':
    resolution: {integrity: sha512-WpxBCKWPLr4xSsHgz511rFJAM+wS28w2zEO1QDNY5zM/S8ok70NNfztH0xwhqKyaK0OHCbN98LDAZuy1ctxDkA==}

  '@typescript-eslint/eslint-plugin@8.24.0':
    resolution: {integrity: sha512-aFcXEJJCI4gUdXgoo/j9udUYIHgF23MFkg09LFz2dzEmU0+1Plk4rQWv/IYKvPHAtlkkGoB3m5e6oUp+JPsNaQ==}
    engines: {node: ^18.18.0 || ^20.9.0 || >=21.1.0}
    peerDependencies:
      '@typescript-eslint/parser': ^8.0.0 || ^8.0.0-alpha.0
      eslint: ^8.57.0 || ^9.0.0
      typescript: '>=4.8.4 <5.8.0'

  '@typescript-eslint/parser@8.24.0':
    resolution: {integrity: sha512-MFDaO9CYiard9j9VepMNa9MTcqVvSny2N4hkY6roquzj8pdCBRENhErrteaQuu7Yjn1ppk0v1/ZF9CG3KIlrTA==}
    engines: {node: ^18.18.0 || ^20.9.0 || >=21.1.0}
    peerDependencies:
      eslint: ^8.57.0 || ^9.0.0
      typescript: '>=4.8.4 <5.8.0'

  '@typescript-eslint/scope-manager@8.24.0':
    resolution: {integrity: sha512-HZIX0UByphEtdVBKaQBgTDdn9z16l4aTUz8e8zPQnyxwHBtf5vtl1L+OhH+m1FGV9DrRmoDuYKqzVrvWDcDozw==}
    engines: {node: ^18.18.0 || ^20.9.0 || >=21.1.0}

  '@typescript-eslint/type-utils@8.24.0':
    resolution: {integrity: sha512-8fitJudrnY8aq0F1wMiPM1UUgiXQRJ5i8tFjq9kGfRajU+dbPyOuHbl0qRopLEidy0MwqgTHDt6CnSeXanNIwA==}
    engines: {node: ^18.18.0 || ^20.9.0 || >=21.1.0}
    peerDependencies:
      eslint: ^8.57.0 || ^9.0.0
      typescript: '>=4.8.4 <5.8.0'

  '@typescript-eslint/types@8.24.0':
    resolution: {integrity: sha512-VacJCBTyje7HGAw7xp11q439A+zeGG0p0/p2zsZwpnMzjPB5WteaWqt4g2iysgGFafrqvyLWqq6ZPZAOCoefCw==}
    engines: {node: ^18.18.0 || ^20.9.0 || >=21.1.0}

  '@typescript-eslint/typescript-estree@8.24.0':
    resolution: {integrity: sha512-ITjYcP0+8kbsvT9bysygfIfb+hBj6koDsu37JZG7xrCiy3fPJyNmfVtaGsgTUSEuTzcvME5YI5uyL5LD1EV5ZQ==}
    engines: {node: ^18.18.0 || ^20.9.0 || >=21.1.0}
    peerDependencies:
      typescript: '>=4.8.4 <5.8.0'

  '@typescript-eslint/utils@8.24.0':
    resolution: {integrity: sha512-07rLuUBElvvEb1ICnafYWr4hk8/U7X9RDCOqd9JcAMtjh/9oRmcfN4yGzbPVirgMR0+HLVHehmu19CWeh7fsmQ==}
    engines: {node: ^18.18.0 || ^20.9.0 || >=21.1.0}
    peerDependencies:
      eslint: ^8.57.0 || ^9.0.0
      typescript: '>=4.8.4 <5.8.0'

  '@typescript-eslint/visitor-keys@8.24.0':
    resolution: {integrity: sha512-kArLq83QxGLbuHrTMoOEWO+l2MwsNS2TGISEdx8xgqpkbytB07XmlQyQdNDrCc1ecSqx0cnmhGvpX+VBwqqSkg==}
    engines: {node: ^18.18.0 || ^20.9.0 || >=21.1.0}

  '@ungap/structured-clone@1.3.0':
    resolution: {integrity: sha512-WmoN8qaIAo7WTYWbAZuG8PYEhn5fkz7dZrqTBZ7dtt//lL2Gwms1IcnQ5yHqjDfX8Ft5j4YzDM23f87zBfDe9g==}

  '@vitejs/plugin-react@4.3.4':
    resolution: {integrity: sha512-SCCPBJtYLdE8PX/7ZQAs1QAZ8Jqwih+0VBLum1EGqmCCQal+MIUqLCzj3ZUy8ufbC0cAM4LRlSTm7IQJwWT4ug==}
    engines: {node: ^14.18.0 || >=16.0.0}
    peerDependencies:
      vite: ^4.2.0 || ^5.0.0 || ^6.0.0

  '@vitest/coverage-v8@3.0.5':
    resolution: {integrity: sha512-zOOWIsj5fHh3jjGwQg+P+J1FW3s4jBu1Zqga0qW60yutsBtqEqNEJKWYh7cYn1yGD+1bdPsPdC/eL4eVK56xMg==}
    peerDependencies:
      '@vitest/browser': 3.0.5
      vitest: 3.0.5
    peerDependenciesMeta:
      '@vitest/browser':
        optional: true

  '@vitest/expect@3.0.5':
    resolution: {integrity: sha512-nNIOqupgZ4v5jWuQx2DSlHLEs7Q4Oh/7AYwNyE+k0UQzG7tSmjPXShUikn1mpNGzYEN2jJbTvLejwShMitovBA==}

  '@vitest/mocker@3.0.5':
    resolution: {integrity: sha512-CLPNBFBIE7x6aEGbIjaQAX03ZZlBMaWwAjBdMkIf/cAn6xzLTiM3zYqO/WAbieEjsAZir6tO71mzeHZoodThvw==}
    peerDependencies:
      msw: ^2.4.9
      vite: ^5.0.0 || ^6.0.0
    peerDependenciesMeta:
      msw:
        optional: true
      vite:
        optional: true

  '@vitest/pretty-format@3.0.5':
    resolution: {integrity: sha512-CjUtdmpOcm4RVtB+up8r2vVDLR16Mgm/bYdkGFe3Yj/scRfCpbSi2W/BDSDcFK7ohw8UXvjMbOp9H4fByd/cOA==}

  '@vitest/runner@3.0.5':
    resolution: {integrity: sha512-BAiZFityFexZQi2yN4OX3OkJC6scwRo8EhRB0Z5HIGGgd2q+Nq29LgHU/+ovCtd0fOfXj5ZI6pwdlUmC5bpi8A==}

  '@vitest/snapshot@3.0.5':
    resolution: {integrity: sha512-GJPZYcd7v8QNUJ7vRvLDmRwl+a1fGg4T/54lZXe+UOGy47F9yUfE18hRCtXL5aHN/AONu29NGzIXSVFh9K0feA==}

  '@vitest/spy@3.0.5':
    resolution: {integrity: sha512-5fOzHj0WbUNqPK6blI/8VzZdkBlQLnT25knX0r4dbZI9qoZDf3qAdjoMmDcLG5A83W6oUUFJgUd0EYBc2P5xqg==}

  '@vitest/utils@3.0.5':
    resolution: {integrity: sha512-N9AX0NUoUtVwKwy21JtwzaqR5L5R5A99GAbrHfCCXK1lp593i/3AZAXhSP43wRQuxYsflrdzEfXZFo1reR1Nkg==}

  '@whatwg-node/disposablestack@0.0.5':
    resolution: {integrity: sha512-9lXugdknoIequO4OYvIjhygvfSEgnO8oASLqLelnDhkRjgBZhc39shC3QSlZuyDO9bgYSIVa2cHAiN+St3ty4w==}
    engines: {node: '>=18.0.0'}

  '@whatwg-node/events@0.1.2':
    resolution: {integrity: sha512-ApcWxkrs1WmEMS2CaLLFUEem/49erT3sxIVjpzU5f6zmVcnijtDSrhoK2zVobOIikZJdH63jdAXOrvjf6eOUNQ==}
    engines: {node: '>=18.0.0'}

  '@whatwg-node/fetch@0.10.3':
    resolution: {integrity: sha512-jCTL/qYcIW2GihbBRHypQ/Us7saWMNZ5fsumsta+qPY0Pmi1ccba/KRQvgctmQsbP69FWemJSs8zVcFaNwdL0w==}
    engines: {node: '>=18.0.0'}

  '@whatwg-node/node-fetch@0.7.7':
    resolution: {integrity: sha512-BDbIMOenThOTFDBLh1WscgBNAxfDAdAdd9sMG8Ff83hYxApJVbqEct38bUAj+zn8bTsfBx/lyfnVOTyq5xUlvg==}
    engines: {node: '>=18.0.0'}

  '@whatwg-node/server@0.9.65':
    resolution: {integrity: sha512-CnYTFEUJkbbAcuBXnXirVIgKBfs2YA6sSGjxeq07AUiyXuoQ0fbvTIQoteMglmn09QeGzcH/l0B7nIml83xvVw==}
    engines: {node: '>=18.0.0'}

  abitype@0.10.3:
    resolution: {integrity: sha512-tRN+7XIa7J9xugdbRzFv/95ka5ivR/sRe01eiWvM0HWWjHuigSZEACgKa0sj4wGuekTDtghCx+5Izk/cOi78pQ==}
    peerDependencies:
      typescript: '>=5.0.4'
      zod: ^3 >=3.22.0
    peerDependenciesMeta:
      typescript:
        optional: true
      zod:
        optional: true

  abitype@1.0.8:
    resolution: {integrity: sha512-ZeiI6h3GnW06uYDLx0etQtX/p8E24UaHHBj57RSjK7YBFe7iuVn07EDpOeP451D06sF27VOz9JJPlIKJmXgkEg==}
    peerDependencies:
      typescript: '>=5.0.4'
      zod: ^3 >=3.22.0
    peerDependenciesMeta:
      typescript:
        optional: true
      zod:
        optional: true

  abort-controller@3.0.0:
    resolution: {integrity: sha512-h8lQ8tacZYnR3vNQTgibj+tODHI5/+l06Au2Pcriv/Gmet0eaj4TwWH41sO9wnHDiQsEj19q0drzdWdeAHtweg==}
    engines: {node: '>=6.5'}

  abstract-level@1.0.4:
    resolution: {integrity: sha512-eUP/6pbXBkMbXFdx4IH2fVgvB7M0JvR7/lIL33zcs0IBcwjdzSSl31TOJsaCzmKSSDF9h8QYSOJux4Nd4YJqFg==}
    engines: {node: '>=12'}

  acorn-jsx@5.3.2:
    resolution: {integrity: sha512-rq9s+JNhf0IChjtDXxllJ7g41oZk5SlXtp0LHwyA5cejwn7vKmKp4pPri6YEePv2PU65sAsegbXtIinmDFDXgQ==}
    peerDependencies:
      acorn: ^6.0.0 || ^7.0.0 || ^8.0.0

  acorn@8.14.0:
    resolution: {integrity: sha512-cl669nCJTZBsL97OF4kUQm5g5hC2uihk0NxY3WENAC0TYdILVkAyHymAntgxGkl7K+t0cXIrH5siy5S4XkFycA==}
    engines: {node: '>=0.4.0'}
    hasBin: true

  ajv-formats@2.1.1:
    resolution: {integrity: sha512-Wx0Kx52hxE7C18hkMEggYlEifqWZtYaRgouJor+WMdPnQyEK13vgEWyVNup7SoeeoLMsr4kf5h6dOW11I15MUA==}
    peerDependencies:
      ajv: ^8.0.0
    peerDependenciesMeta:
      ajv:
        optional: true

  ajv@6.12.6:
    resolution: {integrity: sha512-j3fVLgvTo527anyYyJOGTYJbG+vnnQYvE0m5mmkc1TK+nxAppkCLMIL0aZ4dblVCNoGShhm+kzE4ZUykBoMg4g==}

  ajv@8.17.1:
    resolution: {integrity: sha512-B/gBuNg5SiMTrPkC+A2+cW0RszwxYmn6VYxB/inlBStS5nx6xHIt/ehKRhIMhqusl7a8LjQoZnjCs5vhwxOQ1g==}

  ansi-align@3.0.1:
    resolution: {integrity: sha512-IOfwwBF5iczOjp/WeY4YxyjqAFMQoZufdQWDd19SEExbVLNXqvpzSJ/M7Za4/sCPmQ0+GRquoA7bGcINcxew6w==}

  ansi-colors@4.1.3:
    resolution: {integrity: sha512-/6w/C21Pm1A7aZitlI5Ni/2J6FFQN8i1Cvz3kHABAAbw93v/NlvKdVOqz7CCWz/3iv/JplRSEEZ83XION15ovw==}
    engines: {node: '>=6'}

  ansi-escapes@6.2.1:
    resolution: {integrity: sha512-4nJ3yixlEthEJ9Rk4vPcdBRkZvQZlYyu8j4/Mqz5sgIkddmEnH2Yj2ZrnP9S3tQOvSNRUIgVNF/1yPpRAGNRig==}
    engines: {node: '>=14.16'}

  ansi-regex@5.0.1:
    resolution: {integrity: sha512-quJQXlTSUGL2LH9SUXo8VwsY4soanhgo6LNSm84E1LBcE8s3O0wpdiRzyR9z/ZZJMlMWv37qOOb9pdJlMUEKFQ==}
    engines: {node: '>=8'}

  ansi-regex@6.1.0:
    resolution: {integrity: sha512-7HSX4QQb4CspciLpVFwyRe79O3xsIZDDLER21kERQ71oaPodF8jL725AgJMFAYbooIqolJoRLuM81SpeUkpkvA==}
    engines: {node: '>=12'}

  ansi-styles@4.3.0:
    resolution: {integrity: sha512-zbB9rCJAT1rbjiVDb2hqKFHNYLxgtk8NURxZ3IZwD3F6NtxbXZQCnnSi1Lkx+IDohdPlFp222wVALIheZJQSEg==}
    engines: {node: '>=8'}

  ansi-styles@6.2.1:
    resolution: {integrity: sha512-bN798gFfQX+viw3R7yrGWRqnrN2oRkEkUjjl4JNn4E8GxxbjtG3FbrEIIY3l8/hrwUwIeCZvi4QuOTP4MErVug==}
    engines: {node: '>=12'}

  any-promise@1.3.0:
    resolution: {integrity: sha512-7UvmKalWRt1wgjL1RrGxoSJW/0QZFIegpeGvZG9kjp8vrRu55XTHbwnqq2GpXm9uLbcuhxm3IqX9OB4MZR1b2A==}

  anymatch@3.1.3:
    resolution: {integrity: sha512-KMReFUr0B4t+D+OBkjR3KYqvocp2XaSzO55UcB6mgQMd3KbcE+mWTyvVV7D/zsdEbNnV6acZUutkiHQXvTr1Rw==}
    engines: {node: '>= 8'}

  arg@5.0.2:
    resolution: {integrity: sha512-PYjyFOLKQ9y57JvQ6QLo8dAgNqswh8M1RMJYdQduT6xbWSgK36P/Z/v+p888pM69jMMfS8Xd8F6I1kQ/I9HUGg==}

  argparse@1.0.10:
    resolution: {integrity: sha512-o5Roy6tNG4SL/FOkCAN6RzjiakZS25RLYFrcMttJqbdd8BWrnA+fGz57iN5Pb06pvBGvl5gQ0B48dJlslXvoTg==}

  argparse@2.0.1:
    resolution: {integrity: sha512-8+9WqebbFzpX9OR+Wa6O29asIogeRMzcGtAINdpMHHyAg10f05aSFVBbcEqGf/PXw1EjAZ+q2/bEBg3DvurK3Q==}

  aria-hidden@1.2.4:
    resolution: {integrity: sha512-y+CcFFwelSXpLZk/7fMB2mUbGtX9lKycf1MWJ7CaTIERyitVlyQx6C+sxcROU2BAJ24OiZyK+8wj2i8AlBoS3A==}
    engines: {node: '>=10'}

  aria-query@5.3.2:
    resolution: {integrity: sha512-COROpnaoap1E2F000S62r6A60uHZnmlvomhfyT2DlTcrY1OrBKn2UhH7qn5wTC9zMvD0AY7csdPSNwKP+7WiQw==}
    engines: {node: '>= 0.4'}

  array-buffer-byte-length@1.0.2:
    resolution: {integrity: sha512-LHE+8BuR7RYGDKvnrmcuSq3tDcKv9OFEXQt/HpbZhY7V6h0zlUXutnAD82GiFx9rdieCMjkvtcsPqBwgUl1Iiw==}
    engines: {node: '>= 0.4'}

  array-includes@3.1.8:
    resolution: {integrity: sha512-itaWrbYbqpGXkGhZPGUulwnhVf5Hpy1xiCFsGqyIGglbBxmG5vSjxQen3/WGOjPpNEv1RtBLKxbmVXm8HpJStQ==}
    engines: {node: '>= 0.4'}

  array-iterate@2.0.1:
    resolution: {integrity: sha512-I1jXZMjAgCMmxT4qxXfPXa6SthSoE8h6gkSI9BGGNv8mP8G/v0blc+qFnZu6K42vTOiuME596QaLO0TP3Lk0xg==}

  array-union@2.1.0:
    resolution: {integrity: sha512-HGyxoOTYUyCM6stUe6EJgnd4EoewAI7zMdfqO+kGjnlZmBDz/cR5pf8r/cR4Wq60sL/p0IkcjUEEPwS3GFrIyw==}
    engines: {node: '>=8'}

  array.prototype.findlastindex@1.2.5:
    resolution: {integrity: sha512-zfETvRFA8o7EiNn++N5f/kaCw221hrpGsDmcpndVupkPzEc1Wuf3VgC0qby1BbHs7f5DVYjgtEU2LLh5bqeGfQ==}
    engines: {node: '>= 0.4'}

  array.prototype.flat@1.3.3:
    resolution: {integrity: sha512-rwG/ja1neyLqCuGZ5YYrznA62D4mZXg0i1cIskIUKSiqF3Cje9/wXAls9B9s1Wa2fomMsIv8czB8jZcPmxCXFg==}
    engines: {node: '>= 0.4'}

  array.prototype.flatmap@1.3.3:
    resolution: {integrity: sha512-Y7Wt51eKJSyi80hFrJCePGGNo5ktJCslFuboqJsbf57CCPcm5zztluPlc4/aD8sWsKvlwatezpV4U1efk8kpjg==}
    engines: {node: '>= 0.4'}

  arraybuffer.prototype.slice@1.0.4:
    resolution: {integrity: sha512-BNoCY6SXXPQ7gF2opIP4GBE+Xw7U+pHMYKuzjgCN3GwiaIR09UUeKfheyIry77QtrCBlC0KK0q5/TER/tYh3PQ==}
    engines: {node: '>= 0.4'}

  asap@2.0.6:
    resolution: {integrity: sha512-BSHWgDSAiKs50o2Re8ppvp3seVHXSRM44cdSsT9FfNEUUZLOGWVCsiWaRPWM1Znn+mqZ1OfVZ3z3DWEzSp7hRA==}

  assertion-error@2.0.1:
    resolution: {integrity: sha512-Izi8RQcffqCeNVgFigKli1ssklIbpHnCYc6AknXGYoB6grJqyeby7jv12JUQgmTAnIDnbck1uxksT4dzN3PWBA==}
    engines: {node: '>=12'}

  astring@1.9.0:
    resolution: {integrity: sha512-LElXdjswlqjWrPpJFg1Fx4wpkOCxj1TDHlSV4PlaRxHGWko024xICaa97ZkMfs6DRKlCguiAI+rbXv5GWwXIkg==}
    hasBin: true

  astro-expressive-code@0.40.1:
    resolution: {integrity: sha512-dQ47XhgtxuRTiKQrZOJKdebMuxvvTBR89U439EHzLP6KR45IILFlGDihGQp3//1aUjj4nwpbINSzms1heJ7vmQ==}
    peerDependencies:
      astro: ^4.0.0-beta || ^5.0.0-beta || ^3.3.0

  astro@5.2.3:
    resolution: {integrity: sha512-04AceE/gVihtO3V28Ss0+tPPgLHGoulXrm1E7fUVPYyQu7y6w8+oXfYyzh1lpy+uEYiebjH7AFlJoz73anBmZA==}
    engines: {node: ^18.17.1 || ^20.3.0 || >=22.0.0, npm: '>=9.6.5', pnpm: '>=7.1.0'}
    hasBin: true

  async-function@1.0.0:
    resolution: {integrity: sha512-hsU18Ae8CDTR6Kgu9DYf0EbCr/a5iGL0rytQDobUcdpYOKokk8LEjVphnXkDkgpi0wYVsqrXuP0bZxJaTqdgoA==}
    engines: {node: '>= 0.4'}

  asynckit@0.4.0:
    resolution: {integrity: sha512-Oei9OH4tRh0YqU3GxhX79dM/mwVgvbZJaSNaRk+bshkj0S5cfHcgYakreBjrHwatXKbz+IoIdYLxrKim2MjW0Q==}

  atomic-sleep@1.0.0:
    resolution: {integrity: sha512-kNOjDqAh7px0XWNI+4QbzoiR/nTkHAWNud2uvnJquD1/x5a7EQZMJT0AczqK0Qn67oY/TTQ1LbUKajZpp3I9tQ==}
    engines: {node: '>=8.0.0'}

  atomically@2.0.3:
    resolution: {integrity: sha512-kU6FmrwZ3Lx7/7y3hPS5QnbJfaohcIul5fGqf7ok+4KklIEk9tJ0C2IQPdacSbVUWv6zVHXEBWoWd6NrVMT7Cw==}

  auto-bind@5.0.1:
    resolution: {integrity: sha512-ooviqdwwgfIfNmDwo94wlshcdzfO64XV0Cg6oDsDYBJfITDz1EngD2z7DkbvCWn+XIMsIqW27sEVF6qcpJrRcg==}
    engines: {node: ^12.20.0 || ^14.13.1 || >=16.0.0}

  autoprefixer@10.4.20:
    resolution: {integrity: sha512-XY25y5xSv/wEoqzDyXXME4AFfkZI0P23z6Fs3YgymDnKJkCGOnkL0iTxCa85UTqaSgfcqyf3UA6+c7wUvx/16g==}
    engines: {node: ^10 || ^12 || >=14}
    hasBin: true
    peerDependencies:
      postcss: ^8.1.0

  available-typed-arrays@1.0.7:
    resolution: {integrity: sha512-wvUjBtSGN7+7SjNpq/9M2Tg350UZD3q62IFZLbRAR1bSMlCo1ZaeW+BJ+D090e4hIIZLBcTDWe4Mh4jvUDajzQ==}
    engines: {node: '>= 0.4'}

  axobject-query@4.1.0:
    resolution: {integrity: sha512-qIj0G9wZbMGNLjLmg1PT6v2mE9AH2zlnADJD/2tC6E00hgmhUOfEB6greHPAfLRSufHqROIUTkw6E+M3lH0PTQ==}
    engines: {node: '>= 0.4'}

  bail@2.0.2:
    resolution: {integrity: sha512-0xO6mYd7JB2YesxDKplafRpsiOzPt9V02ddPCLbY1xYGPOX24NTyN50qnUxgCPcSoYMhKpAuBTjQoRZCAkUDRw==}

  balanced-match@1.0.2:
    resolution: {integrity: sha512-3oSeUO0TMV67hN1AmbXsK4yaqU7tjiHlbxRDZOpH0KW9+CeX4bRAaX0Anxt0tx2MrpRpWwQaPwIlISEJhYU5Pw==}

  base-64@1.0.0:
    resolution: {integrity: sha512-kwDPIFCGx0NZHog36dj+tHiwP4QMzsZ3AgMViUBKI0+V5n4U0ufTCUMhnQ04diaRI8EX/QcPfql7zlhZ7j4zgg==}

  base64-js@1.5.1:
    resolution: {integrity: sha512-AKpaYlHn8t4SVbOHCy+b5+KKgvR4vrsD8vbvrbiQJps7fKDTkjkDry6ji0rUJjC0kzbNePLwzxq8iypo41qeWA==}

  bcp-47-match@2.0.3:
    resolution: {integrity: sha512-JtTezzbAibu8G0R9op9zb3vcWZd9JF6M0xOYGPn0fNCd7wOpRB1mU2mH9T8gaBGbAAyIIVgB2G7xG0GP98zMAQ==}

  bcp-47@2.1.0:
    resolution: {integrity: sha512-9IIS3UPrvIa1Ej+lVDdDwO7zLehjqsaByECw0bu2RRGP73jALm6FYbzI5gWbgHLvNdkvfXB5YrSbocZdOS0c0w==}

  better-path-resolve@1.0.0:
    resolution: {integrity: sha512-pbnl5XzGBdrFU/wT4jqmJVPn2B6UHPBOhzMQkY/SPUPB6QtUXtmBHBIwCbXJol93mOpGMnQyP/+BB19q04xj7g==}
    engines: {node: '>=4'}

  binary-extensions@2.3.0:
    resolution: {integrity: sha512-Ceh+7ox5qe7LJuLHoY0feh3pHuUDHAcRUeyL2VYghZwfpkNIy/+8Ocg0a3UuSoYzavmylwuLWQOf3hl0jjMMIw==}
    engines: {node: '>=8'}

  bintrees@1.0.2:
    resolution: {integrity: sha512-VOMgTMwjAaUG580SXn3LacVgjurrbMme7ZZNYGSSV7mmtY6QQRh0Eg3pwIcntQ77DErK1L0NxkbetjcoXzVwKw==}

  boolbase@1.0.0:
    resolution: {integrity: sha512-JZOSA7Mo9sNGB8+UjSgzdLtokWAky1zbztM3WRLCbZ70/3cTANmQmOdR7y2g+J0e2WXywy1yS468tY+IruqEww==}

  boxen@8.0.1:
    resolution: {integrity: sha512-F3PH5k5juxom4xktynS7MoFY+NUWH5LC4CnH11YB8NPew+HLpmBLCybSAEyb2F+4pRXhuhWqFesoQd6DAyc2hw==}
    engines: {node: '>=18'}

  brace-expansion@1.1.11:
    resolution: {integrity: sha512-iCuPHDFgrHX7H2vEI/5xpz07zSHB00TpugqhmYtVmMO6518mCuRMoOYFldEBl0g187ufozdaHgWKcYFb61qGiA==}

  brace-expansion@2.0.1:
    resolution: {integrity: sha512-XnAIvQ8eM+kC6aULx6wuQiwVsnzsi9d3WxzV3FpWTGA19F621kwdbsAcFKXgKUHZWsy+mY6iL1sHTxWEFCytDA==}

  braces@3.0.3:
    resolution: {integrity: sha512-yQbXgO/OSZVD2IsiLlro+7Hf6Q18EJrKSEsdoMzKePKXct3gvD8oLcOQdIzGupr5Fj+EDe8gO/lxc1BzfMpxvA==}
    engines: {node: '>=8'}

  browserslist@4.24.4:
    resolution: {integrity: sha512-KDi1Ny1gSePi1vm0q4oxSF8b4DR44GF4BbmS2YdhPLOEqd8pDviZOGH/GsmRwoWJ2+5Lr085X7naowMwKHDG1A==}
    engines: {node: ^6 || ^7 || ^8 || ^9 || ^10 || ^11 || ^12 || >=13.7}
    hasBin: true

  buffer-writer@2.0.0:
    resolution: {integrity: sha512-a7ZpuTZU1TRtnwyCNW3I5dc0wWNC3VR9S++Ewyk2HHZdrO3CQJqSpd+95Us590V6AL7JqUAH2IwZ/398PmNFgw==}
    engines: {node: '>=4'}

  buffer@6.0.3:
    resolution: {integrity: sha512-FTiCpNxtwiZZHEZbcbTIcZjERVICn9yq/pDFkTl95/AxzD1naBctN7YO68riM/gLSDY7sdrMby8hofADYuuqOA==}

  bun@1.2.2:
    resolution: {integrity: sha512-RUc8uVVTw8WoASUzXaEQJR1s7mnwoHm3P871qBUIqSaoOpuwcU+bSVX151/xoqDwnyv38SjOX7yQ3oO0IeT73g==}
    os: [darwin, linux, win32]
    hasBin: true

  bundle-require@5.1.0:
    resolution: {integrity: sha512-3WrrOuZiyaaZPWiEt4G3+IffISVC9HYlWueJEBWED4ZH4aIAC2PnkdnuRrR94M+w6yGWn4AglWtJtBI8YqvgoA==}
    engines: {node: ^12.20.0 || ^14.13.1 || >=16.0.0}
    peerDependencies:
      esbuild: '>=0.18'

  busboy@1.6.0:
    resolution: {integrity: sha512-8SFQbg/0hQ9xy3UNTB0YEnsNBbWfhf7RtnzpL7TkBiTBRfrQ9Fxcnz7VJsleJpyp6rVLvXiuORqjlHi5q+PYuA==}
    engines: {node: '>=10.16.0'}

  cac@6.7.14:
    resolution: {integrity: sha512-b6Ilus+c3RrdDk+JhLKUAQfzzgLEPy6wcXqS7f/xe1EETvsDP6GORG7SFuOs6cID5YkqchW/LXZbX5bc8j7ZcQ==}
    engines: {node: '>=8'}

  call-bind-apply-helpers@1.0.1:
    resolution: {integrity: sha512-BhYE+WDaywFg2TBWYNXAE+8B1ATnThNBqXHP5nQu0jWJdVvY2hvkpyB3qOmtmDePiS5/BDQ8wASEWGMWRG148g==}
    engines: {node: '>= 0.4'}

  call-bind@1.0.8:
    resolution: {integrity: sha512-oKlSFMcMwpUg2ednkhQ454wfWiU/ul3CkJe/PEHcTKuiX6RpbehUiFMXu13HalGZxfUwCQzZG747YXBn1im9ww==}
    engines: {node: '>= 0.4'}

  call-bound@1.0.3:
    resolution: {integrity: sha512-YTd+6wGlNlPxSuri7Y6X8tY2dmm12UMH66RpKMhiX6rsk5wXXnYgbUcOt8kiS31/AjfoTOvCsE+w8nZQLQnzHA==}
    engines: {node: '>= 0.4'}

  callsites@3.1.0:
    resolution: {integrity: sha512-P8BjAsXvZS+VIDUI11hHCQEv74YT67YUi5JJFNWIqL235sBmjX4+qx9Muvls5ivyNENctx46xQLQ3aTuE7ssaQ==}
    engines: {node: '>=6'}

  camelcase@8.0.0:
    resolution: {integrity: sha512-8WB3Jcas3swSvjIeA2yvCJ+Miyz5l1ZmB6HFb9R1317dt9LCQoswg/BGrmAmkWVEszSrrg4RwmO46qIm2OEnSA==}
    engines: {node: '>=16'}

  caniuse-lite@1.0.30001700:
    resolution: {integrity: sha512-2S6XIXwaE7K7erT8dY+kLQcpa5ms63XlRkMkReXjle+kf6c5g38vyMl+Z5y8dSxOFDhcFe+nxnn261PLxBSQsQ==}

  catering@2.1.1:
    resolution: {integrity: sha512-K7Qy8O9p76sL3/3m7/zLKbRkyOlSZAgzEaLhyj2mXS8PsCud2Eo4hAb8aLtZqHh0QGqLcb9dlJSu6lHRVENm1w==}
    engines: {node: '>=6'}

  ccount@2.0.1:
    resolution: {integrity: sha512-eyrF0jiFpY+3drT6383f1qhkbGsLSifNAjA61IUjZjmLCWjItY6LB9ft9YhoDgwfmclB2zhu51Lc7+95b8NRAg==}

  chai@5.1.2:
    resolution: {integrity: sha512-aGtmf24DW6MLHHG5gCx4zaI3uBq3KRtxeVs0DjFH6Z0rDNbsvTxFASFvdj79pxjxZ8/5u3PIiN3IwEIQkiiuPw==}
    engines: {node: '>=12'}

  chalk@4.1.2:
    resolution: {integrity: sha512-oKnbhFyRIXpUuez8iBMmyEa4nbj4IOQyuhc/wy9kY7/WVPcwIO9VA668Pu8RkO7+0G76SLROeyw9CpQ061i4mA==}
    engines: {node: '>=10'}

  chalk@5.4.1:
    resolution: {integrity: sha512-zgVZuo2WcZgfUEmsn6eO3kINexW8RAE4maiQ8QNs8CtpPCSyMiYsULR3HQYkm3w8FIA3SberyMJMSldGsW+U3w==}
    engines: {node: ^12.17.0 || ^14.13 || >=16.0.0}

  character-entities-html4@2.1.0:
    resolution: {integrity: sha512-1v7fgQRj6hnSwFpq1Eu0ynr/CDEw0rXo2B61qXrLNdHZmPKgb7fqS1a2JwF0rISo9q77jDI8VMEHoApn8qDoZA==}

  character-entities-legacy@3.0.0:
    resolution: {integrity: sha512-RpPp0asT/6ufRm//AJVwpViZbGM/MkjQFxJccQRHmISF/22NBtsHqAWmL+/pmkPWoIUJdWyeVleTl1wydHATVQ==}

  character-entities@2.0.2:
    resolution: {integrity: sha512-shx7oQ0Awen/BRIdkjkvz54PnEEI/EjwXDSIZp86/KKdbafHh1Df/RYGBhn4hbe2+uKC9FnT5UCEdyPz3ai9hQ==}

  character-reference-invalid@2.0.1:
    resolution: {integrity: sha512-iBZ4F4wRbyORVsu0jPV7gXkOsGYjGHPmAyv+HiHG8gi5PtC9KI2j1+v8/tlibRvjoWX027ypmG/n0HtO5t7unw==}

  chardet@0.7.0:
    resolution: {integrity: sha512-mT8iDcrh03qDGRRmoA2hmBJnxpllMR+0/0qlzjqZES6NdiWDcZkCNAk4rPFZ9Q85r27unkiNNg8ZOiwZXBHwcA==}

  check-error@2.1.1:
    resolution: {integrity: sha512-OAlb+T7V4Op9OwdkjmguYRqncdlx5JiofwOAUkmTF+jNdHwzTaTs4sRAGpzLF3oOz5xAyDGrPgeIDFQmDOTiJw==}
    engines: {node: '>= 16'}

  chokidar@3.6.0:
    resolution: {integrity: sha512-7VT13fmjotKpGipCW9JEQAusEPE+Ei8nl6/g4FBAmIm0GOOLMua9NDDo/DWp0ZAxCr3cPq5ZpBqmPAQgDda2Pw==}
    engines: {node: '>= 8.10.0'}

  chokidar@4.0.3:
    resolution: {integrity: sha512-Qgzu8kfBvo+cA4962jnP1KkS6Dop5NS6g7R5LFYJr4b8Ub94PPQXUksCw9PvXoeXPRRddRNC5C1JQUR2SMGtnA==}
    engines: {node: '>= 14.16.0'}

  ci-info@3.9.0:
    resolution: {integrity: sha512-NIxF55hv4nSqQswkAeiOi1r83xy8JldOFDTWiug55KBu9Jnblncd2U6ViHmYgHf01TPZS77NJBhBMKdWj9HQMQ==}
    engines: {node: '>=8'}

  ci-info@4.1.0:
    resolution: {integrity: sha512-HutrvTNsF48wnxkzERIXOe5/mlcfFcbfCmwcg6CJnizbSue78AbDt+1cgl26zwn61WFxhcPykPfZrbqjGmBb4A==}
    engines: {node: '>=8'}

  class-variance-authority@0.7.1:
    resolution: {integrity: sha512-Ka+9Trutv7G8M6WT6SeiRWz792K5qEqIGEGzXKhAE6xOWAY6pPH8U+9IY3oCMv6kqTmLsv7Xh/2w2RigkePMsg==}

  classic-level@1.4.1:
    resolution: {integrity: sha512-qGx/KJl3bvtOHrGau2WklEZuXhS3zme+jf+fsu6Ej7W7IP/C49v7KNlWIsT1jZu0YnfzSIYDGcEWpCa1wKGWXQ==}
    engines: {node: '>=12'}

  cli-boxes@3.0.0:
    resolution: {integrity: sha512-/lzGpEWL/8PfI0BmBOPRwp0c/wFNX1RdUML3jK/RcSBA9T8mZDdQpqYBKtCFTOfQbwPqWEOpjqW+Fnayc0969g==}
    engines: {node: '>=10'}

  cli-cursor@4.0.0:
    resolution: {integrity: sha512-VGtlMu3x/4DOtIUwEkRezxUZ2lBacNJCHash0N0WeZDBS+7Ux1dm3XWAgWYxLJFMMdOeXMHXorshEFhbMSGelg==}
    engines: {node: ^12.20.0 || ^14.13.1 || >=16.0.0}

  cli-truncate@3.1.0:
    resolution: {integrity: sha512-wfOBkjXteqSnI59oPcJkcPl/ZmwvMMOj340qUIY1SKZCv0B9Cf4D4fAucRkIKQmsIuYK3x1rrgU7MeGRruiuiA==}
    engines: {node: ^12.20.0 || ^14.13.1 || >=16.0.0}

  client-only@0.0.1:
    resolution: {integrity: sha512-IV3Ou0jSMzZrd3pZ48nLkT9DA7Ag1pnPzaiQhpW7c3RbcqqzvzzVu+L8gfqMp/8IM2MQtSiqaCxrrcfu8I8rMA==}

  cliui@8.0.1:
    resolution: {integrity: sha512-BSeNnyus75C4//NQ9gQt1/csTXyo/8Sb+afLAkzAptFuMsod9HFokGNudZpi/oQV73hnVK+sR+5PVRMd+Dr7YQ==}
    engines: {node: '>=12'}

  clsx@1.2.1:
    resolution: {integrity: sha512-EcR6r5a8bj6pu3ycsa/E/cKVGuTgZJZdsyUYHOksG/UHIiKfjxzRxYJpyVBwYaQeOvghal9fcc4PidlgzugAQg==}
    engines: {node: '>=6'}

  clsx@2.1.1:
    resolution: {integrity: sha512-eYm0QWBtUrBWZWG0d386OGAw16Z995PiOVo2B7bjWSbHedGl5e0ZWaq65kOGgUSNesEIDkB9ISbTg/JK9dhCZA==}
    engines: {node: '>=6'}

  code-excerpt@4.0.0:
    resolution: {integrity: sha512-xxodCmBen3iy2i0WtAK8FlFNrRzjUqjRsMfho58xT/wvZU1YTM3fCnRjcy1gJPMepaRlgm/0e6w8SpWHpn3/cA==}
    engines: {node: ^12.20.0 || ^14.13.1 || >=16.0.0}

  codemirror-graphql@2.2.0:
    resolution: {integrity: sha512-egIiewf5zEH5LLSkJpJDpYxO1OkNruD0gTWiBrS1JmXk7yjt5WPw7jSmDRkWJx8JheHONltaJPNPWdTUT5LRIQ==}
    peerDependencies:
      '@codemirror/language': 6.0.0
      codemirror: ^5.65.3
      graphql: ^15.5.0 || ^16.0.0 || ^17.0.0

  codemirror@5.65.18:
    resolution: {integrity: sha512-Gaz4gHnkbHMGgahNt3CA5HBk5lLQBqmD/pBgeB4kQU6OedZmqMBjlRF0LSrp2tJ4wlLNPm2FfaUd1pDy0mdlpA==}

  collapse-white-space@2.1.0:
    resolution: {integrity: sha512-loKTxY1zCOuG4j9f6EPnuyyYkf58RnhhWTvRoZEokgB+WbdXehfjFviyOVYkqzEWz1Q5kRiZdBYS5SwxbQYwzw==}

  color-convert@2.0.1:
    resolution: {integrity: sha512-RRECPsj7iu/xb5oKYcsFHSppFNnsj/52OVTRKb4zP5onXwVF3zVmmToNcOfGC+CRDpfK/U584fMg38ZHCaElKQ==}
    engines: {node: '>=7.0.0'}

  color-name@1.1.4:
    resolution: {integrity: sha512-dOy+3AuW3a2wNbZHIuMZpTcgjGuLU/uBL/ubcZF9OXbDo8ff4O8yVp5Bf0efS8uEoYo5q4Fx7dY9OgQGXgAsQA==}

  color-string@1.9.1:
    resolution: {integrity: sha512-shrVawQFojnZv6xM40anx4CkoDP+fZsw/ZerEMsW/pyzsRbElpsL/DBVW7q3ExxwusdNXI3lXpuhEZkzs8p5Eg==}

  color@4.2.3:
    resolution: {integrity: sha512-1rXeuUUiGGrykh+CeBdu5Ie7OJwinCgQY0bc7GCRxy5xVHy+moaqkpL/jqQq0MtQOeYcrqEz4abc5f0KtU7W4A==}
    engines: {node: '>=12.5.0'}

  colorette@2.0.20:
    resolution: {integrity: sha512-IfEDxwoWIjkeXL1eXcDiow4UbKjhLdq6/EuSVR9GMN7KVH3r9gQ83e73hsz1Nd1T3ijd5xv1wcWRYO+D6kCI2w==}

  combined-stream@1.0.8:
    resolution: {integrity: sha512-FQN4MRfuJeHf7cBbBMJFXhKSDq+2kAArBlmRBvcvFE5BB1HZKXtSFASDhdlz9zOYwxh8lDdnvmMOe/+5cdoEdg==}
    engines: {node: '>= 0.8'}

  comma-separated-tokens@2.0.3:
    resolution: {integrity: sha512-Fu4hJdvzeylCfQPp9SGWidpzrMs7tTrlu6Vb8XGaRGck8QSNZJJp538Wrb60Lax4fPwR64ViY468OIUTbRlGZg==}

  commander@12.1.0:
    resolution: {integrity: sha512-Vw8qHK3bZM9y/P10u3Vib8o/DdkvA2OtPtZvD871QKjy74Wj1WSKFILMPRPSdUSx5RFK1arlJzEtA4PkFgnbuA==}
    engines: {node: '>=18'}

  commander@4.1.1:
    resolution: {integrity: sha512-NOKm8xhkzAjzFx8B2v5OAHT+u5pRQc2UCa2Vq9jYL/31o2wi9mxBA7LIFs3sV5VSC49z6pEhfbMULvShKj26WA==}
    engines: {node: '>= 6'}

  common-ancestor-path@1.0.1:
    resolution: {integrity: sha512-L3sHRo1pXXEqX8VU28kfgUY+YGsk09hPqZiZmLacNib6XNTCM8ubYeT7ryXQw8asB1sKgcU5lkB7ONug08aB8w==}

  component-emitter@1.3.1:
    resolution: {integrity: sha512-T0+barUSQRTUQASh8bx02dl+DhF54GtIDY13Y3m9oWTklKbb3Wv974meRpeZ3lp1JpLVECWWNHC4vaG2XHXouQ==}

  concat-map@0.0.1:
    resolution: {integrity: sha512-/Srv4dswyQNBfohGpz9o6Yb3Gz3SrUDqBH5rTuhGR7ahtlbYKnVxw2bCFMRljaA7EXHaXZ8wsHdodFvbkhKmqg==}

  conf@12.0.0:
    resolution: {integrity: sha512-fIWyWUXrJ45cHCIQX+Ck1hrZDIf/9DR0P0Zewn3uNht28hbt5OfGUq8rRWsxi96pZWPyBEd0eY9ama01JTaknA==}
    engines: {node: '>=18'}

  consola@3.4.0:
    resolution: {integrity: sha512-EiPU8G6dQG0GFHNR8ljnZFki/8a+cQwEQ+7wpxdChl02Q8HXlwEZWD5lqAF8vC2sEC3Tehr8hy7vErz88LHyUA==}
    engines: {node: ^14.18.0 || >=16.10.0}

  convert-source-map@2.0.0:
    resolution: {integrity: sha512-Kvp459HrV2FEJ1CAsi1Ku+MY3kasH19TFykTz2xWmMeq6bk2NU3XXvfJ+Q61m0xktWwt+1HSYf3JZsTms3aRJg==}

  convert-to-spaces@2.0.1:
    resolution: {integrity: sha512-rcQ1bsQO9799wq24uE5AM2tAILy4gXGIK/njFWcVQkGNZ96edlpY+A7bjwvzjYvLDyzmG1MmMLZhpcsb+klNMQ==}
    engines: {node: ^12.20.0 || ^14.13.1 || >=16.0.0}

  cookie-es@1.2.2:
    resolution: {integrity: sha512-+W7VmiVINB+ywl1HGXJXmrqkOhpKrIiVZV6tQuV54ZyQC7MMuBt81Vc336GMLoHBq5hV/F9eXgt5Mnx0Rha5Fg==}

  cookie@0.7.2:
    resolution: {integrity: sha512-yki5XnKuf750l50uGTllt6kKILY4nQ1eNIQatoXEByZ5dWgnKqbnqmTrBE5B4N7lrMJKQ2ytWMiTO2o0v6Ew/w==}
    engines: {node: '>= 0.6'}

  cookie@1.0.2:
    resolution: {integrity: sha512-9Kr/j4O16ISv8zBBhJoi4bXOYNTkFLOqSL3UDB0njXxCXNezjeyVrJyGOWtgfs/q2km1gwBcfH8q1yEGoMYunA==}
    engines: {node: '>=18'}

  cookiejar@2.1.4:
    resolution: {integrity: sha512-LDx6oHrK+PhzLKJU9j5S7/Y3jM/mUHvD/DeI1WQmJn652iPC5Y4TBzC9l+5OMOXlyTTA+SmVUPm0HQUwpD5Jqw==}

  copy-anything@3.0.5:
    resolution: {integrity: sha512-yCEafptTtb4bk7GLEQoM8KVJpxAfdBJYaXyzQEgQQQgYrZiDp8SJmGKlYza6CYjEDNstAdNdKA3UuoULlEbS6w==}
    engines: {node: '>=12.13'}

  copy-to-clipboard@3.3.3:
    resolution: {integrity: sha512-2KV8NhB5JqC3ky0r9PMCAZKbUHSwtEo4CwCs0KXgruG43gX5PMqDEBbVU4OUzw2MuAWUfsuFmWvEKG5QRfSnJA==}

  cross-fetch@3.2.0:
    resolution: {integrity: sha512-Q+xVJLoGOeIMXZmbUK4HYk+69cQH6LudR0Vu/pRm2YlU/hDV9CiS0gKUMaWY5f2NeUH9C1nV3bsTlCo0FsTV1Q==}

  cross-inspect@1.0.1:
    resolution: {integrity: sha512-Pcw1JTvZLSJH83iiGWt6fRcT+BjZlCDRVwYLbUcHzv/CRpB7r0MlSrGbIyQvVSNyGnbt7G4AXuyCiDR3POvZ1A==}
    engines: {node: '>=16.0.0'}

  cross-spawn@7.0.6:
    resolution: {integrity: sha512-uV2QOWP2nWzsy2aMp8aRibhi9dlzF5Hgh5SHaB9OiTGEyDTiJJyx0uy51QXdyWbtAHNua4XJzUKca3OzKUd3vA==}
    engines: {node: '>= 8'}

  crossws@0.3.3:
    resolution: {integrity: sha512-/71DJT3xJlqSnBr83uGJesmVHSzZEvgxHt/fIKxBAAngqMHmnBWQNxCphVxxJ2XL3xleu5+hJD6IQ3TglBedcw==}

  css-selector-parser@3.0.5:
    resolution: {integrity: sha512-3itoDFbKUNx1eKmVpYMFyqKX04Ww9osZ+dLgrk6GEv6KMVeXUhUnp4I5X+evw+u3ZxVU6RFXSSRxlTeMh8bA+g==}

  cssesc@3.0.0:
    resolution: {integrity: sha512-/Tb/JcjK111nNScGob5MNtsntNM1aCNUDipB/TkwZFhyDrrE47SOx/18wF2bbjgc3ZzCSKW1T5nt5EbFoAz/Vg==}
    engines: {node: '>=4'}
    hasBin: true

  csstype@3.1.3:
    resolution: {integrity: sha512-M1uQkMl8rQK/szD0LNhtqxIPLpimGm8sOBwU7lLnCpSbTyY3yeU1Vc7l4KT5zT4s/yOxHH5O7tIuuLOCnLADRw==}

  data-view-buffer@1.0.2:
    resolution: {integrity: sha512-EmKO5V3OLXh1rtK2wgXRansaK1/mtVdTUEiEI0W8RkvgT05kfxaH29PliLnpLP73yYO6142Q72QNa8Wx/A5CqQ==}
    engines: {node: '>= 0.4'}

  data-view-byte-length@1.0.2:
    resolution: {integrity: sha512-tuhGbE6CfTM9+5ANGf+oQb72Ky/0+s3xKUpHvShfiz2RxMFgFPjsXuRLBVMtvMs15awe45SRb83D6wH4ew6wlQ==}
    engines: {node: '>= 0.4'}

  data-view-byte-offset@1.0.1:
    resolution: {integrity: sha512-BS8PfmtDGnrgYdOonGZQdLZslWIeCGFP9tpan0hi1Co2Zr2NKADsvGYA8XxuG/4UWgJ6Cjtv+YJnB6MM69QGlQ==}
    engines: {node: '>= 0.4'}

  dataloader@2.2.3:
    resolution: {integrity: sha512-y2krtASINtPFS1rSDjacrFgn1dcUuoREVabwlOGOe4SdxenREqwjwjElAdwvbGM7kgZz9a3KVicWR7vcz8rnzA==}

  date-fns@4.1.0:
    resolution: {integrity: sha512-Ukq0owbQXxa/U3EGtsdVBkR1w7KOQ5gIBqdH2hkvknzZPYvBxb/aa6E8L7tmjFtkwZBu3UXBbjIgPo/Ez4xaNg==}

  dateformat@4.6.3:
    resolution: {integrity: sha512-2P0p0pFGzHS5EMnhdxQi7aJN+iMheud0UhG4dlE1DLAlvL8JHjJJTX/CSm4JXwV0Ka5nGk3zC5mcb5bUQUxxMA==}

  debounce-fn@5.1.2:
    resolution: {integrity: sha512-Sr4SdOZ4vw6eQDvPYNxHogvrxmCIld/VenC5JbNrFwMiwd7lY/Z18ZFfo+EWNG4DD9nFlAujWAo/wGuOPHmy5A==}
    engines: {node: '>=12'}

  debounce-promise@3.1.2:
    resolution: {integrity: sha512-rZHcgBkbYavBeD9ej6sP56XfG53d51CD4dnaw989YX/nZ/ZJfgRx/9ePKmTNiUiyQvh4mtrMoS3OAWW+yoYtpg==}

  debug@3.2.7:
    resolution: {integrity: sha512-CFjzYYAi4ThfiQvizrFQevTTXHtnCqWfe7x1AhgEscTz6ZbLbfoLRLPugTQyBth6f8ZERVUSyWHFD/7Wu4t1XQ==}
    peerDependencies:
      supports-color: '*'
    peerDependenciesMeta:
      supports-color:
        optional: true

  debug@4.4.0:
    resolution: {integrity: sha512-6WTZ/IxCY/T6BALoZHaE4ctp9xm+Z5kY/pzYaCHRFeyVhojxlrm+46y68HA6hr0TcwEssoxNiDEUJQjfPZ/RYA==}
    engines: {node: '>=6.0'}
    peerDependencies:
      supports-color: '*'
    peerDependenciesMeta:
      supports-color:
        optional: true

  decode-named-character-reference@1.0.2:
    resolution: {integrity: sha512-O8x12RzrUF8xyVcY0KJowWsmaJxQbmy0/EtnNtHRpsOcT7dFk5W598coHqBVpmWo1oQQfsCqfCmkZN5DJrZVdg==}

  deep-eql@5.0.2:
    resolution: {integrity: sha512-h5k/5U50IJJFpzfL6nO9jaaumfjO/f2NjK/oYB2Djzm4p9L+3T9qWpZqZ2hAbLPuuYq9wrU08WQyBTL5GbPk5Q==}
    engines: {node: '>=6'}

  deep-is@0.1.4:
    resolution: {integrity: sha512-oIPzksmTg4/MriiaYGO+okXDT7ztn/w3Eptv/+gSIdMdKsJo0u4CfYNFJPy+4SKMuCqGw2wxnA+URMg3t8a/bQ==}

  define-data-property@1.1.4:
    resolution: {integrity: sha512-rBMvIzlpA8v6E+SJZoo++HAYqsLrkg7MSfIinMPFhmkorw7X+dOXVJQs+QT69zGkzMyfDnIMN2Wid1+NbL3T+A==}
    engines: {node: '>= 0.4'}

  define-properties@1.2.1:
    resolution: {integrity: sha512-8QmQKqEASLd5nx0U1B1okLElbUuuttJ/AnYmRXbbbGDWh6uS208EjD4Xqq/I9wK7u0v6O08XhTWnt5XtEbR6Dg==}
    engines: {node: '>= 0.4'}

  defu@6.1.4:
    resolution: {integrity: sha512-mEQCMmwJu317oSz8CwdIOdwf3xMif1ttiM8LTufzc3g6kR+9Pe236twL8j3IYT1F7GfRgGcW6MWxzZjLIkuHIg==}

  delay@5.0.0:
    resolution: {integrity: sha512-ReEBKkIfe4ya47wlPYf/gu5ib6yUG0/Aez0JQZQz94kiWtRQvZIQbTiehsnwHvLSWJnQdhVeqYue7Id1dKr0qw==}
    engines: {node: '>=10'}

  delayed-stream@1.0.0:
    resolution: {integrity: sha512-ZySD7Nf91aLB0RxL4KGrKHBXl7Eds1DAmEdcoVawXnLD7SDhpNgtuII2aAkg7a7QS41jxPSZ17p4VdGnMHk3MQ==}
    engines: {node: '>=0.4.0'}

  dequal@2.0.3:
    resolution: {integrity: sha512-0je+qPKHEMohvfRTCEo3CrPG6cAzAYgmzKyxRiYSSDkS6eGJdyVJm7WaYA5ECaAD9wLB2T4EEeymA5aFVcYXCA==}
    engines: {node: '>=6'}

  destr@2.0.3:
    resolution: {integrity: sha512-2N3BOUU4gYMpTP24s5rF5iP7BDr7uNTCs4ozw3kf/eKfvWSIu93GEBi5m427YoyJoeOzQ5smuu4nNAPGb8idSQ==}

  detect-indent@6.1.0:
    resolution: {integrity: sha512-reYkTUJAZb9gUuZ2RvVCNhVHdg62RHnJ7WJl8ftMi4diZ6NWlciOzQN88pUhSELEwflJht4oQDv0F0BMlwaYtA==}
    engines: {node: '>=8'}

  detect-libc@1.0.3:
    resolution: {integrity: sha512-pGjwhsmsp4kL2RTz08wcOlGN83otlqHeD/Z5T8GXZB+/YcpQ/dgo+lbU8ZsGxV0HIvqqxo9l7mqYwyYMD9bKDg==}
    engines: {node: '>=0.10'}
    hasBin: true

  detect-libc@2.0.3:
    resolution: {integrity: sha512-bwy0MGW55bG41VqxxypOsdSdGqLwXPI/focwgTYCFMbdUiBAxLg9CFzG08sz2aqzknwiX7Hkl0bQENjg8iLByw==}
    engines: {node: '>=8'}

  detect-node-es@1.1.0:
    resolution: {integrity: sha512-ypdmJU/TbBby2Dxibuv7ZLW3Bs1QEmM7nHjEANfohJLvE0XVujisn1qPJcZxg+qDucsr+bP6fLD1rPS3AhJ7EQ==}

  detect-package-manager@3.0.2:
    resolution: {integrity: sha512-8JFjJHutStYrfWwzfretQoyNGoZVW1Fsrp4JO9spa7h/fBfwgTMEIy4/LBzRDGsxwVPHU0q+T9YvwLDJoOApLQ==}
    engines: {node: '>=12'}

  deterministic-object-hash@2.0.2:
    resolution: {integrity: sha512-KxektNH63SrbfUyDiwXqRb1rLwKt33AmMv+5Nhsw1kqZ13SJBRTgZHtGbE+hH3a1mVW1cz+4pqSWVPAtLVXTzQ==}
    engines: {node: '>=18'}

  devalue@5.1.1:
    resolution: {integrity: sha512-maua5KUiapvEwiEAe+XnlZ3Rh0GD+qI1J/nb9vrJc3muPXvcF/8gXYTWF76+5DAqHyDUtOIImEuo0YKE9mshVw==}

  devlop@1.1.0:
    resolution: {integrity: sha512-RWmIqhcFf1lRYBvNmr7qTNuyCt/7/ns2jbpp1+PalgE/rDQcBT0fioSMUpJ93irlUhC5hrg4cYqe6U+0ImW0rA==}

  dezalgo@1.0.4:
    resolution: {integrity: sha512-rXSP0bf+5n0Qonsb+SVVfNfIsimO4HEtmnIpPHY8Q1UCzKlQrDMfdobr8nJOOsRgWCyMRqeSBQzmWUMq7zvVig==}

  diff@5.2.0:
    resolution: {integrity: sha512-uIFDxqpRZGZ6ThOk84hEfqWoHx2devRFvpTZcTHur85vImfaxUbTW9Ryh4CpCuDnToOP1CEtXKIgytHBPVff5A==}
    engines: {node: '>=0.3.1'}

  dir-glob@3.0.1:
    resolution: {integrity: sha512-WkrWp9GR4KXfKGYzOLmTuGVi1UWFfws377n9cc55/tb6DuqyF6pcQ5AbiHEshaDpY9v6oaSr2XCDidGmMwdzIA==}
    engines: {node: '>=8'}

  direction@2.0.1:
    resolution: {integrity: sha512-9S6m9Sukh1cZNknO1CWAr2QAWsbKLafQiyM5gZ7VgXHeuaoUwffKN4q6NC4A/Mf9iiPlOXQEKW/Mv/mh9/3YFA==}
    hasBin: true

  dlv@1.1.3:
    resolution: {integrity: sha512-+HlytyjlPKnIG8XuRG8WvmBP8xs8P71y+SKKS6ZXWoEgLuePxtDoUEiH7WkdePWrQ5JBpE6aoVqfZfJUQkjXwA==}

  dns-packet@5.6.1:
    resolution: {integrity: sha512-l4gcSouhcgIKRvyy99RNVOgxXiicE+2jZoNmaNmZ6JXiGajBOJAesk1OBlJuM5k2c+eudGdLxDqXuPCKIj6kpw==}
    engines: {node: '>=6'}

  doctrine@2.1.0:
    resolution: {integrity: sha512-35mSku4ZXK0vfCuHEDAwt55dg2jNajHZ1odvF+8SSr82EsZY4QmXfuWso8oEd8zRhVObSN18aM0CjSdoBX7zIw==}
    engines: {node: '>=0.10.0'}

  dot-prop@8.0.2:
    resolution: {integrity: sha512-xaBe6ZT4DHPkg0k4Ytbvn5xoxgpG0jOS1dYxSOwAHPuNLjP3/OzN0gH55SrLqpx8cBfSaVt91lXYkApjb+nYdQ==}
    engines: {node: '>=16'}

  dotenv@16.4.7:
    resolution: {integrity: sha512-47qPchRCykZC03FhkYAhrvwU4xDBFIj1QPqaarj6mdM/hgUzfPHcpkHJOn3mJAufFeeAxAzeGsr5X0M4k6fLZQ==}
    engines: {node: '>=12'}

  drizzle-orm@0.39.3:
    resolution: {integrity: sha512-EZ8ZpYvDIvKU9C56JYLOmUskazhad+uXZCTCRN4OnRMsL+xAJ05dv1eCpAG5xzhsm1hqiuC5kAZUCS924u2DTw==}
    peerDependencies:
      '@aws-sdk/client-rds-data': '>=3'
      '@cloudflare/workers-types': '>=4'
      '@electric-sql/pglite': '>=0.2.0'
      '@libsql/client': '>=0.10.0'
      '@libsql/client-wasm': '>=0.10.0'
      '@neondatabase/serverless': '>=0.10.0'
      '@op-engineering/op-sqlite': '>=2'
      '@opentelemetry/api': ^1.4.1
      '@planetscale/database': '>=1'
      '@prisma/client': '*'
      '@tidbcloud/serverless': '*'
      '@types/better-sqlite3': '*'
      '@types/pg': '*'
      '@types/sql.js': '*'
      '@vercel/postgres': '>=0.8.0'
      '@xata.io/client': '*'
      better-sqlite3: '>=7'
      bun-types: '*'
      expo-sqlite: '>=14.0.0'
      knex: '*'
      kysely: '*'
      mysql2: '>=2'
      pg: '>=8'
      postgres: '>=3'
      prisma: '*'
      sql.js: '>=1'
      sqlite3: '>=5'
    peerDependenciesMeta:
      '@aws-sdk/client-rds-data':
        optional: true
      '@cloudflare/workers-types':
        optional: true
      '@electric-sql/pglite':
        optional: true
      '@libsql/client':
        optional: true
      '@libsql/client-wasm':
        optional: true
      '@neondatabase/serverless':
        optional: true
      '@op-engineering/op-sqlite':
        optional: true
      '@opentelemetry/api':
        optional: true
      '@planetscale/database':
        optional: true
      '@prisma/client':
        optional: true
      '@tidbcloud/serverless':
        optional: true
      '@types/better-sqlite3':
        optional: true
      '@types/pg':
        optional: true
      '@types/sql.js':
        optional: true
      '@vercel/postgres':
        optional: true
      '@xata.io/client':
        optional: true
      better-sqlite3:
        optional: true
      bun-types:
        optional: true
      expo-sqlite:
        optional: true
      knex:
        optional: true
      kysely:
        optional: true
      mysql2:
        optional: true
      pg:
        optional: true
      postgres:
        optional: true
      prisma:
        optional: true
      sql.js:
        optional: true
      sqlite3:
        optional: true

  dset@3.1.4:
    resolution: {integrity: sha512-2QF/g9/zTaPDc3BjNcVTGoBbXBgYfMTTceLaYcFJ/W9kggFUkhxD/hMEeuLKbugyef9SqAx8cpgwlIP/jinUTA==}
    engines: {node: '>=4'}

  dunder-proto@1.0.1:
    resolution: {integrity: sha512-KIN/nDJBQRcXw0MLVhZE9iQHmG68qAVIBg9CqmUYjmQIhgij9U5MFvrqkUL5FbtyyzZuOeOt0zdeRe4UY7ct+A==}
    engines: {node: '>= 0.4'}

  eastasianwidth@0.2.0:
    resolution: {integrity: sha512-I88TYZWc9XiYHRQ4/3c5rjjfgkjhLyW2luGIheGERbNQ6OY7yTybanSpDXZa8y7VUP9YmDcYa+eyq4ca7iLqWA==}

  electron-to-chromium@1.5.101:
    resolution: {integrity: sha512-L0ISiQrP/56Acgu4/i/kfPwWSgrzYZUnQrC0+QPFuhqlLP1Ir7qzPPDVS9BcKIyWTRU8+o6CC8dKw38tSWhYIA==}

  emoji-regex-xs@1.0.0:
    resolution: {integrity: sha512-LRlerrMYoIDrT6jgpeZ2YYl/L8EulRTt5hQcYjy5AInh7HWXKimpqx68aknBFpGL2+/IcogTcaydJEgaTmOpDg==}

  emoji-regex@10.4.0:
    resolution: {integrity: sha512-EC+0oUMY1Rqm4O6LLrgjtYDvcVYTy7chDnM4Q7030tP4Kwj3u/pR6gP9ygnp2CJMK5Gq+9Q2oqmrFJAz01DXjw==}

  emoji-regex@8.0.0:
    resolution: {integrity: sha512-MSjYzcWNOA0ewAHpz0MxpYFvwg6yjy1NG3xteoqz644VCo/RPgnr1/GGt+ic3iJTzQ8Eu3TdM14SawnVUmGE6A==}

  emoji-regex@9.2.2:
    resolution: {integrity: sha512-L18DaJsXSUk2+42pv8mLs5jJT2hqFkFE4j21wOmgbUqsZ2hL72NsUU785g9RXgo3s0ZNgVl42TiHp3ZtOv/Vyg==}

  end-of-stream@1.4.4:
    resolution: {integrity: sha512-+uw1inIHVPQoaVuHzRyXd21icM+cnt4CzD5rW+NC1wjOUSTOs+Te7FOv7AhN7vS9x/oIyhLP5PR1H+phQAHu5Q==}

  enhanced-resolve@5.18.1:
    resolution: {integrity: sha512-ZSW3ma5GkcQBIpwZTSRAI8N71Uuwgs93IezB7mf7R60tC8ZbJideoDNKjHn2O9KIlx6rkGTTEk1xUCK2E1Y2Yg==}
    engines: {node: '>=10.13.0'}

  enquirer@2.4.1:
    resolution: {integrity: sha512-rRqJg/6gd538VHvR3PSrdRBb/1Vy2YfzHqzvbhGIQpDRKIa4FgV/54b5Q1xYSxOOwKvjXweS26E0Q+nAMwp2pQ==}
    engines: {node: '>=8.6'}

  entities@4.5.0:
    resolution: {integrity: sha512-V0hjH4dGPh9Ao5p0MoRY6BVqtwCjhz6vI5LT8AJ55H+4g9/4vbHx1I54fS0XuclLhDHArPQCiMjDxjaL8fPxhw==}
    engines: {node: '>=0.12'}

  env-paths@3.0.0:
    resolution: {integrity: sha512-dtJUTepzMW3Lm/NPxRf3wP4642UWhjL2sQxc+ym2YMj1m/H2zDNQOlezafzkHwn6sMstjHTwG6iQQsctDW/b1A==}
    engines: {node: ^12.20.0 || ^14.13.1 || >=16.0.0}

  error-stack-parser@1.3.6:
    resolution: {integrity: sha512-xhuSYd8wLgOXwNgjcPeXMPL/IiiA1Huck+OPvClpJViVNNlJVtM41o+1emp7bPvlCJwCatFX2DWc05/DgfbWzA==}

  es-abstract@1.23.9:
    resolution: {integrity: sha512-py07lI0wjxAC/DcfK1S6G7iANonniZwTISvdPzk9hzeH0IZIshbuuFxLIU96OyF89Yb9hiqWn8M/bY83KY5vzA==}
    engines: {node: '>= 0.4'}

  es-define-property@1.0.1:
    resolution: {integrity: sha512-e3nRfgfUZ4rNGL232gUgX06QNyyez04KdjFrF+LTRoOXmrOgFKDg4BCdsjW8EnT69eqdYGmRpJwiPVYNrCaW3g==}
    engines: {node: '>= 0.4'}

  es-errors@1.3.0:
    resolution: {integrity: sha512-Zf5H2Kxt2xjTvbJvP2ZWLEICxA6j+hAmMzIlypy4xcBg1vKVnx89Wy0GbS+kf5cwCVFFzdCFh2XSCFNULS6csw==}
    engines: {node: '>= 0.4'}

  es-module-lexer@1.6.0:
    resolution: {integrity: sha512-qqnD1yMU6tk/jnaMosogGySTZP8YtUgAffA9nMN+E/rjxcfRQ6IEk7IiozUjgxKoFHBGjTLnrHB/YC45r/59EQ==}

  es-object-atoms@1.1.1:
    resolution: {integrity: sha512-FGgH2h8zKNim9ljj7dankFPcICIK9Cp5bm+c2gQSYePhpaG5+esrLODihIorn+Pe6FGJzWhXQotPv73jTaldXA==}
    engines: {node: '>= 0.4'}

  es-set-tostringtag@2.1.0:
    resolution: {integrity: sha512-j6vWzfrGVfyXxge+O0x5sh6cvxAog0a/4Rdd2K36zCMV5eJ+/+tOAngRO8cODMNWbVRdVlmGZQL2YS3yR8bIUA==}
    engines: {node: '>= 0.4'}

  es-shim-unscopables@1.1.0:
    resolution: {integrity: sha512-d9T8ucsEhh8Bi1woXCf+TIKDIROLG5WCkxg8geBCbvk22kzwC5G2OnXVMO6FUsvQlgUUXQ2itephWDLqDzbeCw==}
    engines: {node: '>= 0.4'}

  es-to-primitive@1.3.0:
    resolution: {integrity: sha512-w+5mJ3GuFL+NjVtJlvydShqE1eN3h3PbI7/5LAsYJP/2qtuMXjfL2LpHSRqo4b4eSF5K/DH1JXKUAHSB2UW50g==}
    engines: {node: '>= 0.4'}

  esast-util-from-estree@2.0.0:
    resolution: {integrity: sha512-4CyanoAudUSBAn5K13H4JhsMH6L9ZP7XbLVe/dKybkxMO7eDyLsT8UHl9TRNrU2Gr9nz+FovfSIjuXWJ81uVwQ==}

  esast-util-from-js@2.0.1:
    resolution: {integrity: sha512-8Ja+rNJ0Lt56Pcf3TAmpBZjmx8ZcK5Ts4cAzIOjsjevg9oSXJnl6SUQ2EevU8tv3h6ZLWmoKL5H4fgWvdvfETw==}

  esbuild@0.25.0:
    resolution: {integrity: sha512-BXq5mqc8ltbaN34cDqWuYKyNhX8D/Z0J1xdtdQ8UcIIIyJyz+ZMKUt58tF3SrZ85jcfN/PZYhjR5uDQAYNVbuw==}
    engines: {node: '>=18'}
    hasBin: true

  escalade@3.2.0:
    resolution: {integrity: sha512-WUj2qlxaQtO4g6Pq5c29GTcWGDyd8itL8zTlipgECz3JesAiiOKotd8JU6otB3PACgG6xkJUyVhboMS+bje/jA==}
    engines: {node: '>=6'}

  escape-string-regexp@2.0.0:
    resolution: {integrity: sha512-UpzcLCXolUWcNu5HtVMHYdXJjArjsF9C0aNnquZYY4uW/Vu0miy5YoWvbV345HauVvcAUnpRuhMMcqTcGOY2+w==}
    engines: {node: '>=8'}

  escape-string-regexp@4.0.0:
    resolution: {integrity: sha512-TtpcNJ3XAzx3Gq8sWRzJaVajRs0uVxA2YAkdb1jm2YkPz4G6egUFAyA3n5vtEIZefPk5Wa4UXbKuS5fKkJWdgA==}
    engines: {node: '>=10'}

  escape-string-regexp@5.0.0:
    resolution: {integrity: sha512-/veY75JbMK4j1yjvuUxuVsiS/hr/4iHs9FTT6cgTexxdE0Ly/glccBAkloH/DofkjRbZU3bnoj38mOmhkZ0lHw==}
    engines: {node: '>=12'}

  eslint-import-resolver-node@0.3.9:
    resolution: {integrity: sha512-WFj2isz22JahUv+B788TlO3N6zL3nNJGU8CcZbPZvVEkBPaJdCV4vy5wyghty5ROFbCRnm132v8BScu5/1BQ8g==}

  eslint-module-utils@2.12.0:
    resolution: {integrity: sha512-wALZ0HFoytlyh/1+4wuZ9FJCD/leWHQzzrxJ8+rebyReSLk7LApMyd3WJaLVoN+D5+WIdJyDK1c6JnE65V4Zyg==}
    engines: {node: '>=4'}
    peerDependencies:
      '@typescript-eslint/parser': '*'
      eslint: '*'
      eslint-import-resolver-node: '*'
      eslint-import-resolver-typescript: '*'
      eslint-import-resolver-webpack: '*'
    peerDependenciesMeta:
      '@typescript-eslint/parser':
        optional: true
      eslint:
        optional: true
      eslint-import-resolver-node:
        optional: true
      eslint-import-resolver-typescript:
        optional: true
      eslint-import-resolver-webpack:
        optional: true

  eslint-plugin-import@2.31.0:
    resolution: {integrity: sha512-ixmkI62Rbc2/w8Vfxyh1jQRTdRTF52VxwRVHl/ykPAmqG+Nb7/kNn+byLP0LxPgI7zWA16Jt82SybJInmMia3A==}
    engines: {node: '>=4'}
    peerDependencies:
      '@typescript-eslint/parser': '*'
      eslint: ^2 || ^3 || ^4 || ^5 || ^6 || ^7.2.0 || ^8 || ^9
    peerDependenciesMeta:
      '@typescript-eslint/parser':
        optional: true

  eslint-plugin-react-hooks@5.1.0:
    resolution: {integrity: sha512-mpJRtPgHN2tNAvZ35AMfqeB3Xqeo273QxrHJsbBEPWODRM4r0yB6jfoROqKEYrOn27UtRPpcpHc2UqyBSuUNTw==}
    engines: {node: '>=10'}
    peerDependencies:
      eslint: ^3.0.0 || ^4.0.0 || ^5.0.0 || ^6.0.0 || ^7.0.0 || ^8.0.0-0 || ^9.0.0

  eslint-plugin-react-refresh@0.4.19:
    resolution: {integrity: sha512-eyy8pcr/YxSYjBoqIFSrlbn9i/xvxUFa8CjzAYo9cFjgGXqq1hyjihcpZvxRLalpaWmueWR81xn7vuKmAFijDQ==}
    peerDependencies:
      eslint: '>=8.40'

  eslint-scope@8.2.0:
    resolution: {integrity: sha512-PHlWUfG6lvPc3yvP5A4PNyBL1W8fkDUccmI21JUu/+GKZBoH/W5u6usENXUrWFRsyoW5ACUjFGgAFQp5gUlb/A==}
    engines: {node: ^18.18.0 || ^20.9.0 || >=21.1.0}

  eslint-visitor-keys@3.4.3:
    resolution: {integrity: sha512-wpc+LXeiyiisxPlEkUzU6svyS1frIO3Mgxj1fdy7Pm8Ygzguax2N3Fa/D/ag1WqbOprdI+uY6wMUl8/a2G+iag==}
    engines: {node: ^12.22.0 || ^14.17.0 || >=16.0.0}

  eslint-visitor-keys@4.2.0:
    resolution: {integrity: sha512-UyLnSehNt62FFhSwjZlHmeokpRK59rcz29j+F1/aDgbkbRTk7wIc9XzdoasMUbRNKDM0qQt/+BJ4BrpFeABemw==}
    engines: {node: ^18.18.0 || ^20.9.0 || >=21.1.0}

  eslint@9.20.1:
    resolution: {integrity: sha512-m1mM33o6dBUjxl2qb6wv6nGNwCAsns1eKtaQ4l/NPHeTvhiUPbtdfMyktxN4B3fgHIgsYh1VT3V9txblpQHq+g==}
    engines: {node: ^18.18.0 || ^20.9.0 || >=21.1.0}
    hasBin: true
    peerDependencies:
      jiti: '*'
    peerDependenciesMeta:
      jiti:
        optional: true

  espree@10.3.0:
    resolution: {integrity: sha512-0QYC8b24HWY8zjRnDTL6RiHfDbAWn63qb4LMj1Z4b076A4une81+z03Kg7l7mn/48PUTqoLptSXez8oknU8Clg==}
    engines: {node: ^18.18.0 || ^20.9.0 || >=21.1.0}

  esprima@4.0.1:
    resolution: {integrity: sha512-eGuFFw7Upda+g4p+QHvnW0RyTX/SVeJBDM/gCtMARO0cLuT2HcEKnTPvhjV6aGeqrCB/sbNop0Kszm0jsaWU4A==}
    engines: {node: '>=4'}
    hasBin: true

  esquery@1.6.0:
    resolution: {integrity: sha512-ca9pw9fomFcKPvFLXhBKUK90ZvGibiGOvRJNbjljY7s7uq/5YO4BOzcYtJqExdx99rF6aAcnRxHmcUHcz6sQsg==}
    engines: {node: '>=0.10'}

  esrecurse@4.3.0:
    resolution: {integrity: sha512-KmfKL3b6G+RXvP8N1vr3Tq1kL/oCFgn2NYXEtqP8/L3pKapUA4G8cFVaoF3SU323CD4XypR/ffioHmkti6/Tag==}
    engines: {node: '>=4.0'}

  estraverse@5.3.0:
    resolution: {integrity: sha512-MMdARuVEQziNTeJD8DgMqmhwR11BRQ/cBP+pLtYdSTnf3MIO8fFeiINEbX36ZdNlfU/7A9f3gUw49B3oQsvwBA==}
    engines: {node: '>=4.0'}

  estree-util-attach-comments@3.0.0:
    resolution: {integrity: sha512-cKUwm/HUcTDsYh/9FgnuFqpfquUbwIqwKM26BVCGDPVgvaCl/nDCCjUfiLlx6lsEZ3Z4RFxNbOQ60pkaEwFxGw==}

  estree-util-build-jsx@3.0.1:
    resolution: {integrity: sha512-8U5eiL6BTrPxp/CHbs2yMgP8ftMhR5ww1eIKoWRMlqvltHF8fZn5LRDvTKuxD3DUn+shRbLGqXemcP51oFCsGQ==}

  estree-util-is-identifier-name@3.0.0:
    resolution: {integrity: sha512-hFtqIDZTIUZ9BXLb8y4pYGyk6+wekIivNVTcmvk8NoOh+VeRn5y6cEHzbURrWbfp1fIqdVipilzj+lfaadNZmg==}

  estree-util-scope@1.0.0:
    resolution: {integrity: sha512-2CAASclonf+JFWBNJPndcOpA8EMJwa0Q8LUFJEKqXLW6+qBvbFZuF5gItbQOs/umBUkjviCSDCbBwU2cXbmrhQ==}

  estree-util-to-js@2.0.0:
    resolution: {integrity: sha512-WDF+xj5rRWmD5tj6bIqRi6CkLIXbbNQUcxQHzGysQzvHmdYG2G7p/Tf0J0gpxGgkeMZNTIjT/AoSvC9Xehcgdg==}

  estree-util-visit@2.0.0:
    resolution: {integrity: sha512-m5KgiH85xAhhW8Wta0vShLcUvOsh3LLPI2YVwcbio1l7E09NTLL1EyMZFM1OyWowoH0skScNbhOPl4kcBgzTww==}

  estree-walker@2.0.2:
    resolution: {integrity: sha512-Rfkk/Mp/DL7JVje3u18FxFujQlTNR2q6QfMSMB7AvCBx91NGj/ba3kCfza0f6dVDbw7YlRf/nDrn7pQrCCyQ/w==}

  estree-walker@3.0.3:
    resolution: {integrity: sha512-7RUKfXgSMMkzt6ZuXmqapOurLGPPfgj6l9uRZ7lRGolvk0y2yocc35LdcxKC5PQZdn2DMqioAQ2NoWcrTKmm6g==}

  esutils@2.0.3:
    resolution: {integrity: sha512-kVscqXk4OCp68SZ0dkgEKVi6/8ij300KBWTJq32P/dYeWTSwK41WyTxalN1eRmA5Z9UU/LX9D7FWSmV9SAYx6g==}
    engines: {node: '>=0.10.0'}

  event-target-shim@5.0.1:
    resolution: {integrity: sha512-i/2XbnSz/uxRCU6+NdVJgKWDTM427+MqYbkQzD321DuCQJUqOuJKIA0IM2+W2xtYHdKOmZ4dR6fExsd4SXL+WQ==}
    engines: {node: '>=6'}

  eventemitter3@5.0.1:
    resolution: {integrity: sha512-GWkBvjiSZK87ELrYOSESUYeVIc9mvLLf/nXalMOS5dYrgZq9o5OVkbZAVM06CVxYsCwH9BDZFPlQTlPA1j4ahA==}

  events@3.3.0:
    resolution: {integrity: sha512-mQw+2fkQbALzQ7V0MY0IqdnXNOeTtP4r0lN9z7AAawCXgqea7bDii20AYrIBrFd/Hx0M2Ocz6S111CaFkUcb0Q==}
    engines: {node: '>=0.8.x'}

  execa@5.1.1:
    resolution: {integrity: sha512-8uSpZZocAZRBAPIEINJj3Lo9HyGitllczc27Eh5YYojjMFMn8yHMDMaUHE2Jqfq05D/wucwI4JGURyXt1vchyg==}
    engines: {node: '>=10'}

  expect-type@1.1.0:
    resolution: {integrity: sha512-bFi65yM+xZgk+u/KRIpekdSYkTB5W1pEf0Lt8Q8Msh7b+eQ7LXVtIB1Bkm4fvclDEL1b2CZkMhv2mOeF8tMdkA==}
    engines: {node: '>=12.0.0'}

  expressive-code@0.40.1:
    resolution: {integrity: sha512-jBsTRX+MPsqiqYQsE9vRXMiAkUafU11j2zuWAaOX9vubLutNB0er8c0FJWeudVDH5D52V4Lf4vTIqbOE54PUcQ==}

  extend@3.0.2:
    resolution: {integrity: sha512-fjquC59cD7CyW6urNXK0FBufkZcoiGG80wTuPujX590cB5Ttln20E2UB4S/WARVqhXffZl2LNgS+gQdPIIim/g==}

  extendable-error@0.1.7:
    resolution: {integrity: sha512-UOiS2in6/Q0FK0R0q6UY9vYpQ21mr/Qn1KOnte7vsACuNJf514WvCCUHSRCPcgjPT2bAhNIJdlE6bVap1GKmeg==}

  external-editor@3.1.0:
    resolution: {integrity: sha512-hMQ4CX1p1izmuLYyZqLMO/qGNw10wSv9QDCPfzXfyFrOaCSSoRfqE1Kf1s5an66J5JZC62NewG+mK49jOCtQew==}
    engines: {node: '>=4'}

  fast-copy@3.0.2:
    resolution: {integrity: sha512-dl0O9Vhju8IrcLndv2eU4ldt1ftXMqqfgN4H1cpmGV7P6jeB9FwpN9a2c8DPGE1Ys88rNUJVYDHq73CGAGOPfQ==}

  fast-deep-equal@3.1.3:
    resolution: {integrity: sha512-f3qQ9oQy9j2AhBe/H9VC91wLmKBCCU/gDOnKNAYG5hswO7BLKj09Hc5HYNz9cGI++xlpDCIgDaitVs03ATR84Q==}

  fast-glob@3.3.3:
    resolution: {integrity: sha512-7MptL8U0cqcFdzIzwOTHoilX9x5BrNqye7Z/LuC7kCMRio1EMSyqRK3BEAUD7sXRq4iT4AzTVuZdhgQ2TCvYLg==}
    engines: {node: '>=8.6.0'}

  fast-json-stable-stringify@2.1.0:
    resolution: {integrity: sha512-lhd/wF+Lk98HZoTCtlVraHtfh5XYijIjalXck7saUtuanSDyLMxnHhSXEDJqHxD7msR8D0uCmqlkwjCV8xvwHw==}

  fast-levenshtein@2.0.6:
    resolution: {integrity: sha512-DCXu6Ifhqcks7TZKY3Hxp3y6qphY5SJZmrWMDrKcERSOXWQdMhU9Ig/PYrzyw/ul9jOIyh0N4M0tbC5hodg8dw==}

  fast-printf@1.6.10:
    resolution: {integrity: sha512-GwTgG9O4FVIdShhbVF3JxOgSBY2+ePGsu2V/UONgoCPzF9VY6ZdBMKsHKCYQHZwNk3qNouUolRDsgVxcVA5G1w==}
    engines: {node: '>=10.0'}

  fast-redact@3.5.0:
    resolution: {integrity: sha512-dwsoQlS7h9hMeYUq1W++23NDcBLV4KqONnITDV9DjfS3q1SgDGVrBdvvTLUotWtPSD7asWDV9/CmsZPy8Hf70A==}
    engines: {node: '>=6'}

  fast-safe-stringify@2.1.1:
    resolution: {integrity: sha512-W+KJc2dmILlPplD/H4K9l9LcAHAfPtP6BY84uVLXQ6Evcz9Lcg33Y2z1IVblT6xdY54PXYVHEv+0Wpq8Io6zkA==}

  fast-uri@3.0.6:
    resolution: {integrity: sha512-Atfo14OibSv5wAp4VWNsFYE1AchQRTv9cBGWET4pZWHzYshFSS9NQI6I57rdKn9croWVMbYFbLhJ+yJvmZIIHw==}

  fastq@1.18.0:
    resolution: {integrity: sha512-QKHXPW0hD8g4UET03SdOdunzSouc9N4AuHdsX8XNcTsuz+yYFILVNIX4l9yHABMhiEI9Db0JTTIpu0wB+Y1QQw==}

  fdir@6.4.3:
    resolution: {integrity: sha512-PMXmW2y1hDDfTSRc9gaXIuCCRpuoz3Kaz8cUelp3smouvfT632ozg2vrT6lJsHKKOF59YLbOGfAWGUcKEfRMQw==}
    peerDependencies:
      picomatch: ^3 || ^4
    peerDependenciesMeta:
      picomatch:
        optional: true

  file-entry-cache@8.0.0:
    resolution: {integrity: sha512-XXTUwCvisa5oacNGRP9SfNtYBNAMi+RPwBFmblZEF7N7swHYQS6/Zfk7SRwx4D5j3CH211YNRco1DEMNVfZCnQ==}
    engines: {node: '>=16.0.0'}

  fill-range@7.1.1:
    resolution: {integrity: sha512-YsGpe3WHLK8ZYi4tWDg2Jy3ebRz2rXowDxnld4bkQB00cc/1Zw9AWnC0i9ztDJitivtQvaI9KaLyKrc+hBW0yg==}
    engines: {node: '>=8'}

  find-up-simple@1.0.0:
    resolution: {integrity: sha512-q7Us7kcjj2VMePAa02hDAF6d+MzsdsAWEwYyOpwUtlerRBkOEPBCRZrAV4XfcSN8fHAgaD0hP7miwoay6DCprw==}
    engines: {node: '>=18'}

  find-up@4.1.0:
    resolution: {integrity: sha512-PpOwAdQ/YlXQ2vj8a3h8IipDuYRi3wceVQQGYWxNINccq40Anw7BlsEXCMbt1Zt+OLA6Fq9suIpIWD0OsnISlw==}
    engines: {node: '>=8'}

  find-up@5.0.0:
    resolution: {integrity: sha512-78/PXT1wlLLDgTzDs7sjq9hzz0vXD+zn+7wypEe4fXQxCmdmqfGsEPQxmiCSQI3ajFV91bVSsvNtrJRiW6nGng==}
    engines: {node: '>=10'}

  find-yarn-workspace-root2@1.2.16:
    resolution: {integrity: sha512-hr6hb1w8ePMpPVUK39S4RlwJzi+xPLuVuG8XlwXU3KD5Yn3qgBWVfy3AzNlDhWvE1EORCE65/Qm26rFQt3VLVA==}

  flat-cache@4.0.1:
    resolution: {integrity: sha512-f7ccFPK3SXFHpx15UIGyRJ/FJQctuKZ0zVuN3frBo4HnK3cay9VEW0R6yPYFHC0AgqhukPzKjq22t5DmAyqGyw==}
    engines: {node: '>=16'}

  flatted@3.3.2:
    resolution: {integrity: sha512-AiwGJM8YcNOaobumgtng+6NHuOqC3A7MixFeDafM3X9cIUM+xUXoS5Vfgf+OihAYe20fxqNM9yPBXJzRtZ/4eA==}

  flattie@1.1.1:
    resolution: {integrity: sha512-9UbaD6XdAL97+k/n+N7JwX46K/M6Zc6KcFYskrYL8wbBV/Uyk0CTAMY0VT+qiK5PM7AIc9aTWYtq65U7T+aCNQ==}
    engines: {node: '>=8'}

  for-each@0.3.5:
    resolution: {integrity: sha512-dKx12eRCVIzqCxFGplyFKJMPvLEWgmNtUrpTiJIR5u97zEhRG8ySrtboPHZXx7daLxQVrl643cTzbab2tkQjxg==}
    engines: {node: '>= 0.4'}

  foreground-child@3.3.0:
    resolution: {integrity: sha512-Ld2g8rrAyMYFXBhEqMz8ZAHBi4J4uS1i/CxGMDnjyFWddMXLVcDp051DZfu+t7+ab7Wv6SMqpWmyFIj5UbfFvg==}
    engines: {node: '>=14'}

  form-data@4.0.1:
    resolution: {integrity: sha512-tzN8e4TX8+kkxGPK8D5u0FNmjPUjw3lwC9lSLxxoB/+GtsJG91CO8bSWy73APlgAZzZbXEYZJuxjkHH2w+Ezhw==}
    engines: {node: '>= 6'}

  formidable@2.1.2:
    resolution: {integrity: sha512-CM3GuJ57US06mlpQ47YcunuUZ9jpm8Vx+P2CGt2j7HpgkKZO/DJYQ0Bobim8G6PFQmK5lOqOOdUXboU+h73A4g==}

  fraction.js@4.3.7:
    resolution: {integrity: sha512-ZsDfxO51wGAXREY55a7la9LScWpwv9RxIrYABrlvOFBlH/ShPnrtsXeuUIfXKKOVicNxQ+o8JTbJvjS4M89yew==}

  framer-motion@6.5.1:
    resolution: {integrity: sha512-o1BGqqposwi7cgDrtg0dNONhkmPsUFDaLcKXigzuTFC5x58mE8iyTazxSudFzmT6MEyJKfjjU8ItoMe3W+3fiw==}
    peerDependencies:
      react: '>=16.8 || ^17.0.0 || ^18.0.0'
      react-dom: '>=16.8 || ^17.0.0 || ^18.0.0'

  framesync@6.0.1:
    resolution: {integrity: sha512-fUY88kXvGiIItgNC7wcTOl0SNRCVXMKSWW2Yzfmn7EKNc+MpCzcz9DhdHcdjbrtN3c6R4H5dTY2jiCpPdysEjA==}

  fs-extra@7.0.1:
    resolution: {integrity: sha512-YJDaCJZEnBmcbw13fvdAM9AwNOJwOzrE4pqMqBq5nFiEqXUqHwlK4B+3pUw6JNvfSPtX05xFHtYy/1ni01eGCw==}
    engines: {node: '>=6 <7 || >=8'}

  fs-extra@8.1.0:
    resolution: {integrity: sha512-yhlQgA6mnOJUKOsRUFsgJdQCvkKhcz8tlZG5HBQfReYZy46OwLcY+Zia0mtdHsOo9y/hP+CxMN0TU9QxoOtG4g==}
    engines: {node: '>=6 <7 || >=8'}

  fsevents@2.3.3:
    resolution: {integrity: sha512-5xoDfX+fL7faATnagmWPpbFtwh/R77WmMMqqHGS65C3vvB0YHrgF+B1YmZ3441tMj5n63k0212XNoJwzlhffQw==}
    engines: {node: ^8.16.0 || ^10.6.0 || >=11.0.0}
    os: [darwin]

  function-bind@1.1.2:
    resolution: {integrity: sha512-7XHNxH7qX9xG5mIwxkhumTox/MIRNcOgDrxWsMt2pAr23WHp6MrRlN7FBSFpCpr+oVO0F744iUgR82nJMfG2SA==}

  function.prototype.name@1.1.8:
    resolution: {integrity: sha512-e5iwyodOHhbMr/yNrc7fDYG4qlbIvI5gajyzPnb5TCwyhjApznQh1BMFou9b30SevY43gCJKXycoCBjMbsuW0Q==}
    engines: {node: '>= 0.4'}

  functions-have-names@1.2.3:
    resolution: {integrity: sha512-xckBUXyTIqT97tq2x2AMb+g163b5JFysYk0x4qxNFwbfQkmNZoiRHb6sPzI9/QV33WeuvVYBUIiD4NzNIyqaRQ==}

  gensync@1.0.0-beta.2:
    resolution: {integrity: sha512-3hN7NaskYvMDLQY55gnW3NQ+mesEAepTqlg+VEbj7zzqEMBVNhzcGYYeqFo/TlYz6eQiFcp1HcsCZO+nGgS8zg==}
    engines: {node: '>=6.9.0'}

  get-caller-file@2.0.5:
    resolution: {integrity: sha512-DyFP3BM/3YHTQOCUL/w0OZHR0lpKeGrxotcHWcqNEdnltqFwXVfhEBQ94eIo34AfQpo0rGki4cyIiftY06h2Fg==}
    engines: {node: 6.* || 8.* || >= 10.*}

  get-east-asian-width@1.3.0:
    resolution: {integrity: sha512-vpeMIQKxczTD/0s2CdEWHcb0eeJe6TFjxb+J5xgX7hScxqrGuyjmv4c1D4A/gelKfyox0gJJwIHF+fLjeaM8kQ==}
    engines: {node: '>=18'}

  get-intrinsic@1.2.7:
    resolution: {integrity: sha512-VW6Pxhsrk0KAOqs3WEd0klDiF/+V7gQOpAvY1jVU/LHmaD/kQO4523aiJuikX/QAKYiW6x8Jh+RJej1almdtCA==}
    engines: {node: '>= 0.4'}

  get-nonce@1.0.1:
    resolution: {integrity: sha512-FJhYRoDaiatfEkUK8HKlicmu/3SGFD51q3itKDGoSTysQJBnfOcxU5GxnhE1E6soB76MbT0MBtnKJuXyAx+96Q==}
    engines: {node: '>=6'}

  get-proto@1.0.1:
    resolution: {integrity: sha512-sTSfBjoXBp89JvIKIefqw7U2CCebsc74kiY6awiGogKtoSGbgjYE/G/+l9sF3MWFPNc9IcoOC4ODfKHfxFmp0g==}
    engines: {node: '>= 0.4'}

  get-stream@6.0.1:
    resolution: {integrity: sha512-ts6Wi+2j3jQjqi70w5AlN8DFnkSwC+MqmxEzdEALB2qXZYV3X/b1CTfgPLGJNMeAWxdPfU8FO1ms3NUfaHCPYg==}
    engines: {node: '>=10'}

  get-symbol-description@1.1.0:
    resolution: {integrity: sha512-w9UMqWwJxHNOvoNzSJ2oPF5wvYcvP7jUvYzhp67yEhTi17ZDBBC1z9pTdGuzjD+EFIqLSYRweZjqfiPzQ06Ebg==}
    engines: {node: '>= 0.4'}

  get-tsconfig@4.10.0:
    resolution: {integrity: sha512-kGzZ3LWWQcGIAmg6iWvXn0ei6WDtV26wzHRMwDSzmAbcXrTEXxHy6IehI6/4eT6VRKyMP1eF1VqwrVUmE/LR7A==}

  get-value@3.0.1:
    resolution: {integrity: sha512-mKZj9JLQrwMBtj5wxi6MH8Z5eSKaERpAwjg43dPtlGI1ZVEgH/qC7T8/6R2OBSUA+zzHBZgICsVJaEIV2tKTDA==}
    engines: {node: '>=6.0'}

  github-slugger@2.0.0:
    resolution: {integrity: sha512-IaOQ9puYtjrkq7Y0Ygl9KDZnrf/aiUJYUpVf89y8kyaxbRG7Y1SrX/jaumrv81vc61+kiMempujsM3Yw7w5qcw==}

  glob-parent@5.1.2:
    resolution: {integrity: sha512-AOIgSQCepiJYwP3ARnGx+5VnTu2HBYdzbGP45eLw1vr3zB3vZLeyed1sC9hnbcOc9/SrMyM5RPQrkGz4aS9Zow==}
    engines: {node: '>= 6'}

  glob-parent@6.0.2:
    resolution: {integrity: sha512-XxwI8EOhVQgWp6iDL+3b0r86f4d6AX6zSU55HfB4ydCEuXLXc5FcYeOu+nnGftS4TEju/11rt4KJPTMgbfmv4A==}
    engines: {node: '>=10.13.0'}

  glob@10.4.5:
    resolution: {integrity: sha512-7Bv8RF0k6xjo7d4A/PxYLbUCfb6c+Vpd2/mB2yRDlew7Jb5hEXiCD9ibfO7wpk8i4sevK6DFny9h7EYbM3/sHg==}
    hasBin: true

  globals@11.12.0:
    resolution: {integrity: sha512-WOBp/EEGUiIsJSp7wcv/y6MO+lV9UoncWqxuFfm8eBwzWNgyfBd6Gz+IeKQ9jCmyhoH99g15M3T+QaVHFjizVA==}
    engines: {node: '>=4'}

  globals@14.0.0:
    resolution: {integrity: sha512-oahGvuMGQlPw/ivIYBjVSrWAfWLBeku5tpPE2fOPLi+WHffIWbuh2tCjhyQhTBPMf5E9jDEH4FOmTYgYwbKwtQ==}
    engines: {node: '>=18'}

  globals@15.15.0:
    resolution: {integrity: sha512-7ACyT3wmyp3I61S4fG682L0VA2RGD9otkqGJIwNUMF1SWUombIIk+af1unuDYgMm082aHYwD+mzJvv9Iu8dsgg==}
    engines: {node: '>=18'}

  globalthis@1.0.4:
    resolution: {integrity: sha512-DpLKbNU4WylpxJykQujfCcwYWiV/Jhm50Goo0wrVILAv5jOr9d+H+UR3PhSCD2rCCEIg0uc+G+muBTwD54JhDQ==}
    engines: {node: '>= 0.4'}

  globby@11.1.0:
    resolution: {integrity: sha512-jhIXaOzy1sb8IyocaruWSn1TjmnBVs8Ayhcy83rmxNJ8q2uWKCAj3CnJY+KpGSXCueAPc0i05kVvVKtP1t9S3g==}
    engines: {node: '>=10'}

  globrex@0.1.2:
    resolution: {integrity: sha512-uHJgbwAMwNFf5mLst7IWLNg14x1CkeqglJb/K3doi4dw6q2IvAAmM/Y81kevy83wP+Sst+nutFTYOGg3d1lsxg==}

  gopd@1.2.0:
    resolution: {integrity: sha512-ZUKRh6/kUFoAiTAtTYPZJ3hw9wNxx+BIBOijnlG9PnrJsCcSjs1wyyD6vJpaYtgnzDrKYRSqf3OO6Rfa93xsRg==}
    engines: {node: '>= 0.4'}

  graceful-fs@4.2.11:
    resolution: {integrity: sha512-RbJ5/jmFcNNCcDV5o9eTnBLJ/HszWV0P73bc+Ff4nS/rJj+YaS6IGyiOL0VoBYX+l1Wrl3k63h/KrH+nhJ0XvQ==}

  graphemer@1.4.0:
    resolution: {integrity: sha512-EtKwoO6kxCL9WO5xipiHTZlSzBm7WLT627TqC/uVRd0HKmq8NXyebnNYxDoBi7wt8eTWrUrKXCOVaFq9x1kgag==}

  graphiql@3.8.3:
    resolution: {integrity: sha512-cuPDYtXVKV86Pu5PHBX642Odi/uVEE2y1Jxq5rGO/Qy1G2lRp7ZZ7a/T30RzxhuLSWo9zUbzq0P3U49//H0Ugw==}
    peerDependencies:
      graphql: ^15.5.0 || ^16.0.0 || ^17.0.0
      react: ^16.8.0 || ^17 || ^18
      react-dom: ^16.8.0 || ^17 || ^18

  graphql-language-service@5.3.0:
    resolution: {integrity: sha512-gCQIIy7lM9CB1KPLEb+DNZLczA9zuTLEOJE2hEQZTFYInogdmMDRa6RAkvM4LL0LcgcS+3uPs6KtHlcjCqRbUg==}
    hasBin: true
    peerDependencies:
      graphql: ^15.5.0 || ^16.0.0 || ^17.0.0-alpha.2

  graphql-request@6.1.0:
    resolution: {integrity: sha512-p+XPfS4q7aIpKVcgmnZKhMNqhltk20hfXtkaIkTfjjmiKMJ5xrt5c743cL03y/K7y1rg3WrIC49xGiEQ4mxdNw==}
    peerDependencies:
      graphql: 14 - 16

  graphql-scalars@1.24.0:
    resolution: {integrity: sha512-olbFN39m0XsHHESACUdd7jWU/lGxMMS1B7NZ8XqpqhKZrjBxzeGYAnQ4Ax//huYds771wb7gCznA+65QDuUa+g==}
    engines: {node: '>=10'}
    peerDependencies:
      graphql: ^0.8.0 || ^0.9.0 || ^0.10.0 || ^0.11.0 || ^0.12.0 || ^0.13.0 || ^14.0.0 || ^15.0.0 || ^16.0.0

  graphql-yoga@5.10.10:
    resolution: {integrity: sha512-0KF0mxKeedMBYOSVLbJh7GJJwrObhBktr77SuDdZPmVA+OtdC9Xef+gYHsk7EQDeBPodgsA99pmd/tL9j0d4zg==}
    engines: {node: '>=18.0.0'}
    peerDependencies:
      graphql: ^15.2.0 || ^16.0.0

  graphql@16.10.0:
    resolution: {integrity: sha512-AjqGKbDGUFRKIRCP9tCKiIGHyriz2oHEbPIbEtcSLSs4YjReZOIPQQWek4+6hjw62H9QShXHyaGivGiYVLeYFQ==}
    engines: {node: ^12.22.0 || ^14.16.0 || ^16.0.0 || >=17.0.0}

  h3@1.14.0:
    resolution: {integrity: sha512-ao22eiONdgelqcnknw0iD645qW0s9NnrJHr5OBz4WOMdBdycfSas1EQf1wXRsm+PcB2Yoj43pjBPwqIpJQTeWg==}

  has-bigints@1.1.0:
    resolution: {integrity: sha512-R3pbpkcIqv2Pm3dUwgjclDRVmWpTJW2DcMzcIhEXEx1oh/CEMObMm3KLmRJOdvhM7o4uQBnwr8pzRK2sJWIqfg==}
    engines: {node: '>= 0.4'}

  has-flag@4.0.0:
    resolution: {integrity: sha512-EykJT/Q1KjTWctppgIAgfSO0tKVuZUjhgMr17kqTumMl6Afv3EISleU7qZUzoXDFTAHTDC4NOoG/ZxU3EvlMPQ==}
    engines: {node: '>=8'}

  has-property-descriptors@1.0.2:
    resolution: {integrity: sha512-55JNKuIW+vq4Ke1BjOTjM2YctQIvCT7GFzHwmfZPGo5wnrgkid0YQtnAleFSqumZm4az3n2BS+erby5ipJdgrg==}

  has-proto@1.2.0:
    resolution: {integrity: sha512-KIL7eQPfHQRC8+XluaIw7BHUwwqL19bQn4hzNgdr+1wXoU0KKj6rufu47lhY7KbJR2C6T6+PfyN0Ea7wkSS+qQ==}
    engines: {node: '>= 0.4'}

  has-symbols@1.1.0:
    resolution: {integrity: sha512-1cDNdwJ2Jaohmb3sg4OmKaMBwuC48sYni5HUw2DvsC8LjGTLK9h+eb1X6RyuOHe4hT0ULCW68iomhjUoKUqlPQ==}
    engines: {node: '>= 0.4'}

  has-tostringtag@1.0.2:
    resolution: {integrity: sha512-NqADB8VjPFLM2V0VvHUewwwsw0ZWBaIdgo+ieHtK3hasLz4qeCRjYcqfB6AQrBggRKppKF8L52/VqdVsO47Dlw==}
    engines: {node: '>= 0.4'}

  hasown@2.0.2:
    resolution: {integrity: sha512-0hJU9SCPvmMzIBdZFqNPXWa6dqh7WdH0cII9y+CyS8rG3nL48Bclra9HmKhVVUHyPWNH5Y7xDwAB7bfgSjkUMQ==}
    engines: {node: '>= 0.4'}

  hast-util-embedded@3.0.0:
    resolution: {integrity: sha512-naH8sld4Pe2ep03qqULEtvYr7EjrLK2QHY8KJR6RJkTUjPGObe1vnx585uzem2hGra+s1q08DZZpfgDVYRbaXA==}

  hast-util-format@1.1.0:
    resolution: {integrity: sha512-yY1UDz6bC9rDvCWHpx12aIBGRG7krurX0p0Fm6pT547LwDIZZiNr8a+IHDogorAdreULSEzP82Nlv5SZkHZcjA==}

  hast-util-from-html@2.0.3:
    resolution: {integrity: sha512-CUSRHXyKjzHov8yKsQjGOElXy/3EKpyX56ELnkHH34vDVw1N1XSQ1ZcAvTyAPtGqLTuKP/uxM+aLkSPqF/EtMw==}

  hast-util-from-parse5@8.0.2:
    resolution: {integrity: sha512-SfMzfdAi/zAoZ1KkFEyyeXBn7u/ShQrfd675ZEE9M3qj+PMFX05xubzRyF76CCSJu8au9jgVxDV1+okFvgZU4A==}

  hast-util-has-property@3.0.0:
    resolution: {integrity: sha512-MNilsvEKLFpV604hwfhVStK0usFY/QmM5zX16bo7EjnAEGofr5YyI37kzopBlZJkHD4t887i+q/C8/tr5Q94cA==}

  hast-util-is-body-ok-link@3.0.1:
    resolution: {integrity: sha512-0qpnzOBLztXHbHQenVB8uNuxTnm/QBFUOmdOSsEn7GnBtyY07+ENTWVFBAnXd/zEgd9/SUG3lRY7hSIBWRgGpQ==}

  hast-util-is-element@3.0.0:
    resolution: {integrity: sha512-Val9mnv2IWpLbNPqc/pUem+a7Ipj2aHacCwgNfTiK0vJKl0LF+4Ba4+v1oPHFpf3bLYmreq0/l3Gud9S5OH42g==}

  hast-util-minify-whitespace@1.0.1:
    resolution: {integrity: sha512-L96fPOVpnclQE0xzdWb/D12VT5FabA7SnZOUMtL1DbXmYiHJMXZvFkIZfiMmTCNJHUeO2K9UYNXoVyfz+QHuOw==}

  hast-util-parse-selector@4.0.0:
    resolution: {integrity: sha512-wkQCkSYoOGCRKERFWcxMVMOcYE2K1AaNLU8DXS9arxnLOUEWbOXKXiJUNzEpqZ3JOKpnha3jkFrumEjVliDe7A==}

  hast-util-phrasing@3.0.1:
    resolution: {integrity: sha512-6h60VfI3uBQUxHqTyMymMZnEbNl1XmEGtOxxKYL7stY2o601COo62AWAYBQR9lZbYXYSBoxag8UpPRXK+9fqSQ==}

  hast-util-raw@9.1.0:
    resolution: {integrity: sha512-Y8/SBAHkZGoNkpzqqfCldijcuUKh7/su31kEBp67cFY09Wy0mTRgtsLYsiIxMJxlu0f6AA5SUTbDR8K0rxnbUw==}

  hast-util-select@6.0.3:
    resolution: {integrity: sha512-OVRQlQ1XuuLP8aFVLYmC2atrfWHS5UD3shonxpnyrjcCkwtvmt/+N6kYJdcY4mkMJhxp4kj2EFIxQ9kvkkt/eQ==}

  hast-util-to-estree@3.1.1:
    resolution: {integrity: sha512-IWtwwmPskfSmma9RpzCappDUitC8t5jhAynHhc1m2+5trOgsrp7txscUSavc5Ic8PATyAjfrCK1wgtxh2cICVQ==}

  hast-util-to-html@9.0.4:
    resolution: {integrity: sha512-wxQzXtdbhiwGAUKrnQJXlOPmHnEehzphwkK7aluUPQ+lEc1xefC8pblMgpp2w5ldBTEfveRIrADcrhGIWrlTDA==}

  hast-util-to-jsx-runtime@2.3.2:
    resolution: {integrity: sha512-1ngXYb+V9UT5h+PxNRa1O1FYguZK/XL+gkeqvp7EdHlB9oHUG0eYRo/vY5inBdcqo3RkPMC58/H94HvkbfGdyg==}

  hast-util-to-parse5@8.0.0:
    resolution: {integrity: sha512-3KKrV5ZVI8if87DVSi1vDeByYrkGzg4mEfeu4alwgmmIeARiBLKCZS2uw5Gb6nU9x9Yufyj3iudm6i7nl52PFw==}

  hast-util-to-string@3.0.1:
    resolution: {integrity: sha512-XelQVTDWvqcl3axRfI0xSeoVKzyIFPwsAGSLIsKdJKQMXDYJS4WYrBNF/8J7RdhIcFI2BOHgAifggsvsxp/3+A==}

  hast-util-to-text@4.0.2:
    resolution: {integrity: sha512-KK6y/BN8lbaq654j7JgBydev7wuNMcID54lkRav1P0CaE1e47P72AWWPiGKXTJU271ooYzcvTAn/Zt0REnvc7A==}

  hast-util-whitespace@3.0.0:
    resolution: {integrity: sha512-88JUN06ipLwsnv+dVn+OIYOvAuvBMy/Qoi6O7mQHxdPXpjy+Cd6xRkWwux7DKO+4sYILtLBRIKgsdpS2gQc7qw==}

  hastscript@9.0.0:
    resolution: {integrity: sha512-jzaLBGavEDKHrc5EfFImKN7nZKKBdSLIdGvCwDZ9TfzbF2ffXiov8CKE445L2Z1Ek2t/m4SKQ2j6Ipv7NyUolw==}

  help-me@5.0.0:
    resolution: {integrity: sha512-7xgomUX6ADmcYzFik0HzAxh/73YlKR9bmFzf51CZwR+b6YtzU2m0u49hQCqV6SvlqIqsaxovfwdvbnsw3b/zpg==}

  hexoid@1.0.0:
    resolution: {integrity: sha512-QFLV0taWQOZtvIRIAdBChesmogZrtuXvVWsFHZTk2SU+anspqZ2vMnoLg7IE1+Uk16N19APic1BuF8bC8c2m5g==}
    engines: {node: '>=8'}

  hey-listen@1.0.8:
    resolution: {integrity: sha512-COpmrF2NOg4TBWUJ5UVyaCU2A88wEMkUPK4hNqyCkqHbxT92BbvfjoSozkAIIm6XhicGlJHhFdullInrdhwU8Q==}

  hono@4.6.17:
    resolution: {integrity: sha512-Kbh4M0so2RzLiIg6iP33DoTU68TdvP2O/kb1Hhhdwa37fazuf402ig8ZRfjkz2dqXwiWl2dAgh0f++TuKAdOtQ==}
    engines: {node: '>=16.9.0'}

  html-escaper@2.0.2:
    resolution: {integrity: sha512-H2iMtd0I4Mt5eYiapRdIDjp+XzelXQ0tFE4JS7YFwFevXXMmOp9myNrUvCg0D6ws8iqkRPBfKHgbwig1SmlLfg==}

  html-escaper@3.0.3:
    resolution: {integrity: sha512-RuMffC89BOWQoY0WKGpIhn5gX3iI54O6nRA0yC124NYVtzjmFWBIiFd8M0x+ZdX0P9R4lADg1mgP8C7PxGOWuQ==}

  html-void-elements@3.0.0:
    resolution: {integrity: sha512-bEqo66MRXsUGxWHV5IP0PUiAWwoEjba4VCzg0LjFJBpchPaTfyfCKTG6bc5F8ucKec3q5y6qOdGyYTSBEvhCrg==}

  html-whitespace-sensitive-tag-names@3.0.1:
    resolution: {integrity: sha512-q+310vW8zmymYHALr1da4HyXUQ0zgiIwIicEfotYPWGN0OJVEN/58IJ3A4GBYcEq3LGAZqKb+ugvP0GNB9CEAA==}

  http-cache-semantics@4.1.1:
    resolution: {integrity: sha512-er295DKPVsV82j5kw1Gjt+ADA/XYHsajl82cGNQG2eyoPkvgUhX+nDIyelzhIWbbsXP39EHcI6l5tYs2FYqYXQ==}

  http-terminator@3.2.0:
    resolution: {integrity: sha512-JLjck1EzPaWjsmIf8bziM3p9fgR1Y3JoUKAkyYEbZmFrIvJM6I8vVJfBGWlEtV9IWOvzNnaTtjuwZeBY2kwB4g==}
    engines: {node: '>=14'}

  human-id@4.1.1:
    resolution: {integrity: sha512-3gKm/gCSUipeLsRYZbbdA1BD83lBoWUkZ7G9VFrhWPAU76KwYo5KR8V28bpoPm/ygy0x5/GCbpRQdY7VLYCoIg==}
    hasBin: true

  human-signals@2.1.0:
    resolution: {integrity: sha512-B4FFZ6q/T2jhhksgkbEW3HBvWIfDW85snkQgawt07S7J5QXTk6BkNV+0yAeZrM5QpMAdYlocGoljn0sJ/WQkFw==}
    engines: {node: '>=10.17.0'}

  i18next@23.16.8:
    resolution: {integrity: sha512-06r/TitrM88Mg5FdUXAKL96dJMzgqLE5dv3ryBAra4KCwD9mJ4ndOTS95ZuymIGoE+2hzfdaMak2X11/es7ZWg==}

  iconv-lite@0.4.24:
    resolution: {integrity: sha512-v3MXnZAcvnywkTUEZomIActle7RXXeedOR31wwl7VlyoXO4Qi9arvSenNQWne1TcRwhCL1HwLI21bEqdpj8/rA==}
    engines: {node: '>=0.10.0'}

  ieee754@1.2.1:
    resolution: {integrity: sha512-dcyqhDvX1C46lXZcVqCpK+FtMRQVdIMN6/Df5js2zouUsqG7I6sFxitIC+7KYK29KdXOLHdu9zL4sFnoVQnqaA==}

  ignore@5.3.2:
    resolution: {integrity: sha512-hsBTNUqQTDwkWtcdYI2i06Y/nUBEsNEDJKjWdigLvegy8kDuJAS8uRlpkkcQpyEXL0Z/pjDy5HBmMjRCJ2gq+g==}
    engines: {node: '>= 4'}

  import-fresh@3.3.1:
    resolution: {integrity: sha512-TR3KfrTZTYLPB6jUjfx6MF9WcWrHL9su5TObK4ZkYgBdWKPOFoSoQIdEuTuR82pmtxH2spWG9h6etwfr1pLBqQ==}
    engines: {node: '>=6'}

  import-meta-resolve@4.1.0:
    resolution: {integrity: sha512-I6fiaX09Xivtk+THaMfAwnA3MVA5Big1WHF1Dfx9hFuvNIWpXnorlkzhcQf6ehrqQiiZECRt1poOAkPmer3ruw==}

  imurmurhash@0.1.4:
    resolution: {integrity: sha512-JmXMZ6wuvDmLiHEml9ykzqO6lwFbof0GG4IkcGaENdCRDDmMVnny7s5HsIgHCbaq0w2MyPhDqkhTUgS2LU2PHA==}
    engines: {node: '>=0.8.19'}

  indent-string@5.0.0:
    resolution: {integrity: sha512-m6FAo/spmsW2Ab2fU35JTYwtOKa2yAwXSwgjSv1TJzh4Mh7mC3lzAOVLBprb72XsTrgkEIsl7YrFNAiDiRhIGg==}
    engines: {node: '>=12'}

  ink@4.4.1:
    resolution: {integrity: sha512-rXckvqPBB0Krifk5rn/5LvQGmyXwCUpBfmTwbkQNBY9JY8RSl3b8OftBNEYxg4+SWUhEKcPifgope28uL9inlA==}
    engines: {node: '>=14.16'}
    peerDependencies:
      '@types/react': '>=18.0.0'
      react: '>=18.0.0'
      react-devtools-core: ^4.19.1
    peerDependenciesMeta:
      '@types/react':
        optional: true
      react-devtools-core:
        optional: true

  inline-style-parser@0.2.4:
    resolution: {integrity: sha512-0aO8FkhNZlj/ZIbNi7Lxxr12obT7cL1moPfE4tg1LkX7LlLfC6DeX4l2ZEud1ukP9jNQyNnfzQVqwbwmAATY4Q==}

  internal-slot@1.1.0:
    resolution: {integrity: sha512-4gd7VpWNQNB4UKKCFFVcp1AVv+FMOgs9NKzjHKusc8jTMhd5eL1NqQqOpE0KzMds804/yHlglp3uxgluOqAPLw==}
    engines: {node: '>= 0.4'}

  iron-webcrypto@1.2.1:
    resolution: {integrity: sha512-feOM6FaSr6rEABp/eDfVseKyTMDt+KGpeB35SkVn9Tyn0CqvVsY3EwI0v5i8nMHyJnzCIQf7nsy3p41TPkJZhg==}

  is-alphabetical@2.0.1:
    resolution: {integrity: sha512-FWyyY60MeTNyeSRpkM2Iry0G9hpr7/9kD40mD/cGQEuilcZYS4okz8SN2Q6rLCJ8gbCt6fN+rC+6tMGS99LaxQ==}

  is-alphanumerical@2.0.1:
    resolution: {integrity: sha512-hmbYhX/9MUMF5uh7tOXyK/n0ZvWpad5caBA17GsC6vyuCqaWliRG5K1qS9inmUhEMaOBIW7/whAnSwveW/LtZw==}

  is-array-buffer@3.0.5:
    resolution: {integrity: sha512-DDfANUiiG2wC1qawP66qlTugJeL5HyzMpfr8lLK+jMQirGzNod0B12cFB/9q838Ru27sBwfw78/rdoU7RERz6A==}
    engines: {node: '>= 0.4'}

  is-arrayish@0.3.2:
    resolution: {integrity: sha512-eVRqCvVlZbuw3GrM63ovNSNAeA1K16kaR/LRY/92w0zxQ5/1YzwblUX652i4Xs9RwAGjW9d9y6X88t8OaAJfWQ==}

  is-async-function@2.1.1:
    resolution: {integrity: sha512-9dgM/cZBnNvjzaMYHVoxxfPj2QXt22Ev7SuuPrs+xav0ukGB0S6d4ydZdEiM48kLx5kDV+QBPrpVnFyefL8kkQ==}
    engines: {node: '>= 0.4'}

  is-bigint@1.1.0:
    resolution: {integrity: sha512-n4ZT37wG78iz03xPRKJrHTdZbe3IicyucEtdRsV5yglwc3GyUfbAfpSeD0FJ41NbUNSt5wbhqfp1fS+BgnvDFQ==}
    engines: {node: '>= 0.4'}

  is-binary-path@2.1.0:
    resolution: {integrity: sha512-ZMERYes6pDydyuGidse7OsHxtbI7WVeUEozgR/g7rd0xUimYNlvZRE/K2MgZTjWy725IfelLeVcEM97mmtRGXw==}
    engines: {node: '>=8'}

  is-boolean-object@1.2.2:
    resolution: {integrity: sha512-wa56o2/ElJMYqjCjGkXri7it5FbebW5usLw/nPmCMs5DeZ7eziSYZhSmPRn0txqeW4LnAmQQU7FgqLpsEFKM4A==}
    engines: {node: '>= 0.4'}

  is-buffer@2.0.5:
    resolution: {integrity: sha512-i2R6zNFDwgEHJyQUtJEk0XFi1i0dPFn/oqjK3/vPCcDeJvW5NQ83V8QbicfF1SupOaB0h8ntgBC2YiE7dfyctQ==}
    engines: {node: '>=4'}

  is-callable@1.2.7:
    resolution: {integrity: sha512-1BC0BVFhS/p0qtw6enp8e+8OD0UrK0oFLztSjNzhcKA3WDuJxxAPXzPuPtKkjEY9UUoEWlX/8fgKeu2S8i9JTA==}
    engines: {node: '>= 0.4'}

  is-ci@3.0.1:
    resolution: {integrity: sha512-ZYvCgrefwqoQ6yTyYUbQu64HsITZ3NfKX1lzaEYdkTDcfKzzCI/wthRRYKkdjHKFVgNiXKAKm65Zo1pk2as/QQ==}
    hasBin: true

  is-core-module@2.16.1:
    resolution: {integrity: sha512-UfoeMA6fIJ8wTYFEUjelnaGI67v6+N7qXJEvQuIGa99l4xsCruSYOVSQ0uPANn4dAzm8lkYPaKLrrijLq7x23w==}
    engines: {node: '>= 0.4'}

  is-data-view@1.0.2:
    resolution: {integrity: sha512-RKtWF8pGmS87i2D6gqQu/l7EYRlVdfzemCJN/P3UOs//x1QE7mfhvzHIApBTRf7axvT6DMGwSwBXYCT0nfB9xw==}
    engines: {node: '>= 0.4'}

  is-date-object@1.1.0:
    resolution: {integrity: sha512-PwwhEakHVKTdRNVOw+/Gyh0+MzlCl4R6qKvkhuvLtPMggI1WAHt9sOwZxQLSGpUaDnrdyDsomoRgNnCfKNSXXg==}
    engines: {node: '>= 0.4'}

  is-decimal@2.0.1:
    resolution: {integrity: sha512-AAB9hiomQs5DXWcRB1rqsxGUstbRroFOPPVAomNk/3XHR5JyEZChOyTWe2oayKnsSsr/kcGqF+z6yuH6HHpN0A==}

  is-docker@3.0.0:
    resolution: {integrity: sha512-eljcgEDlEns/7AXFosB5K/2nCM4P7FQPkGc/DWLy5rmFEWvZayGrik1d9/QIY5nJ4f9YsVvBkA6kJpHn9rISdQ==}
    engines: {node: ^12.20.0 || ^14.13.1 || >=16.0.0}
    hasBin: true

  is-extglob@2.1.1:
    resolution: {integrity: sha512-SbKbANkN603Vi4jEZv49LeVJMn4yGwsbzZworEoyEiutsN3nJYdbO36zfhGJ6QEDpOZIFkDtnq5JRxmvl3jsoQ==}
    engines: {node: '>=0.10.0'}

  is-finalizationregistry@1.1.1:
    resolution: {integrity: sha512-1pC6N8qWJbWoPtEjgcL2xyhQOP491EQjeUo3qTKcmV8YSDDJrOepfG8pcC7h/QgnQHYSv0mJ3Z/ZWxmatVrysg==}
    engines: {node: '>= 0.4'}

  is-fullwidth-code-point@3.0.0:
    resolution: {integrity: sha512-zymm5+u+sCsSWyD9qNaejV3DFvhCKclKdizYaJUuHA83RLjb7nSuGnddCHGv0hk+KY7BMAlsWeK4Ueg6EV6XQg==}
    engines: {node: '>=8'}

  is-fullwidth-code-point@4.0.0:
    resolution: {integrity: sha512-O4L094N2/dZ7xqVdrXhh9r1KODPJpFms8B5sGdJLPy664AgvXsreZUyCQQNItZRDlYug4xStLjNp/sz3HvBowQ==}
    engines: {node: '>=12'}

  is-generator-function@1.1.0:
    resolution: {integrity: sha512-nPUB5km40q9e8UfN/Zc24eLlzdSf9OfKByBw9CIdw4H1giPMeA0OIJvbchsCu4npfI2QcMVBsGEBHKZ7wLTWmQ==}
    engines: {node: '>= 0.4'}

  is-glob@4.0.3:
    resolution: {integrity: sha512-xelSayHH36ZgE7ZWhli7pW34hNbNl8Ojv5KVmkJD4hBdD3th8Tfk9vYasLM+mXWOZhFkgZfxhLSnrwRr4elSSg==}
    engines: {node: '>=0.10.0'}

  is-hexadecimal@2.0.1:
    resolution: {integrity: sha512-DgZQp241c8oO6cA1SbTEWiXeoxV42vlcJxgH+B3hi1AiqqKruZR3ZGF8In3fj4+/y/7rHvlOZLZtgJ/4ttYGZg==}

  is-inside-container@1.0.0:
    resolution: {integrity: sha512-KIYLCCJghfHZxqjYBE7rEy0OBuTd5xCHS7tHVgvCLkx7StIoaxwNW3hCALgEUjFfeRk+MG/Qxmp/vtETEF3tRA==}
    engines: {node: '>=14.16'}
    hasBin: true

  is-lower-case@2.0.2:
    resolution: {integrity: sha512-bVcMJy4X5Og6VZfdOZstSexlEy20Sr0k/p/b2IlQJlfdKAQuMpiv5w2Ccxb8sKdRUNAG1PnHVHjFSdRDVS6NlQ==}

  is-map@2.0.3:
    resolution: {integrity: sha512-1Qed0/Hr2m+YqxnM09CjA2d/i6YZNfF6R2oRAOj36eUdS6qIV/huPJNSEpKbupewFs+ZsJlxsjjPbc0/afW6Lw==}
    engines: {node: '>= 0.4'}

  is-number-object@1.1.1:
    resolution: {integrity: sha512-lZhclumE1G6VYD8VHe35wFaIif+CTy5SJIi5+3y4psDgWu4wPDoBhF8NxUOinEc7pHgiTsT6MaBb92rKhhD+Xw==}
    engines: {node: '>= 0.4'}

  is-number@7.0.0:
    resolution: {integrity: sha512-41Cifkg6e8TylSpdtTpeLVMqvSBEVzTttHvERD741+pnZ8ANv0004MRL43QKPDlK9cGvNp6NZWZUBlbGXYxxng==}
    engines: {node: '>=0.12.0'}

  is-plain-obj@4.1.0:
    resolution: {integrity: sha512-+Pgi+vMuUNkJyExiMBt5IlFoMyKnr5zhJ4Uspz58WOhBF5QoIZkFyNHIbBAtHwzVAgk5RtndVNsDRN61/mmDqg==}
    engines: {node: '>=12'}

  is-plain-object@2.0.4:
    resolution: {integrity: sha512-h5PpgXkWitc38BBMYawTYMWJHFZJVnBquFE57xFpjB8pJFiF6gZ+bU+WyI/yqXiFR5mdLsgYNaPe8uao6Uv9Og==}
    engines: {node: '>=0.10.0'}

  is-primitive@3.0.1:
    resolution: {integrity: sha512-GljRxhWvlCNRfZyORiH77FwdFwGcMO620o37EOYC0ORWdq+WYNVqW0w2Juzew4M+L81l6/QS3t5gkkihyRqv9w==}
    engines: {node: '>=0.10.0'}

  is-regex@1.2.1:
    resolution: {integrity: sha512-MjYsKHO5O7mCsmRGxWcLWheFqN9DJ/2TmngvjKXihe6efViPqc274+Fx/4fYj/r03+ESvBdTXK0V6tA3rgez1g==}
    engines: {node: '>= 0.4'}

  is-set@2.0.3:
    resolution: {integrity: sha512-iPAjerrse27/ygGLxw+EBR9agv9Y6uLeYVJMu+QNCoouJ1/1ri0mGrcWpfCqFZuzzx3WjtwxG098X+n4OuRkPg==}
    engines: {node: '>= 0.4'}

  is-shared-array-buffer@1.0.4:
    resolution: {integrity: sha512-ISWac8drv4ZGfwKl5slpHG9OwPNty4jOWPRIhBpxOoD+hqITiwuipOQ2bNthAzwA3B4fIjO4Nln74N0S9byq8A==}
    engines: {node: '>= 0.4'}

  is-stream@2.0.1:
    resolution: {integrity: sha512-hFoiJiTl63nn+kstHGBtewWSKnQLpyb155KHheA1l39uvtO9nWIop1p3udqPcUd/xbF1VLMO4n7OI6p7RbngDg==}
    engines: {node: '>=8'}

  is-string@1.1.1:
    resolution: {integrity: sha512-BtEeSsoaQjlSPBemMQIrY1MY0uM6vnS1g5fmufYOtnxLGUZM2178PKbhsk7Ffv58IX+ZtcvoGwccYsh0PglkAA==}
    engines: {node: '>= 0.4'}

  is-subdir@1.2.0:
    resolution: {integrity: sha512-2AT6j+gXe/1ueqbW6fLZJiIw3F8iXGJtt0yDrZaBhAZEG1raiTxKWU+IPqMCzQAXOUCKdA4UDMgacKH25XG2Cw==}
    engines: {node: '>=4'}

  is-symbol@1.1.1:
    resolution: {integrity: sha512-9gGx6GTtCQM73BgmHQXfDmLtfjjTUDSyoxTCbp5WtoixAhfgsDirWIcVQ/IHpvI5Vgd5i/J5F7B9cN/WlVbC/w==}
    engines: {node: '>= 0.4'}

  is-typed-array@1.1.15:
    resolution: {integrity: sha512-p3EcsicXjit7SaskXHs1hA91QxgTw46Fv6EFKKGS5DRFLD8yKnohjF3hxoju94b/OcMZoQukzpPpBE9uLVKzgQ==}
    engines: {node: '>= 0.4'}

  is-upper-case@2.0.2:
    resolution: {integrity: sha512-44pxmxAvnnAOwBg4tHPnkfvgjPwbc5QIsSstNU+YcJ1ovxVzCWpSGosPJOZh/a1tdl81fbgnLc9LLv+x2ywbPQ==}

  is-weakmap@2.0.2:
    resolution: {integrity: sha512-K5pXYOm9wqY1RgjpL3YTkF39tni1XajUIkawTLUo9EZEVUFga5gSQJF8nNS7ZwJQ02y+1YCNYcMh+HIf1ZqE+w==}
    engines: {node: '>= 0.4'}

  is-weakref@1.1.1:
    resolution: {integrity: sha512-6i9mGWSlqzNMEqpCp93KwRS1uUOodk2OJ6b+sq7ZPDSy2WuI5NFIxp/254TytR8ftefexkWn5xNiHUNpPOfSew==}
    engines: {node: '>= 0.4'}

  is-weakset@2.0.4:
    resolution: {integrity: sha512-mfcwb6IzQyOKTs84CQMrOwW4gQcaTOAWJ0zzJCl2WSPDrWk/OzDaImWFH3djXhb24g4eudZfLRozAvPGw4d9hQ==}
    engines: {node: '>= 0.4'}

  is-what@4.1.16:
    resolution: {integrity: sha512-ZhMwEosbFJkA0YhFnNDgTM4ZxDRsS6HqTo7qsZM08fehyRYIYa0yHu5R6mgo1n/8MgaPBXiPimPD77baVFYg+A==}
    engines: {node: '>=12.13'}

  is-windows@1.0.2:
    resolution: {integrity: sha512-eXK1UInq2bPmjyX6e3VHIzMLobc4J94i4AWn+Hpq3OU5KkrRC96OAcR3PRJ/pGu6m8TRnBHP9dkXQVsT/COVIA==}
    engines: {node: '>=0.10.0'}

  is-wsl@3.1.0:
    resolution: {integrity: sha512-UcVfVfaK4Sc4m7X3dUSoHoozQGBEFeDC+zVo06t98xe8CzHSZZBekNXH+tu0NalHolcJ/QAGqS46Hef7QXBIMw==}
    engines: {node: '>=16'}

  isarray@2.0.5:
    resolution: {integrity: sha512-xHjhDr3cNBK0BzdUJSPXZntQUx/mwMS5Rw4A7lPJ90XGAO6ISP/ePDNuo0vhqOZU+UD5JoodwCAAoZQd3FeAKw==}

  isexe@2.0.0:
    resolution: {integrity: sha512-RHxMLp9lnKHGHRng9QFhRCMbYAcVpn69smSGcq3f36xjgVVWThj4qqLbTLlq7Ssj8B+fIQ1EuCEGI2lKsyQeIw==}

  isobject@3.0.1:
    resolution: {integrity: sha512-WhB9zCku7EGTj/HQQRz5aUQEUeoQZH2bWcltRErOpymJ4boYE6wL9Tbr23krRPSZ+C5zqNSrSw+Cc7sZZ4b7vg==}
    engines: {node: '>=0.10.0'}

  isows@1.0.6:
    resolution: {integrity: sha512-lPHCayd40oW98/I0uvgaHKWCSvkzY27LjWLbtzOm64yQ+G3Q5npjjbdppU65iZXkK1Zt+kH9pfegli0AYfwYYw==}
    peerDependencies:
      ws: '*'

  istanbul-lib-coverage@3.2.2:
    resolution: {integrity: sha512-O8dpsF+r0WV/8MNRKfnmrtCWhuKjxrq2w+jpzBL5UZKTi2LeVWnWOmWRxFlesJONmc+wLAGvKQZEOanko0LFTg==}
    engines: {node: '>=8'}

  istanbul-lib-report@3.0.1:
    resolution: {integrity: sha512-GCfE1mtsHGOELCU8e/Z7YWzpmybrx/+dSTfLrvY8qRmaY6zXTKWn6WQIjaAFw069icm6GVMNkgu0NzI4iPZUNw==}
    engines: {node: '>=10'}

  istanbul-lib-source-maps@5.0.6:
    resolution: {integrity: sha512-yg2d+Em4KizZC5niWhQaIomgf5WlL4vOOjZ5xGCmF8SnPE/mDWWXgvRExdcpCgh9lLRRa1/fSYp2ymmbJ1pI+A==}
    engines: {node: '>=10'}

  istanbul-reports@3.1.7:
    resolution: {integrity: sha512-BewmUXImeuRk2YY0PVbxgKAysvhRPUQE0h5QRM++nVWyubKGV0l8qQ5op8+B2DOmwSe63Jivj0BjkPQVf8fP5g==}
    engines: {node: '>=8'}

  jackspeak@3.4.3:
    resolution: {integrity: sha512-OGlZQpz2yfahA/Rd1Y8Cd9SIEsqvXkLVoSw/cgwhnhFMDbsQFeZYoJJ7bIZBS9BcamUW96asq/npPWugM+RQBw==}

  jiti@2.4.2:
    resolution: {integrity: sha512-rg9zJN+G4n2nfJl5MW3BMygZX56zKPNVEYYqq7adpmMh4Jn2QNEwhvQlFy6jPVdcod7txZtKHWnyZiA3a0zP7A==}
    hasBin: true

  joycon@3.1.1:
    resolution: {integrity: sha512-34wB/Y7MW7bzjKRjUKTa46I2Z7eV62Rkhva+KkopW7Qvv/OSWBqvkSY7vusOPrNuZcUG3tApvdVgNB8POj3SPw==}
    engines: {node: '>=10'}

  js-tokens@4.0.0:
    resolution: {integrity: sha512-RdJUflcE3cUzKiMqQgsCu06FPu9UdIJO0beYbPhHN4k6apgJtifcoCtT9bcxOpYBtpD2kCM6Sbzg4CausW/PKQ==}

  js-yaml@3.14.1:
    resolution: {integrity: sha512-okMH7OXXJ7YrN9Ok3/SXrnu4iX9yOk+25nqX4imS2npuvTYDmo/QEZoqwZkYaIDk3jVvBOTOIEgEhaLOynBS9g==}
    hasBin: true

  js-yaml@4.1.0:
    resolution: {integrity: sha512-wpxZs9NoxZaJESJGIZTyDEaYpl0FKSA+FB9aJiyemKhMwkxQg63h4T1KJgUGHpTqPDNRcmmYLugrRjJlBtWvRA==}
    hasBin: true

  jsesc@3.1.0:
    resolution: {integrity: sha512-/sM3dO2FOzXjKQhJuo0Q173wf2KOo8t4I8vHy6lF9poUp7bKT0/NHE8fPX23PwfhnykfqnC2xRxOnVw5XuGIaA==}
    engines: {node: '>=6'}
    hasBin: true

  json-buffer@3.0.1:
    resolution: {integrity: sha512-4bV5BfR2mqfQTJm+V5tPPdf+ZpuhiIvTuAB5g8kcrXOZpTT/QwwVRWBywX1ozr6lEuPdbHxwaJlm9G6mI2sfSQ==}

  json-schema-traverse@0.4.1:
    resolution: {integrity: sha512-xbbCH5dCYU5T8LcEhhuh7HJ88HXuW3qsI3Y0zOZFKfZEHcpWiHU/Jxzk629Brsab/mMiHQti9wMP+845RPe3Vg==}

  json-schema-traverse@1.0.0:
    resolution: {integrity: sha512-NM8/P9n3XjXhIZn1lLhkFaACTOURQXjWhV4BA/RnOv8xvgqtqpAX9IO4mRQxSx1Rlo4tqzeqb0sOlruaOy3dug==}

  json-schema-typed@8.0.1:
    resolution: {integrity: sha512-XQmWYj2Sm4kn4WeTYvmpKEbyPsL7nBsb647c7pMe6l02/yx2+Jfc4dT6UZkEXnIUb5LhD55r2HPsJ1milQ4rDg==}

  json-stable-stringify-without-jsonify@1.0.1:
    resolution: {integrity: sha512-Bdboy+l7tA3OGW6FjyFHWkP5LuByj1Tk33Ljyq0axyzdk9//JSi2u3fP1QSmd1KNwq6VOKYGlAu87CisVir6Pw==}

  json5@1.0.2:
    resolution: {integrity: sha512-g1MWMLBiz8FKi1e4w0UyVL3w+iJceWAFBAaBnnGKOpNa5f8TLktkbre1+s6oICydWAm+HRUGTmI+//xv2hvXYA==}
    hasBin: true

  json5@2.2.3:
    resolution: {integrity: sha512-XmOWe7eyHYH14cLdVPoyg+GOH3rYX++KpzrylJwSW98t3Nk+U8XOl8FWKOgwtzdb8lXGf6zYwDUzeHMWfxasyg==}
    engines: {node: '>=6'}
    hasBin: true

  jsonfile@4.0.0:
    resolution: {integrity: sha512-m6F1R3z8jjlf2imQHS2Qez5sjKWQzbuuhuJ/FKYFRZvPE3PuHcSMVZzfsLhGVOkfd20obL5SWEBew5ShlquNxg==}

  keyv@4.5.4:
    resolution: {integrity: sha512-oxVHkHR/EJf2CNXnWxRLW6mg7JyCCUcG0DtEGmL2ctUo1PNTin1PUil+r/+4r5MpVgC/fn1kjsx7mjSujKqIpw==}

  kleur@3.0.3:
    resolution: {integrity: sha512-eTIzlVOSUR+JxdDFepEYcBMtZ9Qqdef+rnzWdRZuMbOywu5tO2w2N7rqjoANZ5k9vywhL6Br1VRjUIgTQx4E8w==}
    engines: {node: '>=6'}

  kleur@4.1.5:
    resolution: {integrity: sha512-o+NO+8WrRiQEE4/7nwRJhN1HWpVmJm511pBHUxPLtp0BUISzlBplORYSmTclCnJvQq2tKu/sgl3xVpkc7ZWuQQ==}
    engines: {node: '>=6'}

  klona@2.0.6:
    resolution: {integrity: sha512-dhG34DXATL5hSxJbIexCft8FChFXtmskoZYnoPWjXQuebWYCNkVeV3KkGegCK9CP1oswI/vQibS2GY7Em/sJJA==}
    engines: {node: '>= 8'}

  kysely@0.26.3:
    resolution: {integrity: sha512-yWSgGi9bY13b/W06DD2OCDDHQmq1kwTGYlQ4wpZkMOJqMGCstVCFIvxCCVG4KfY1/3G0MhDAcZsip/Lw8/vJWw==}
    engines: {node: '>=14.0.0'}

  level-supports@4.0.1:
    resolution: {integrity: sha512-PbXpve8rKeNcZ9C1mUicC9auIYFyGpkV9/i6g76tLgANwWhtG2v7I4xNBUlkn3lE2/dZF3Pi0ygYGtLc4RXXdA==}
    engines: {node: '>=12'}

  level-transcoder@1.0.1:
    resolution: {integrity: sha512-t7bFwFtsQeD8cl8NIoQ2iwxA0CL/9IFw7/9gAjOonH0PWTTiRfY7Hq+Ejbsxh86tXobDQ6IOiddjNYIfOBs06w==}
    engines: {node: '>=12'}

  levn@0.4.1:
    resolution: {integrity: sha512-+bT2uH4E5LGE7h/n3evcS/sQlJXCpIp6ym8OWJ5eV6+67Dsql/LaaT7qJBAt2rzfoa/5QBGBhxDix1dMt2kQKQ==}
    engines: {node: '>= 0.8.0'}

  lightningcss-darwin-arm64@1.29.1:
    resolution: {integrity: sha512-HtR5XJ5A0lvCqYAoSv2QdZZyoHNttBpa5EP9aNuzBQeKGfbyH5+UipLWvVzpP4Uml5ej4BYs5I9Lco9u1fECqw==}
    engines: {node: '>= 12.0.0'}
    cpu: [arm64]
    os: [darwin]

  lightningcss-darwin-x64@1.29.1:
    resolution: {integrity: sha512-k33G9IzKUpHy/J/3+9MCO4e+PzaFblsgBjSGlpAaFikeBFm8B/CkO3cKU9oI4g+fjS2KlkLM/Bza9K/aw8wsNA==}
    engines: {node: '>= 12.0.0'}
    cpu: [x64]
    os: [darwin]

  lightningcss-freebsd-x64@1.29.1:
    resolution: {integrity: sha512-0SUW22fv/8kln2LnIdOCmSuXnxgxVC276W5KLTwoehiO0hxkacBxjHOL5EtHD8BAXg2BvuhsJPmVMasvby3LiQ==}
    engines: {node: '>= 12.0.0'}
    cpu: [x64]
    os: [freebsd]

  lightningcss-linux-arm-gnueabihf@1.29.1:
    resolution: {integrity: sha512-sD32pFvlR0kDlqsOZmYqH/68SqUMPNj+0pucGxToXZi4XZgZmqeX/NkxNKCPsswAXU3UeYgDSpGhu05eAufjDg==}
    engines: {node: '>= 12.0.0'}
    cpu: [arm]
    os: [linux]

  lightningcss-linux-arm64-gnu@1.29.1:
    resolution: {integrity: sha512-0+vClRIZ6mmJl/dxGuRsE197o1HDEeeRk6nzycSy2GofC2JsY4ifCRnvUWf/CUBQmlrvMzt6SMQNMSEu22csWQ==}
    engines: {node: '>= 12.0.0'}
    cpu: [arm64]
    os: [linux]

  lightningcss-linux-arm64-musl@1.29.1:
    resolution: {integrity: sha512-UKMFrG4rL/uHNgelBsDwJcBqVpzNJbzsKkbI3Ja5fg00sgQnHw/VrzUTEc4jhZ+AN2BvQYz/tkHu4vt1kLuJyw==}
    engines: {node: '>= 12.0.0'}
    cpu: [arm64]
    os: [linux]

  lightningcss-linux-x64-gnu@1.29.1:
    resolution: {integrity: sha512-u1S+xdODy/eEtjADqirA774y3jLcm8RPtYztwReEXoZKdzgsHYPl0s5V52Tst+GKzqjebkULT86XMSxejzfISw==}
    engines: {node: '>= 12.0.0'}
    cpu: [x64]
    os: [linux]

  lightningcss-linux-x64-musl@1.29.1:
    resolution: {integrity: sha512-L0Tx0DtaNUTzXv0lbGCLB/c/qEADanHbu4QdcNOXLIe1i8i22rZRpbT3gpWYsCh9aSL9zFujY/WmEXIatWvXbw==}
    engines: {node: '>= 12.0.0'}
    cpu: [x64]
    os: [linux]

  lightningcss-win32-arm64-msvc@1.29.1:
    resolution: {integrity: sha512-QoOVnkIEFfbW4xPi+dpdft/zAKmgLgsRHfJalEPYuJDOWf7cLQzYg0DEh8/sn737FaeMJxHZRc1oBreiwZCjog==}
    engines: {node: '>= 12.0.0'}
    cpu: [arm64]
    os: [win32]

  lightningcss-win32-x64-msvc@1.29.1:
    resolution: {integrity: sha512-NygcbThNBe4JElP+olyTI/doBNGJvLs3bFCRPdvuCcxZCcCZ71B858IHpdm7L1btZex0FvCmM17FK98Y9MRy1Q==}
    engines: {node: '>= 12.0.0'}
    cpu: [x64]
    os: [win32]

  lightningcss@1.29.1:
    resolution: {integrity: sha512-FmGoeD4S05ewj+AkhTY+D+myDvXI6eL27FjHIjoyUkO/uw7WZD1fBVs0QxeYWa7E17CUHJaYX/RUGISCtcrG4Q==}
    engines: {node: '>= 12.0.0'}

  lilconfig@3.1.3:
    resolution: {integrity: sha512-/vlFKAoH5Cgt3Ie+JLhRbwOsCQePABiU3tJ1egGvyQ+33R/vcwM2Zl2QR/LzjsBeItPt3oSVXapn+m4nQDvpzw==}
    engines: {node: '>=14'}

  lines-and-columns@1.2.4:
    resolution: {integrity: sha512-7ylylesZQ/PV29jhEDl3Ufjo6ZX7gCqJr5F7PKrqc93v7fzSymt1BpwEU8nAUXs8qzzvqhbjhK5QZg6Mt/HkBg==}

  linkify-it@5.0.0:
    resolution: {integrity: sha512-5aHCbzQRADcdP+ATqnDuhhJ/MRIqDkZX5pyjFHRRysS8vZ5AbqGEoFIb6pYHPZ+L/OC2Lc+xT8uHVVR5CAK/wQ==}

  load-tsconfig@0.2.5:
    resolution: {integrity: sha512-IXO6OCs9yg8tMKzfPZ1YmheJbZCiEsnBdcB03l0OcfK9prKnJb96siuHCr5Fl37/yo9DnKU+TLpxzTUspw9shg==}
    engines: {node: ^12.20.0 || ^14.13.1 || >=16.0.0}

  load-yaml-file@0.2.0:
    resolution: {integrity: sha512-OfCBkGEw4nN6JLtgRidPX6QxjBQGQf72q3si2uvqyFEMbycSFFHwAZeXx6cJgFM9wmLrf9zBwCP3Ivqa+LLZPw==}
    engines: {node: '>=6'}

  locate-path@5.0.0:
    resolution: {integrity: sha512-t7hw9pI+WvuwNJXwk5zVHpyhIqzg2qTlklJOf0mVxGSbe3Fp2VieZcduNYjaLDoy6p9uGpQEGWG87WpMKlNq8g==}
    engines: {node: '>=8'}

  locate-path@6.0.0:
    resolution: {integrity: sha512-iPZK6eYjbxRu3uB4/WZ3EsEIMJFMqAoopl3R+zuq0UjcAm/MO6KCweDgPfP3elTztoKP3KtnVHxTn2NHBSDVUw==}
    engines: {node: '>=10'}

  lodash.merge@4.6.2:
    resolution: {integrity: sha512-0KpjqXRVvrYyCsX1swR/XTK0va6VQkQM6MNo7PqW77ByjAhoARA8EfrP1N4+KlKj8YS0ZUCtRT/YUuhyYDujIQ==}

  lodash.sortby@4.7.0:
    resolution: {integrity: sha512-HDWXG8isMntAyRF5vZ7xKuEvOhT4AhlRt/3czTSjvGUxjYCBVRQY48ViDHyfYz9VIoBkW4TMGQNapx+l3RUwdA==}

  lodash.startcase@4.4.0:
    resolution: {integrity: sha512-+WKqsK294HMSc2jEbNgpHpd0JfIBhp7rEV4aqXWqFr6AlXov+SlcgB1Fv01y2kGe3Gc8nMW7VA0SrGuSkRfIEg==}

  lodash@4.17.21:
    resolution: {integrity: sha512-v2kDEe57lecTulaDIuNTPy3Ry4gLGJ6Z1O3vE1krgXZNrsQ+LFTGHVxVjcXPs17LhbZVGedAJv8XZ1tvj5FvSg==}

  longest-streak@3.1.0:
    resolution: {integrity: sha512-9Ri+o0JYgehTaVBBDoMqIl8GXtbWg711O3srftcHhZ0dqnETqLaoIK0x17fUw9rFSlK/0NlsKe0Ahhyl5pXE2g==}

  loose-envify@1.4.0:
    resolution: {integrity: sha512-lyuxPGr/Wfhrlem2CL/UcnUc1zcqKAImBDzukY7Y5F/yQiNdko6+fRLevlw1HgMySw7f611UIY408EtxRSoK3Q==}
    hasBin: true

  loupe@3.1.2:
    resolution: {integrity: sha512-23I4pFZHmAemUnz8WZXbYRSKYj801VDaNv9ETuMh7IrMc7VuVVSo+Z9iLE3ni30+U48iDWfi30d3twAXBYmnCg==}

  lru-cache@10.4.3:
    resolution: {integrity: sha512-JNAzZcXrCt42VGLuYz0zfAzDfAvJWW6AfYlDBQyDV5DClI2m5sAmK+OIO7s59XfsRsWHp02jAJrRadPRGTt6SQ==}

  lru-cache@5.1.1:
    resolution: {integrity: sha512-KpNARQA3Iwv+jTA0utUVVbrh+Jlrr1Fv0e56GGzAFOXN7dk/FviaDW8LHmK52DlcH4WP2n6gI8vN1aesBFgo9w==}

  lucide-react@0.475.0:
    resolution: {integrity: sha512-NJzvVu1HwFVeZ+Gwq2q00KygM1aBhy/ZrhY9FsAgJtpB+E4R7uxRk9M2iKvHa6/vNxZydIB59htha4c2vvwvVg==}
    peerDependencies:
      react: ^16.5.1 || ^17.0.0 || ^18.0.0 || ^19.0.0

  magic-string@0.30.17:
    resolution: {integrity: sha512-sNPKHvyjVf7gyjwS4xGTaW/mCnF8wnjtifKBEhxfZ7E/S8tQ0rssrwGNn6q8JH/ohItJfSQp9mBtQYuTlH5QnA==}

  magicast@0.3.5:
    resolution: {integrity: sha512-L0WhttDl+2BOsybvEOLK7fW3UA0OQ0IQ2d6Zl2x/a6vVRs3bAY0ECOSHHeL5jD+SbOpOCUEi0y1DgHEn9Qn1AQ==}

  make-dir@4.0.0:
    resolution: {integrity: sha512-hXdUTZYIVOt1Ex//jAQi+wTZZpUpwBj/0QsOzqegb3rGMMeJiSEu5xLHnYfBrRV4RH2+OCSOO95Is/7x1WJ4bw==}
    engines: {node: '>=10'}

  markdown-extensions@2.0.0:
    resolution: {integrity: sha512-o5vL7aDWatOTX8LzaS1WMoaoxIiLRQJuIKKe2wAw6IeULDHaqbiqiggmx+pKvZDb1Sj+pE46Sn1T7lCqfFtg1Q==}
    engines: {node: '>=16'}

  markdown-it@14.1.0:
    resolution: {integrity: sha512-a54IwgWPaeBCAAsv13YgmALOF1elABB08FxO9i+r4VFk5Vl4pKokRPeX8u5TCgSsPi6ec1otfLjdOpVcgbpshg==}
    hasBin: true

  markdown-table@3.0.4:
    resolution: {integrity: sha512-wiYz4+JrLyb/DqW2hkFJxP7Vd7JuTDm77fvbM8VfEQdmSMqcImWeeRbHwZjBjIFki/VaMK2BhFi7oUUZeM5bqw==}

  math-intrinsics@1.1.0:
    resolution: {integrity: sha512-/IXtbwEk5HTPyEwyKX6hGkYXxM9nbj64B+ilVJnC/R6B0pH5G4V3b0pVbL7DBj4tkhBAppbQUlf6F6Xl9LHu1g==}
    engines: {node: '>= 0.4'}

  mdast-util-definitions@6.0.0:
    resolution: {integrity: sha512-scTllyX6pnYNZH/AIp/0ePz6s4cZtARxImwoPJ7kS42n+MnVsI4XbnG6d4ibehRIldYMWM2LD7ImQblVhUejVQ==}

  mdast-util-directive@3.1.0:
    resolution: {integrity: sha512-I3fNFt+DHmpWCYAT7quoM6lHf9wuqtI+oCOfvILnoicNIqjh5E3dEJWiXuYME2gNe8vl1iMQwyUHa7bgFmak6Q==}

  mdast-util-find-and-replace@3.0.2:
    resolution: {integrity: sha512-Tmd1Vg/m3Xz43afeNxDIhWRtFZgM2VLyaf4vSTYwudTyeuTneoL3qtWMA5jeLyz/O1vDJmmV4QuScFCA2tBPwg==}

  mdast-util-from-markdown@2.0.2:
    resolution: {integrity: sha512-uZhTV/8NBuw0WHkPTrCqDOl0zVe1BIng5ZtHoDk49ME1qqcjYmmLmOf0gELgcRMxN4w2iuIeVso5/6QymSrgmA==}

  mdast-util-gfm-autolink-literal@2.0.1:
    resolution: {integrity: sha512-5HVP2MKaP6L+G6YaxPNjuL0BPrq9orG3TsrZ9YXbA3vDw/ACI4MEsnoDpn6ZNm7GnZgtAcONJyPhOP8tNJQavQ==}

  mdast-util-gfm-footnote@2.0.0:
    resolution: {integrity: sha512-5jOT2boTSVkMnQ7LTrd6n/18kqwjmuYqo7JUPe+tRCY6O7dAuTFMtTPauYYrMPpox9hlN0uOx/FL8XvEfG9/mQ==}

  mdast-util-gfm-strikethrough@2.0.0:
    resolution: {integrity: sha512-mKKb915TF+OC5ptj5bJ7WFRPdYtuHv0yTRxK2tJvi+BDqbkiG7h7u/9SI89nRAYcmap2xHQL9D+QG/6wSrTtXg==}

  mdast-util-gfm-table@2.0.0:
    resolution: {integrity: sha512-78UEvebzz/rJIxLvE7ZtDd/vIQ0RHv+3Mh5DR96p7cS7HsBhYIICDBCu8csTNWNO6tBWfqXPWekRuj2FNOGOZg==}

  mdast-util-gfm-task-list-item@2.0.0:
    resolution: {integrity: sha512-IrtvNvjxC1o06taBAVJznEnkiHxLFTzgonUdy8hzFVeDun0uTjxxrRGVaNFqkU1wJR3RBPEfsxmU6jDWPofrTQ==}

  mdast-util-gfm@3.0.0:
    resolution: {integrity: sha512-dgQEX5Amaq+DuUqf26jJqSK9qgixgd6rYDHAv4aTBuA92cTknZlKpPfa86Z/s8Dj8xsAQpFfBmPUHWJBWqS4Bw==}

  mdast-util-mdx-expression@2.0.1:
    resolution: {integrity: sha512-J6f+9hUp+ldTZqKRSg7Vw5V6MqjATc+3E4gf3CFNcuZNWD8XdyI6zQ8GqH7f8169MM6P7hMBRDVGnn7oHB9kXQ==}

  mdast-util-mdx-jsx@3.2.0:
    resolution: {integrity: sha512-lj/z8v0r6ZtsN/cGNNtemmmfoLAFZnjMbNyLzBafjzikOM+glrjNHPlf6lQDOTccj9n5b0PPihEBbhneMyGs1Q==}

  mdast-util-mdx@3.0.0:
    resolution: {integrity: sha512-JfbYLAW7XnYTTbUsmpu0kdBUVe+yKVJZBItEjwyYJiDJuZ9w4eeaqks4HQO+R7objWgS2ymV60GYpI14Ug554w==}

  mdast-util-mdxjs-esm@2.0.1:
    resolution: {integrity: sha512-EcmOpxsZ96CvlP03NghtH1EsLtr0n9Tm4lPUJUBccV9RwUOneqSycg19n5HGzCf+10LozMRSObtVr3ee1WoHtg==}

  mdast-util-phrasing@4.1.0:
    resolution: {integrity: sha512-TqICwyvJJpBwvGAMZjj4J2n0X8QWp21b9l0o7eXyVJ25YNWYbJDVIyD1bZXE6WtV6RmKJVYmQAKWa0zWOABz2w==}

  mdast-util-to-hast@13.2.0:
    resolution: {integrity: sha512-QGYKEuUsYT9ykKBCMOEDLsU5JRObWQusAolFMeko/tYPufNkRffBAQjIE+99jbA87xv6FgmjLtwjh9wBWajwAA==}

  mdast-util-to-markdown@2.1.2:
    resolution: {integrity: sha512-xj68wMTvGXVOKonmog6LwyJKrYXZPvlwabaryTjLh9LuvovB/KAH+kvi8Gjj+7rJjsFi23nkUxRQv1KqSroMqA==}

  mdast-util-to-string@4.0.0:
    resolution: {integrity: sha512-0H44vDimn51F0YwvxSJSm0eCDOJTRlmN0R1yBh4HLj9wiV1Dn0QoXGbvFAWj2hSItVTlCmBF1hqKlIyUBVFLPg==}

  mdurl@2.0.0:
    resolution: {integrity: sha512-Lf+9+2r+Tdp5wXDXC4PcIBjTDtq4UKjCPMQhKIuzpJNW0b96kVqSwW0bT7FhRSfmAiFYgP+SCRvdrDozfh0U5w==}

  merge-stream@2.0.0:
    resolution: {integrity: sha512-abv/qOcuPfk3URPfDzmZU1LKmuw8kT+0nIHvKrKgFrwifol/doWcdA4ZqsWQ8ENrFKkd67Mfpo/LovbIUsbt3w==}

  merge2@1.4.1:
    resolution: {integrity: sha512-8q7VEgMJW4J8tcfVPy8g09NcQwZdbwFEqhe/WZkoIzjn/3TGDwtOCYtXGxA3O8tPzpczCCDgv+P2P5y00ZJOOg==}
    engines: {node: '>= 8'}

  meros@1.3.0:
    resolution: {integrity: sha512-2BNGOimxEz5hmjUG2FwoxCt5HN7BXdaWyFqEwxPTrJzVdABtrL4TiHTcsWSFAxPQ/tOnEaQEJh3qWq71QRMY+w==}
    engines: {node: '>=13'}
    peerDependencies:
      '@types/node': '>=13'
    peerDependenciesMeta:
      '@types/node':
        optional: true

  methods@1.1.2:
    resolution: {integrity: sha512-iclAHeNqNm68zFtnZ0e+1L2yUIdvzNoauKU4WBA3VvH/vPFieF7qfRlwUZU+DA9P9bPXIS90ulxoUoCH23sV2w==}
    engines: {node: '>= 0.6'}

  micromark-core-commonmark@2.0.2:
    resolution: {integrity: sha512-FKjQKbxd1cibWMM1P9N+H8TwlgGgSkWZMmfuVucLCHaYqeSvJ0hFeHsIa65pA2nYbes0f8LDHPMrd9X7Ujxg9w==}

  micromark-extension-directive@3.0.2:
    resolution: {integrity: sha512-wjcXHgk+PPdmvR58Le9d7zQYWy+vKEU9Se44p2CrCDPiLr2FMyiT4Fyb5UFKFC66wGB3kPlgD7q3TnoqPS7SZA==}

  micromark-extension-gfm-autolink-literal@2.1.0:
    resolution: {integrity: sha512-oOg7knzhicgQ3t4QCjCWgTmfNhvQbDDnJeVu9v81r7NltNCVmhPy1fJRX27pISafdjL+SVc4d3l48Gb6pbRypw==}

  micromark-extension-gfm-footnote@2.1.0:
    resolution: {integrity: sha512-/yPhxI1ntnDNsiHtzLKYnE3vf9JZ6cAisqVDauhp4CEHxlb4uoOTxOCJ+9s51bIB8U1N1FJ1RXOKTIlD5B/gqw==}

  micromark-extension-gfm-strikethrough@2.1.0:
    resolution: {integrity: sha512-ADVjpOOkjz1hhkZLlBiYA9cR2Anf8F4HqZUO6e5eDcPQd0Txw5fxLzzxnEkSkfnD0wziSGiv7sYhk/ktvbf1uw==}

  micromark-extension-gfm-table@2.1.1:
    resolution: {integrity: sha512-t2OU/dXXioARrC6yWfJ4hqB7rct14e8f7m0cbI5hUmDyyIlwv5vEtooptH8INkbLzOatzKuVbQmAYcbWoyz6Dg==}

  micromark-extension-gfm-tagfilter@2.0.0:
    resolution: {integrity: sha512-xHlTOmuCSotIA8TW1mDIM6X2O1SiX5P9IuDtqGonFhEK0qgRI4yeC6vMxEV2dgyr2TiD+2PQ10o+cOhdVAcwfg==}

  micromark-extension-gfm-task-list-item@2.1.0:
    resolution: {integrity: sha512-qIBZhqxqI6fjLDYFTBIa4eivDMnP+OZqsNwmQ3xNLE4Cxwc+zfQEfbs6tzAo2Hjq+bh6q5F+Z8/cksrLFYWQQw==}

  micromark-extension-gfm@3.0.0:
    resolution: {integrity: sha512-vsKArQsicm7t0z2GugkCKtZehqUm31oeGBV/KVSorWSy8ZlNAv7ytjFhvaryUiCUJYqs+NoE6AFhpQvBTM6Q4w==}

  micromark-extension-mdx-expression@3.0.0:
    resolution: {integrity: sha512-sI0nwhUDz97xyzqJAbHQhp5TfaxEvZZZ2JDqUo+7NvyIYG6BZ5CPPqj2ogUoPJlmXHBnyZUzISg9+oUmU6tUjQ==}

  micromark-extension-mdx-jsx@3.0.1:
    resolution: {integrity: sha512-vNuFb9czP8QCtAQcEJn0UJQJZA8Dk6DXKBqx+bg/w0WGuSxDxNr7hErW89tHUY31dUW4NqEOWwmEUNhjTFmHkg==}

  micromark-extension-mdx-md@2.0.0:
    resolution: {integrity: sha512-EpAiszsB3blw4Rpba7xTOUptcFeBFi+6PY8VnJ2hhimH+vCQDirWgsMpz7w1XcZE7LVrSAUGb9VJpG9ghlYvYQ==}

  micromark-extension-mdxjs-esm@3.0.0:
    resolution: {integrity: sha512-DJFl4ZqkErRpq/dAPyeWp15tGrcrrJho1hKK5uBS70BCtfrIFg81sqcTVu3Ta+KD1Tk5vAtBNElWxtAa+m8K9A==}

  micromark-extension-mdxjs@3.0.0:
    resolution: {integrity: sha512-A873fJfhnJ2siZyUrJ31l34Uqwy4xIFmvPY1oj+Ean5PHcPBYzEsvqvWGaWcfEIr11O5Dlw3p2y0tZWpKHDejQ==}

  micromark-factory-destination@2.0.1:
    resolution: {integrity: sha512-Xe6rDdJlkmbFRExpTOmRj9N3MaWmbAgdpSrBQvCFqhezUn4AHqJHbaEnfbVYYiexVSs//tqOdY/DxhjdCiJnIA==}

  micromark-factory-label@2.0.1:
    resolution: {integrity: sha512-VFMekyQExqIW7xIChcXn4ok29YE3rnuyveW3wZQWWqF4Nv9Wk5rgJ99KzPvHjkmPXF93FXIbBp6YdW3t71/7Vg==}

  micromark-factory-mdx-expression@2.0.2:
    resolution: {integrity: sha512-5E5I2pFzJyg2CtemqAbcyCktpHXuJbABnsb32wX2U8IQKhhVFBqkcZR5LRm1WVoFqa4kTueZK4abep7wdo9nrw==}

  micromark-factory-space@2.0.1:
    resolution: {integrity: sha512-zRkxjtBxxLd2Sc0d+fbnEunsTj46SWXgXciZmHq0kDYGnck/ZSGj9/wULTV95uoeYiK5hRXP2mJ98Uo4cq/LQg==}

  micromark-factory-title@2.0.1:
    resolution: {integrity: sha512-5bZ+3CjhAd9eChYTHsjy6TGxpOFSKgKKJPJxr293jTbfry2KDoWkhBb6TcPVB4NmzaPhMs1Frm9AZH7OD4Cjzw==}

  micromark-factory-whitespace@2.0.1:
    resolution: {integrity: sha512-Ob0nuZ3PKt/n0hORHyvoD9uZhr+Za8sFoP+OnMcnWK5lngSzALgQYKMr9RJVOWLqQYuyn6ulqGWSXdwf6F80lQ==}

  micromark-util-character@2.1.1:
    resolution: {integrity: sha512-wv8tdUTJ3thSFFFJKtpYKOYiGP2+v96Hvk4Tu8KpCAsTMs6yi+nVmGh1syvSCsaxz45J6Jbw+9DD6g97+NV67Q==}

  micromark-util-chunked@2.0.1:
    resolution: {integrity: sha512-QUNFEOPELfmvv+4xiNg2sRYeS/P84pTW0TCgP5zc9FpXetHY0ab7SxKyAQCNCc1eK0459uoLI1y5oO5Vc1dbhA==}

  micromark-util-classify-character@2.0.1:
    resolution: {integrity: sha512-K0kHzM6afW/MbeWYWLjoHQv1sgg2Q9EccHEDzSkxiP/EaagNzCm7T/WMKZ3rjMbvIpvBiZgwR3dKMygtA4mG1Q==}

  micromark-util-combine-extensions@2.0.1:
    resolution: {integrity: sha512-OnAnH8Ujmy59JcyZw8JSbK9cGpdVY44NKgSM7E9Eh7DiLS2E9RNQf0dONaGDzEG9yjEl5hcqeIsj4hfRkLH/Bg==}

  micromark-util-decode-numeric-character-reference@2.0.2:
    resolution: {integrity: sha512-ccUbYk6CwVdkmCQMyr64dXz42EfHGkPQlBj5p7YVGzq8I7CtjXZJrubAYezf7Rp+bjPseiROqe7G6foFd+lEuw==}

  micromark-util-decode-string@2.0.1:
    resolution: {integrity: sha512-nDV/77Fj6eH1ynwscYTOsbK7rR//Uj0bZXBwJZRfaLEJ1iGBR6kIfNmlNqaqJf649EP0F3NWNdeJi03elllNUQ==}

  micromark-util-encode@2.0.1:
    resolution: {integrity: sha512-c3cVx2y4KqUnwopcO9b/SCdo2O67LwJJ/UyqGfbigahfegL9myoEFoDYZgkT7f36T0bLrM9hZTAaAyH+PCAXjw==}

  micromark-util-events-to-acorn@2.0.2:
    resolution: {integrity: sha512-Fk+xmBrOv9QZnEDguL9OI9/NQQp6Hz4FuQ4YmCb/5V7+9eAh1s6AYSvL20kHkD67YIg7EpE54TiSlcsf3vyZgA==}

  micromark-util-html-tag-name@2.0.1:
    resolution: {integrity: sha512-2cNEiYDhCWKI+Gs9T0Tiysk136SnR13hhO8yW6BGNyhOC4qYFnwF1nKfD3HFAIXA5c45RrIG1ub11GiXeYd1xA==}

  micromark-util-normalize-identifier@2.0.1:
    resolution: {integrity: sha512-sxPqmo70LyARJs0w2UclACPUUEqltCkJ6PhKdMIDuJ3gSf/Q+/GIe3WKl0Ijb/GyH9lOpUkRAO2wp0GVkLvS9Q==}

  micromark-util-resolve-all@2.0.1:
    resolution: {integrity: sha512-VdQyxFWFT2/FGJgwQnJYbe1jjQoNTS4RjglmSjTUlpUMa95Htx9NHeYW4rGDJzbjvCsl9eLjMQwGeElsqmzcHg==}

  micromark-util-sanitize-uri@2.0.1:
    resolution: {integrity: sha512-9N9IomZ/YuGGZZmQec1MbgxtlgougxTodVwDzzEouPKo3qFWvymFHWcnDi2vzV1ff6kas9ucW+o3yzJK9YB1AQ==}

  micromark-util-subtokenize@2.0.4:
    resolution: {integrity: sha512-N6hXjrin2GTJDe3MVjf5FuXpm12PGm80BrUAeub9XFXca8JZbP+oIwY4LJSVwFUCL1IPm/WwSVUN7goFHmSGGQ==}

  micromark-util-symbol@2.0.1:
    resolution: {integrity: sha512-vs5t8Apaud9N28kgCrRUdEed4UJ+wWNvicHLPxCa9ENlYuAY31M0ETy5y1vA33YoNPDFTghEbnh6efaE8h4x0Q==}

  micromark-util-types@2.0.1:
    resolution: {integrity: sha512-534m2WhVTddrcKVepwmVEVnUAmtrx9bfIjNoQHRqfnvdaHQiFytEhJoTgpWJvDEXCO5gLTQh3wYC1PgOJA4NSQ==}

  micromark@4.0.1:
    resolution: {integrity: sha512-eBPdkcoCNvYcxQOAKAlceo5SNdzZWfF+FcSupREAzdAh9rRmE239CEQAiTwIgblwnoM8zzj35sZ5ZwvSEOF6Kw==}

  micromatch@4.0.8:
    resolution: {integrity: sha512-PXwfBhYu0hBCPw8Dn0E+WDYb7af3dSLVWKi3HGv84IdF4TyFoC0ysxFd0Goxw7nSv4T/PzEJQxsYsEiFCKo2BA==}
    engines: {node: '>=8.6'}

  mime-db@1.52.0:
    resolution: {integrity: sha512-sPU4uV7dYlvtWJxwwxHD0PuihVNiE7TyAbQ5SWxDCB9mUYvOgroQOwYQQOKPJ8CIbE+1ETVlOoK1UC2nU3gYvg==}
    engines: {node: '>= 0.6'}

  mime-types@2.1.35:
    resolution: {integrity: sha512-ZDY+bPm5zTTF+YpCrAU9nK0UgICYPT0QtT1NZWFv4s++TNkcgVaT0g6+4R2uI4MjQjzysHB1zxuWL50hzaeXiw==}
    engines: {node: '>= 0.6'}

  mime@2.6.0:
    resolution: {integrity: sha512-USPkMeET31rOMiarsBNIHZKLGgvKc/LrjofAnBlOttf5ajRvqiRA8QsenbcooctK6d6Ts6aqZXBA+XbkKthiQg==}
    engines: {node: '>=4.0.0'}
    hasBin: true

  mime@3.0.0:
    resolution: {integrity: sha512-jSCU7/VB1loIWBZe14aEYHU/+1UMEHoaO7qxCOVJOw9GgH72VAWppxNcjU+x9a2k3GSIBXNKxXQFqRvvZ7vr3A==}
    engines: {node: '>=10.0.0'}
    hasBin: true

  mimic-fn@2.1.0:
    resolution: {integrity: sha512-OqbOk5oEQeAZ8WXWydlu9HJjz9WVdEIvamMCcXmuqUYjTknH/sqsWvhQ3vgwKFRR1HpjvNBKQ37nbJgYzGqGcg==}
    engines: {node: '>=6'}

  mimic-fn@4.0.0:
    resolution: {integrity: sha512-vqiC06CuhBTUdZH+RYl8sFrL096vA45Ok5ISO6sE/Mr1jRbGH4Csnhi8f3wKVl7x8mO4Au7Ir9D3Oyv1VYMFJw==}
    engines: {node: '>=12'}

  minimatch@3.1.2:
    resolution: {integrity: sha512-J7p63hRiAjw1NDEww1W7i37+ByIrOWO5XQQAzZ3VOcL0PNybwpfmV/N05zFAzwQ9USyEcX6t3UO+K5aqBQOIHw==}

  minimatch@9.0.5:
    resolution: {integrity: sha512-G6T0ZX48xgozx7587koeX9Ys2NYy6Gmv//P89sEte9V9whIapMNF4idKxnW2QtCcLiTWlb/wfCabAtAFWhhBow==}
    engines: {node: '>=16 || 14 >=14.17'}

  minimist@1.2.8:
    resolution: {integrity: sha512-2yyAR8qBkN3YuheJanUpWC5U3bb5osDywNB8RzDVlDwDHbocAJveqqj1u8+SVD7jkWT4yvsHCpWqqWqAxb0zCA==}

  minipass@7.1.2:
    resolution: {integrity: sha512-qOOzS1cBTWYF4BH8fVePDBOO9iptMnGUEZwNc/cMWnTV2nVLZ7VoNWEPHkYczZA0pdoA7dl6e7FL659nX9S2aw==}
    engines: {node: '>=16 || 14 >=14.17'}

  module-error@1.0.2:
    resolution: {integrity: sha512-0yuvsqSCv8LbaOKhnsQ/T5JhyFlCYLPXK3U2sgV10zoKQwzs/MyfuQUOZQ1V/6OCOJsK/TRgNVrPuPDqtdMFtA==}
    engines: {node: '>=10'}

  mri@1.2.0:
    resolution: {integrity: sha512-tzzskb3bG8LvYGFF/mDTpq3jpI6Q9wc3LEmBaghu+DdCssd1FakN7Bc0hVNmEyGq1bq3RgfkCb3cmQLpNPOroA==}
    engines: {node: '>=4'}

  mrmime@2.0.0:
    resolution: {integrity: sha512-eu38+hdgojoyq63s+yTpN4XMBdt5l8HhMhc4VKLO9KM5caLIBvUm4thi7fFaxyTmCKeNnXZ5pAlBwCUnhA09uw==}
    engines: {node: '>=10'}

  ms@2.1.3:
    resolution: {integrity: sha512-6FlzubTLZG3J2a/NVCAleEhjzq5oxgHyaCU9yYXvcLsvoVaHJq/s5xXI6/XXP6tz7R9xAOtHnSO/tXtF3WRTlA==}

  mz@2.7.0:
    resolution: {integrity: sha512-z81GNO7nnYMEhrGh9LeymoE4+Yr0Wn5McHIZMK5cfQCl+NDX08sCZgUc9/6MHni9IWuFLm1Z3HTCXu2z9fN62Q==}

  nanoid@3.3.8:
    resolution: {integrity: sha512-WNLf5Sd8oZxOm+TzppcYk8gVOgP+l58xNy58D0nbUnOxOWRWvlcCV4kUF7ltmI6PsrLl/BgKEyS4mqsGChFN0w==}
    engines: {node: ^10 || ^12 || ^13.7 || ^14 || >=15.0.1}
    hasBin: true

  napi-macros@2.2.2:
    resolution: {integrity: sha512-hmEVtAGYzVQpCKdbQea4skABsdXW4RUh5t5mJ2zzqowJS2OyXZTU1KhDVFhx+NlWZ4ap9mqR9TcDO3LTTttd+g==}

  natural-compare@1.4.0:
    resolution: {integrity: sha512-OWND8ei3VtNC9h7V60qff3SVobHr996CTwgxubgyQYEpg290h9J0buyECNNJexkFm5sOajh5G116RYA1c8ZMSw==}

  neotraverse@0.6.18:
    resolution: {integrity: sha512-Z4SmBUweYa09+o6pG+eASabEpP6QkQ70yHj351pQoEXIs8uHbaU2DWVmzBANKgflPa47A50PtB2+NgRpQvr7vA==}
    engines: {node: '>= 10'}

  nlcst-to-string@4.0.0:
    resolution: {integrity: sha512-YKLBCcUYKAg0FNlOBT6aI91qFmSiFKiluk655WzPF+DDMA02qIyy8uiRqI8QXtcFpEvll12LpL5MXqEmAZ+dcA==}

  node-fetch-native@1.6.6:
    resolution: {integrity: sha512-8Mc2HhqPdlIfedsuZoc3yioPuzp6b+L5jRCRY1QzuWZh2EGJVQrGppC6V6cF0bLdbW0+O2YpqCA25aF/1lvipQ==}

  node-fetch@2.7.0:
    resolution: {integrity: sha512-c4FRfUm/dbcWZ7U+1Wq0AwCyFL+3nt2bEw05wfxSz+DWpWsitgmSgYmy2dQdWyKC1694ELPqMs/YzUSNozLt8A==}
    engines: {node: 4.x || >=6.0.0}
    peerDependencies:
      encoding: ^0.1.0
    peerDependenciesMeta:
      encoding:
        optional: true

  node-gyp-build@4.8.4:
    resolution: {integrity: sha512-LA4ZjwlnUblHVgq0oBF3Jl/6h/Nvs5fzBLwdEF4nuxnFdsfajde4WfxtJr3CaiH+F6ewcIB/q4jQ4UzPyid+CQ==}
    hasBin: true

  node-releases@2.0.19:
    resolution: {integrity: sha512-xxOWJsBKtzAq7DY0J+DTzuz58K8e7sJbdgwkbMWQe8UYB6ekmsQ45q0M/tJDsGaZmbC+l7n57UV8Hl5tHxO9uw==}

  normalize-path@3.0.0:
    resolution: {integrity: sha512-6eZs5Ls3WtCisHWp9S2GUy8dqkpGi4BVSz3GaqiE6ezub0512ESztXUwUB6C6IKbQkY2Pnb/mD4WYojCRwcwLA==}
    engines: {node: '>=0.10.0'}

  normalize-range@0.1.2:
    resolution: {integrity: sha512-bdok/XvKII3nUpklnV6P2hxtMNrCboOjAcyBuQnWEhO665FwrSNRxU+AqpsyvO6LgGYPspN+lu5CLtw4jPRKNA==}
    engines: {node: '>=0.10.0'}

  npm-run-path@4.0.1:
    resolution: {integrity: sha512-S48WzZW777zhNIrn7gxOlISNAqi9ZC/uQFnRdbeIHhZhCA6UqpkOT8T1G7BvfdgP4Er8gF4sUbaS0i7QvIfCWw==}
    engines: {node: '>=8'}

  nth-check@2.1.1:
    resolution: {integrity: sha512-lqjrjmaOoAnWfMmBPL+XNnynZh2+swxiX3WUE0s4yEHI6m+AwrK2UZOimIRl3X/4QctVqS8AiZjFqyOGrMXb/w==}

  nullthrows@1.1.1:
    resolution: {integrity: sha512-2vPPEi+Z7WqML2jZYddDIfy5Dqb0r2fze2zTxNNknZaFpVHU3mFB3R+DWeJWGVx0ecvttSGlJTI+WG+8Z4cDWw==}

  object-assign@4.1.1:
    resolution: {integrity: sha512-rJgTQnkUnH1sFw8yT6VSU3zD3sWmu6sZhIseY8VX+GRu3P6F7Fu+JNDoXfklElbLJSnc3FUQHVe4cU5hj+BcUg==}
    engines: {node: '>=0.10.0'}

  object-inspect@1.13.3:
    resolution: {integrity: sha512-kDCGIbxkDSXE3euJZZXzc6to7fCrKHNI/hSRQnRuQ+BWjFNzZwiFF8fj/6o2t2G9/jTj8PSIYTfCLelLZEeRpA==}
    engines: {node: '>= 0.4'}

  object-keys@1.1.1:
    resolution: {integrity: sha512-NuAESUOUMrlIXOfHKzD6bpPu3tYt3xvjNdRIQ+FeT0lNb4K8WR70CaDxhuNguS2XG+GjkyMwOzsN5ZktImfhLA==}
    engines: {node: '>= 0.4'}

  object.assign@4.1.7:
    resolution: {integrity: sha512-nK28WOo+QIjBkDduTINE4JkF/UJJKyf2EJxvJKfblDpyg0Q+pkOHNTL0Qwy6NP6FhE/EnzV73BxxqcJaXY9anw==}
    engines: {node: '>= 0.4'}

  object.fromentries@2.0.8:
    resolution: {integrity: sha512-k6E21FzySsSK5a21KRADBd/NGneRegFO5pLHfdQLpRDETUNJueLXs3WCzyQ3tFRDYgbq3KHGXfTbi2bs8WQ6rQ==}
    engines: {node: '>= 0.4'}

  object.groupby@1.0.3:
    resolution: {integrity: sha512-+Lhy3TQTuzXI5hevh8sBGqbmurHbbIjAi0Z4S63nthVLmLxfbj4T54a4CfZrXIrt9iP4mVAPYMo/v99taj3wjQ==}
    engines: {node: '>= 0.4'}

  object.values@1.2.1:
    resolution: {integrity: sha512-gXah6aZrcUxjWg2zR2MwouP2eHlCBzdV4pygudehaKXSGW4v2AsRQUK+lwwXhii6KFZcunEnmSUoYp5CXibxtA==}
    engines: {node: '>= 0.4'}

  obuf@1.1.2:
    resolution: {integrity: sha512-PX1wu0AmAdPqOL1mWhqmlOd8kOIZQwGZw6rh7uby9fTc5lhaOWFLX3I6R1hrF9k3zUY40e6igsLGkDXK92LJNg==}

  ofetch@1.4.1:
    resolution: {integrity: sha512-QZj2DfGplQAr2oj9KzceK9Hwz6Whxazmn85yYeVuS3u9XTMOGMRx0kO95MQ+vLsj/S/NwBDMMLU5hpxvI6Tklw==}

  ohash@1.1.4:
    resolution: {integrity: sha512-FlDryZAahJmEF3VR3w1KogSEdWX3WhA5GPakFx4J81kEAiHyLMpdLLElS8n8dfNadMgAne/MywcvmogzscVt4g==}

  on-exit-leak-free@2.1.2:
    resolution: {integrity: sha512-0eJJY6hXLGf1udHwfNftBqH+g73EU4B504nZeKpz1sYRKafAghwxEJunB2O7rDZkL4PGfsMVnTXZ2EjibbqcsA==}
    engines: {node: '>=14.0.0'}

  once@1.4.0:
    resolution: {integrity: sha512-lNaJgI+2Q5URQBkccEKHTQOPaXdUxnZZElQTZY0MFUAuaEqe1E+Nyvgdz/aIyNi6Z9MzO5dv1H8n58/GELp3+w==}

  onetime@5.1.2:
    resolution: {integrity: sha512-kbpaSSGJTWdAY5KPVeMOKXSrPtr8C8C7wodJbcsd51jRnmD+GZu8Y0VoU6Dm5Z4vWr0Ig/1NKuWRKf7j5aaYSg==}
    engines: {node: '>=6'}

  oniguruma-to-es@2.3.0:
    resolution: {integrity: sha512-bwALDxriqfKGfUufKGGepCzu9x7nJQuoRoAFp4AnwehhC2crqrDIAP/uN2qdlsAvSMpeRC3+Yzhqc7hLmle5+g==}

  optionator@0.9.4:
    resolution: {integrity: sha512-6IpQ7mKUxRcZNLIObR0hz7lxsapSSIYNZJwXPGeF0mTVqGKFIXj1DQcMoT22S3ROcLyY/rz0PWaWZ9ayWmad9g==}
    engines: {node: '>= 0.8.0'}

  os-tmpdir@1.0.2:
    resolution: {integrity: sha512-D2FR03Vir7FIu45XBY20mTb+/ZSWB00sjU9jdQXt83gDrI4Ztz5Fs7/yy74g2N5SVQY4xY1qDr4rNddwYRVX0g==}
    engines: {node: '>=0.10.0'}

  outdent@0.5.0:
    resolution: {integrity: sha512-/jHxFIzoMXdqPzTaCpFzAAWhpkSjZPF4Vsn6jAfNpmbH/ymsmd7Qc6VE9BGn0L6YMj6uwpQLxCECpus4ukKS9Q==}

  own-keys@1.0.1:
    resolution: {integrity: sha512-qFOyK5PjiWZd+QQIh+1jhdb9LpxTF0qs7Pm8o5QHYZ0M3vKqSqzsZaEB6oWlxZ+q2sJBMI/Ktgd2N5ZwQoRHfg==}
    engines: {node: '>= 0.4'}

  ox@0.6.7:
    resolution: {integrity: sha512-17Gk/eFsFRAZ80p5eKqv89a57uXjd3NgIf1CaXojATPBuujVc/fQSVhBeAU9JCRB+k7J50WQAyWTxK19T9GgbA==}
    peerDependencies:
      typescript: '>=5.4.0'
    peerDependenciesMeta:
      typescript:
        optional: true

  p-filter@2.1.0:
    resolution: {integrity: sha512-ZBxxZ5sL2HghephhpGAQdoskxplTwr7ICaehZwLIlfL6acuVgZPm8yBNuRAFBGEqtD/hmUeq9eqLg2ys9Xr/yw==}
    engines: {node: '>=8'}

  p-finally@1.0.0:
    resolution: {integrity: sha512-LICb2p9CB7FS+0eR1oqWnHhp0FljGLZCWBE9aix0Uye9W8LTQPwMTYVGWQWIw9RdQiDg4+epXQODwIYJtSJaow==}
    engines: {node: '>=4'}

  p-limit@2.3.0:
    resolution: {integrity: sha512-//88mFWSJx8lxCzwdAABTJL2MyWB12+eIY7MDL2SqLmAkeKU9qxRvWuSyTjm3FUmpBEMuFfckAIqEaVGUDxb6w==}
    engines: {node: '>=6'}

  p-limit@3.1.0:
    resolution: {integrity: sha512-TYOanM3wGwNGsZN2cVTYPArw454xnXj5qmWF1bEoAc4+cU/ol7GVh7odevjp1FNHduHc3KZMcFduxU5Xc6uJRQ==}
    engines: {node: '>=10'}

  p-limit@6.2.0:
    resolution: {integrity: sha512-kuUqqHNUqoIWp/c467RI4X6mmyuojY5jGutNU0wVTmEOOfcuwLqyMVoAi9MKi2Ak+5i9+nhmrK4ufZE8069kHA==}
    engines: {node: '>=18'}

  p-locate@4.1.0:
    resolution: {integrity: sha512-R79ZZ/0wAxKGu3oYMlz8jy/kbhsNrS7SKZ7PxEHBgJ5+F2mtFW2fK2cOtBh1cHYkQsbzFV7I+EoRKe6Yt0oK7A==}
    engines: {node: '>=8'}

  p-locate@5.0.0:
    resolution: {integrity: sha512-LaNjtRWUBY++zB5nE/NwcaoMylSPk+S+ZHNB1TzdbMJMny6dynpAGt7X/tl/QYq3TIeE6nxHppbo2LGymrG5Pw==}
    engines: {node: '>=10'}

  p-map@2.1.0:
    resolution: {integrity: sha512-y3b8Kpd8OAN444hxfBbFfj1FY/RjtTd8tzYwhUqNYXx0fXx2iX4maP4Qr6qhIKbQXI02wTLAda4fYUbDagTUFw==}
    engines: {node: '>=6'}

  p-queue@8.1.0:
    resolution: {integrity: sha512-mxLDbbGIBEXTJL0zEx8JIylaj3xQ7Z/7eEVjcF9fJX4DBiH9oqe+oahYnlKKxm0Ci9TlWTyhSHgygxMxjIB2jw==}
    engines: {node: '>=18'}

  p-timeout@3.2.0:
    resolution: {integrity: sha512-rhIwUycgwwKcP9yTOOFK/AKsAopjjCakVqLHePO3CC6Mir1Z99xT+R63jZxAT5lFZLa2inS5h+ZS2GvR99/FBg==}
    engines: {node: '>=8'}

  p-timeout@6.1.4:
    resolution: {integrity: sha512-MyIV3ZA/PmyBN/ud8vV9XzwTrNtR4jFrObymZYnZqMmW0zA8Z17vnT0rBgFE/TlohB+YCHqXMgZzb3Csp49vqg==}
    engines: {node: '>=14.16'}

  p-try@2.2.0:
    resolution: {integrity: sha512-R4nPAVTAU0B9D35/Gk3uJf/7XYbQcyohSKdvAxIRSNghFl4e71hVoGnBNQz9cWaXxO2I10KTC+3jMdvvoKw6dQ==}
    engines: {node: '>=6'}

  p-wait-for@3.2.0:
    resolution: {integrity: sha512-wpgERjNkLrBiFmkMEjuZJEWKKDrNfHCKA1OhyN1wg1FrLkULbviEy6py1AyJUgZ72YWFbZ38FIpnqvVqAlDUwA==}
    engines: {node: '>=8'}

  package-json-from-dist@1.0.1:
    resolution: {integrity: sha512-UEZIS3/by4OC8vL3P2dTXRETpebLI2NiI5vIrjaD/5UtrkFX/tNbwjTSRAGC/+7CAo2pIcBaRgWmcBBHcsaCIw==}

  package-manager-detector@0.2.9:
    resolution: {integrity: sha512-+vYvA/Y31l8Zk8dwxHhL3JfTuHPm6tlxM2A3GeQyl7ovYnSp1+mzAxClxaOr0qO1TtPxbQxetI7v5XqKLJZk7Q==}

  packet-reader@1.0.0:
    resolution: {integrity: sha512-HAKu/fG3HpHFO0AA8WE8q2g+gBJaZ9MG7fcKk+IJPLTGAD6Psw4443l+9DGRbOIh3/aXr7Phy0TjilYivJo5XQ==}

  pagefind@1.3.0:
    resolution: {integrity: sha512-8KPLGT5g9s+olKMRTU9LFekLizkVIu9tes90O1/aigJ0T5LmyPqTzGJrETnSw3meSYg58YH7JTzhTTW/3z6VAw==}
    hasBin: true

  pako@2.1.0:
    resolution: {integrity: sha512-w+eufiZ1WuJYgPXbV/PO3NCMEc3xqylkKHzp8bxp1uW4qaSNQUkwmLLEc3kKsfz8lpV1F8Ht3U1Cm+9Srog2ug==}

  parent-module@1.0.1:
    resolution: {integrity: sha512-GQ2EWRpQV8/o+Aw8YqtfZZPfNRWZYkbidE9k5rpl/hC3vtHHBfGm2Ifi6qWV+coDGkrUKZAxE3Lot5kcsRlh+g==}
    engines: {node: '>=6'}

  parse-entities@4.0.2:
    resolution: {integrity: sha512-GG2AQYWoLgL877gQIKeRPGO1xF9+eG1ujIb5soS5gPvLQ1y2o8FL90w2QWNdf9I361Mpp7726c+lj3U0qK1uGw==}

  parse-latin@7.0.0:
    resolution: {integrity: sha512-mhHgobPPua5kZ98EF4HWiH167JWBfl4pvAIXXdbaVohtK7a6YBOy56kvhCqduqyo/f3yrHFWmqmiMg/BkBkYYQ==}

  parse-prometheus-text-format@1.1.1:
    resolution: {integrity: sha512-dBlhYVACjRdSqLMFe4/Q1l/Gd3UmXm8ruvsTi7J6ul3ih45AkzkVpI5XHV4aZ37juGZW5+3dGU5lwk+QLM9XJA==}

  parse5@7.2.1:
    resolution: {integrity: sha512-BuBYQYlv1ckiPdQi/ohiivi9Sagc9JG+Ozs0r7b/0iK3sKmrb0b9FdWdBbOdx6hBCM/F9Ir82ofnBhtZOjCRPQ==}

  patch-console@2.0.0:
    resolution: {integrity: sha512-0YNdUceMdaQwoKce1gatDScmMo5pu/tfABfnzEqeG0gtTmd7mh/WcwgUjtAeOU7N8nFFlbQBnFK2gXW5fGvmMA==}
    engines: {node: ^12.20.0 || ^14.13.1 || >=16.0.0}

  path-exists@4.0.0:
    resolution: {integrity: sha512-ak9Qy5Q7jYb2Wwcey5Fpvg2KoAc/ZIhLSLOSBmRmygPsGwkVVt0fZa0qrtMz+m6tJTAHfZQ8FnmB4MG4LWy7/w==}
    engines: {node: '>=8'}

  path-key@3.1.1:
    resolution: {integrity: sha512-ojmeN0qd+y0jszEtoY48r0Peq5dwMEkIlCOu6Q5f41lfkswXuKtYrhgoTpLnyIcHm24Uhqx+5Tqm2InSwLhE6Q==}
    engines: {node: '>=8'}

  path-parse@1.0.7:
    resolution: {integrity: sha512-LDJzPVEEEPR+y48z93A0Ed0yXb8pAByGWo/k5YYdYgpY2/2EsOsksJrq7lOHxryrVOn1ejG6oAp8ahvOIQD8sw==}

  path-scurry@1.11.1:
    resolution: {integrity: sha512-Xa4Nw17FS9ApQFJ9umLiJS4orGjm7ZzwUrwamcGQuHSzDyth9boKDaycYdDcZDuqYATXw4HFXgaqWTctW/v1HA==}
    engines: {node: '>=16 || 14 >=14.18'}

  path-type@4.0.0:
    resolution: {integrity: sha512-gDKb8aZMDeD/tZWs9P6+q0J9Mwkdl6xMV8TjnGP3qJVJ06bdMgkbBlLU8IdfOsIsFz2BW1rNVT3XuNEl8zPAvw==}
    engines: {node: '>=8'}

  pathe@1.1.2:
    resolution: {integrity: sha512-whLdWMYL2TwI08hn8/ZqAbrVemu0LNaNNJZX73O6qaIdCTfXutsLhMkjdENX0qhsQ9uIimo4/aQOmXkoon2nDQ==}

  pathe@2.0.2:
    resolution: {integrity: sha512-15Ztpk+nov8DR524R4BF7uEuzESgzUEAV4Ah7CUMNGXdE5ELuvxElxGXndBl32vMSsWa1jpNf22Z+Er3sKwq+w==}

  pathval@2.0.0:
    resolution: {integrity: sha512-vE7JKRyES09KiunauX7nd2Q9/L7lhok4smP9RZTDeD4MVs72Dp2qNFVz39Nz5a0FVEW0BJR6C0DYrq6unoziZA==}
    engines: {node: '>= 14.16'}

  pg-cloudflare@1.1.1:
    resolution: {integrity: sha512-xWPagP/4B6BgFO+EKz3JONXv3YDgvkbVrGw2mTo3D6tVDQRh1e7cqVGvyR3BE+eQgAvx1XhW/iEASj4/jCWl3Q==}

  pg-connection-string@2.7.0:
    resolution: {integrity: sha512-PI2W9mv53rXJQEOb8xNR8lH7Hr+EKa6oJa38zsK0S/ky2er16ios1wLKhZyxzD7jUReiWokc9WK5nxSnC7W1TA==}

  pg-copy-streams@6.0.6:
    resolution: {integrity: sha512-Z+Dd2C2NIDTsjyFKmc6a9QLlpM8tjpERx+43RSx0WmL7j3uNChERi3xSvZUL0hWJ1oRUn4S3fhyt3apdSrTyKQ==}

  pg-int8@1.0.1:
    resolution: {integrity: sha512-WCtabS6t3c8SkpDBUlb1kjOs7l66xsGdKpIPZsg4wR+B3+u9UAum2odSsF9tnvxg80h4ZxLWMy4pRjOsFIqQpw==}
    engines: {node: '>=4.0.0'}

  pg-pool@3.7.0:
    resolution: {integrity: sha512-ZOBQForurqh4zZWjrgSwwAtzJ7QiRX0ovFkZr2klsen3Nm0aoh33Ls0fzfv3imeH/nw/O27cjdz5kzYJfeGp/g==}
    peerDependencies:
      pg: '>=8.0'

  pg-protocol@1.7.0:
    resolution: {integrity: sha512-hTK/mE36i8fDDhgDFjy6xNOG+LCorxLG3WO17tku+ij6sVHXh1jQUJ8hYAnRhNla4QVD2H8er/FOjc/+EgC6yQ==}

  pg-query-emscripten@5.1.0:
    resolution: {integrity: sha512-H1ZWOzLRddmHuE4GZqFjjo55hA9zMiePz/WDDGANA/EnvILCJps9pcRucyGd+MFvapeYOy6TWSYz6DbtBOaxRQ==}

  pg-types@2.2.0:
    resolution: {integrity: sha512-qTAAlrEsl8s4OiEQY69wDvcMIdQN6wdz5ojQiOy6YRMuynxenON0O5oCpJI6lshc6scgAY8qvJ2On/p+CXY0GA==}
    engines: {node: '>=4'}

  pg@8.11.3:
    resolution: {integrity: sha512-+9iuvG8QfaaUrrph+kpF24cXkH1YOOUeArRNYIxq1viYHZagBxrTno7cecY1Fa44tJeZvaoG+Djpkc3JwehN5g==}
    engines: {node: '>= 8.0.0'}
    peerDependencies:
      pg-native: '>=3.0.1'
    peerDependenciesMeta:
      pg-native:
        optional: true

  pgpass@1.0.5:
    resolution: {integrity: sha512-FdW9r/jQZhSeohs1Z3sI1yxFQNFvMcnmfuj4WBMUTxOrAyLMaTcE1aAMBiTlbMNaXvBCQuVi0R7hd8udDSP7ug==}

  picocolors@1.1.1:
    resolution: {integrity: sha512-xceH2snhtb5M9liqDsmEw56le376mTZkEX/jEb/RxNFyegNul7eNslCXP9FDj/Lcu0X8KEyMceP2ntpaHrDEVA==}

  picomatch@2.3.1:
    resolution: {integrity: sha512-JU3teHTNjmE2VCGFzuY8EXzCDVwEqB2a8fsIvwaStHhAWJEeVd1o1QD80CU6+ZdEXXSLbSsuLwJjkCBWqRQUVA==}
    engines: {node: '>=8.6'}

  picomatch@4.0.2:
    resolution: {integrity: sha512-M7BAV6Rlcy5u+m6oPhAPFgJTzAioX/6B0DxyvDlo9l8+T3nLKbrczg2WLUyzd45L8RqfUMyGPzekbMvX2Ldkwg==}
    engines: {node: '>=12'}

  pify@4.0.1:
    resolution: {integrity: sha512-uB80kBFb/tfd68bVleG9T5GGsGPjJrLAUpR5PZIrhBnIaRTQRjqdJSsIKkOP6OAIFbj7GOrcudc5pNjZ+geV2g==}
    engines: {node: '>=6'}

  pino-abstract-transport@1.2.0:
    resolution: {integrity: sha512-Guhh8EZfPCfH+PMXAb6rKOjGQEoy0xlAIn+irODG5kgfYV+BQ0rGYYWTIel3P5mmyXqkYkPmdIkywsn6QKUR1Q==}

  pino-pretty@10.3.1:
    resolution: {integrity: sha512-az8JbIYeN/1iLj2t0jR9DV48/LQ3RC6hZPpapKPkb84Q+yTidMCpgWxIT3N0flnBDilyBQ1luWNpOeJptjdp/g==}
    hasBin: true

  pino-std-serializers@6.2.2:
    resolution: {integrity: sha512-cHjPPsE+vhj/tnhCy/wiMh3M3z3h/j15zHQX+S9GkTBgqJuTuJzYJ4gUyACLhDaJ7kk9ba9iRDmbH2tJU03OiA==}

  pino@8.21.0:
    resolution: {integrity: sha512-ip4qdzjkAyDDZklUaZkcRFb2iA118H9SgRh8yzTkSQK8HilsOJF7rSY8HoW5+I0M46AZgX/pxbprf2vvzQCE0Q==}
    hasBin: true

  pirates@4.0.6:
    resolution: {integrity: sha512-saLsH7WeYYPiD25LDuLRRY/i+6HaPYr6G1OUlN39otzkSTxKnubR9RTxS3/Kk50s1g2JTgFwWQDQyplC5/SHZg==}
    engines: {node: '>= 6'}

  pkg-dir@4.2.0:
    resolution: {integrity: sha512-HRDzbaKjC+AOWVXxAU/x54COGeIv9eb+6CkDSQoNTt4XyWoIJvuPsXizxu/Fr23EiekbtZwmh1IcIG/l/a10GQ==}
    engines: {node: '>=8'}

  ponder@0.9.20:
    resolution: {integrity: sha512-GOsPyWtY+KJWh4uMixPCmVFZpgmy0LxeT76XZHTStJD6lCcnh/trhGC9Jh+Sg76WcDAF0CpZoNaud+MGCM3pXw==}
    engines: {node: '>=18.14'}
    hasBin: true
    peerDependencies:
      hono: '>=4.5'
      typescript: '>=5.0.4'
      viem: '>=2'
    peerDependenciesMeta:
      typescript:
        optional: true

  popmotion@11.0.3:
    resolution: {integrity: sha512-Y55FLdj3UxkR7Vl3s7Qr4e9m0onSnP8W7d/xQLsoJM40vs6UKHFdygs6SWryasTZYqugMjm3BepCF4CWXDiHgA==}

  possible-typed-array-names@1.1.0:
    resolution: {integrity: sha512-/+5VFTchJDoVj3bhoqi6UeymcD00DAwb1nJwamzPvHEszJ4FpF6SNNbUbOS8yI56qHzdV8eK0qEfOSiodkTdxg==}
    engines: {node: '>= 0.4'}

  postcss-load-config@6.0.1:
    resolution: {integrity: sha512-oPtTM4oerL+UXmx+93ytZVN82RrlY/wPUV8IeDxFrzIjXOLF1pN+EmKPLbubvKHT2HC20xXsCAH2Z+CKV6Oz/g==}
    engines: {node: '>= 18'}
    peerDependencies:
      jiti: '>=1.21.0'
      postcss: '>=8.0.9'
      tsx: ^4.8.1
      yaml: ^2.4.2
    peerDependenciesMeta:
      jiti:
        optional: true
      postcss:
        optional: true
      tsx:
        optional: true
      yaml:
        optional: true

  postcss-nested@6.2.0:
    resolution: {integrity: sha512-HQbt28KulC5AJzG+cZtj9kvKB93CFCdLvog1WFLf1D+xmMvPGlBstkpTEZfK5+AN9hfJocyBFCNiqyS48bpgzQ==}
    engines: {node: '>=12.0'}
    peerDependencies:
      postcss: ^8.2.14

  postcss-selector-parser@6.1.2:
    resolution: {integrity: sha512-Q8qQfPiZ+THO/3ZrOrO0cJJKfpYCagtMUkXbnEfmgUjwXg6z/WBeOyS9APBBPCTSiDV+s4SwQGu8yFsiMRIudg==}
    engines: {node: '>=4'}

  postcss-value-parser@4.2.0:
    resolution: {integrity: sha512-1NNCs6uurfkVbeXG4S8JFT9t19m45ICnif8zWLd5oPSZ50QnwMfK+H3jv408d4jw/7Bttv5axS5IiHoLaVNHeQ==}

  postcss@8.5.1:
    resolution: {integrity: sha512-6oz2beyjc5VMn/KV1pPw8fliQkhBXrVn1Z3TVyqZxU8kZpzEKhBdmCFqI6ZbmGtamQvQGuU1sgPTk8ZrXDD7jQ==}
    engines: {node: ^10 || ^12 || >=14}

  postgres-array@2.0.0:
    resolution: {integrity: sha512-VpZrUqU5A69eQyW2c5CA1jtLecCsN2U/bD6VilrFDWq5+5UIEVO7nazS3TEcHf1zuPYO/sqGvUvW62g86RXZuA==}
    engines: {node: '>=4'}

  postgres-bytea@1.0.0:
    resolution: {integrity: sha512-xy3pmLuQqRBZBXDULy7KbaitYqLcmxigw14Q5sj8QBVLqEwXfeybIKVWiqAXTlcvdvb0+xkOtDbfQMOf4lST1w==}
    engines: {node: '>=0.10.0'}

  postgres-date@1.0.7:
    resolution: {integrity: sha512-suDmjLVQg78nMK2UZ454hAG+OAW+HQPZ6n++TNDUX+L0+uUlLywnoxJKDou51Zm+zTCjrCl0Nq6J9C5hP9vK/Q==}
    engines: {node: '>=0.10.0'}

  postgres-interval@1.2.0:
    resolution: {integrity: sha512-9ZhXKM/rw350N1ovuWHbGxnGh/SNJ4cnxHiM0rxE4VN41wsg8P8zWn9hv/buK00RP4WvlOyr/RBDiptyxVbkZQ==}
    engines: {node: '>=0.10.0'}

  preferred-pm@4.1.1:
    resolution: {integrity: sha512-rU+ZAv1Ur9jAUZtGPebQVQPzdGhNzaEiQ7VL9+cjsAWPHFYOccNXPNiev1CCDSOg/2j7UujM7ojNhpkuILEVNQ==}
    engines: {node: '>=18.12'}

  prelude-ls@1.2.1:
    resolution: {integrity: sha512-vkcDPrRZo1QZLbn5RLGPpg/WmIQ65qoWWhcGKf/b5eplkkarX0m9z8ppCat4mlOqUsWpyNuYgO3VRyrYHSzX5g==}
    engines: {node: '>= 0.8.0'}

  prettier@2.8.8:
    resolution: {integrity: sha512-tdN8qQGvNjw4CHbY+XXk0JgCXn9QiF21a55rBe5LJAU+kDyC4WQn4+awm2Xfk2lQMk5fKup9XgzTZtGkjBdP9Q==}
    engines: {node: '>=10.13.0'}
    hasBin: true

  prismjs@1.29.0:
    resolution: {integrity: sha512-Kx/1w86q/epKcmte75LNrEoT+lX8pBpavuAbvJWRXar7Hz8jrtF+e3vY751p0R8H9HdArwaCTNDDzHg/ScJK1Q==}
    engines: {node: '>=6'}

  process-warning@3.0.0:
    resolution: {integrity: sha512-mqn0kFRl0EoqhnL0GQ0veqFHyIN1yig9RHh/InzORTUiZHFRAur+aMtRkELNwGs9aNwKS6tg/An4NYBPGwvtzQ==}

  process@0.11.10:
    resolution: {integrity: sha512-cdGef/drWFoydD1JsMzuFf8100nZl+GT+yacc2bEced5f9Rjk4z+WtFUTBu9PhOi9j/jfmBPu0mMEY4wIdAF8A==}
    engines: {node: '>= 0.6.0'}

  progress@2.0.3:
    resolution: {integrity: sha512-7PiHtLll5LdnKIMw100I+8xJXR5gW2QwWYkT6iJva0bXitZKa/XMrSbdmg3r2Xnaidz9Qumd0VPaMrZlF9V9sA==}
    engines: {node: '>=0.4.0'}

  prom-client@15.1.3:
    resolution: {integrity: sha512-6ZiOBfCywsD4k1BN9IX0uZhF+tJkV8q8llP64G5Hajs4JOeVLPCwpPVcpXy3BwYiUGgyJzsJJQeOIv7+hDSq8g==}
    engines: {node: ^16 || ^18 || >=20}

  prompts@2.4.2:
    resolution: {integrity: sha512-NxNv/kLguCA7p3jE8oL2aEBsrJWgAakBpgmgK6lpPWV+WuOmY6r2/zbAVnP+T8bQlA0nzHXSJSJW0Hq7ylaD2Q==}
    engines: {node: '>= 6'}

  property-information@6.5.0:
    resolution: {integrity: sha512-PgTgs/BlvHxOu8QuEN7wi5A0OmXaBcHpmCSTehcs6Uuu9IkDIEo13Hy7n898RHfrQ49vKCoGeWZSaAK01nwVig==}

  pump@3.0.2:
    resolution: {integrity: sha512-tUPXtzlGM8FE3P0ZL6DVs/3P58k9nk8/jZeQCurTJylQA8qFYzHFfhBJkuqyE0FifOsQ0uKWekiZ5g8wtr28cw==}

  punycode.js@2.3.1:
    resolution: {integrity: sha512-uxFIHU0YlHYhDQtV4R9J6a52SLx28BCjT+4ieh7IGbgwVJWO+km431c4yRlREUAsAmt/uMjQUyQHNEPf0M39CA==}
    engines: {node: '>=6'}

  punycode@2.3.1:
    resolution: {integrity: sha512-vYt7UD1U9Wg6138shLtLOvdAu+8DsC/ilFtEVHcH+wydcSpNE20AfSOduf6MkRFahL5FY7X1oU7nKVZFtfq8Fg==}
    engines: {node: '>=6'}

  qs@6.14.0:
    resolution: {integrity: sha512-YWWTjgABSKcvs/nWBi9PycY/JiPJqOD4JA6o9Sej2AtvSGarXxKC3OQSk4pAarbdQlKAh5D4FCQkJNkW+GAn3w==}
    engines: {node: '>=0.6'}

  queue-microtask@1.2.3:
    resolution: {integrity: sha512-NuaNSa6flKT5JaSYQzJok04JzTL1CA6aGhv5rfLW3PgqA+M2ChpZQnAC8h8i4ZFkBS8X5RqkDBHA7r4hej3K9A==}

  quick-format-unescaped@4.0.4:
    resolution: {integrity: sha512-tYC1Q1hgyRuHgloV/YXs2w15unPVh8qfu/qCTfhTYamaw7fyhumKa2yGpdSo87vY32rIclj+4fWYQXUMs9EHvg==}

  radix3@1.1.2:
    resolution: {integrity: sha512-b484I/7b8rDEdSDKckSSBA8knMpcdsXudlE/LNL639wFoHKwLbEkQFZHWEYwDC0wa0FKUcCY+GAF73Z7wxNVFA==}

  react-compiler-runtime@19.0.0-beta-37ed2a7-20241206:
    resolution: {integrity: sha512-9e6rCpVylr9EnVocgYAjft7+2v01BDpajeHKRoO+oc9pKcAMTpstHtHvE/TSVbyf4FvzCGjfKcfHM9XGTXI6Tw==}
    peerDependencies:
      react: ^17.0.0 || ^18.0.0 || ^19.0.0

  react-dom@18.3.1:
    resolution: {integrity: sha512-5m4nQKp+rZRb09LNH59GM4BxTh9251/ylbKIbpe7TpGxfJ+9kv6BLkLBXIjjspbgbnIBNqlI23tRnTWT0snUIw==}
    peerDependencies:
      react: ^18.3.1

  react-reconciler@0.29.2:
    resolution: {integrity: sha512-zZQqIiYgDCTP/f1N/mAR10nJGrPD2ZR+jDSEsKWJHYC7Cm2wodlwbR3upZRdC3cjIjSlTLNVyO7Iu0Yy7t2AYg==}
    engines: {node: '>=0.10.0'}
    peerDependencies:
      react: ^18.3.1

  react-refresh@0.14.2:
    resolution: {integrity: sha512-jCvmsr+1IUSMUyzOkRcvnVbX3ZYC6g9TDrDbFuFmRDq7PD4yaGbLKNQL6k2jnArV8hjYxh7hVhAZB6s9HDGpZA==}
    engines: {node: '>=0.10.0'}

  react-remove-scroll-bar@2.3.8:
    resolution: {integrity: sha512-9r+yi9+mgU33AKcj6IbT9oRCO78WriSj6t/cF8DWBZJ9aOGPOTEDvdUDz1FwKim7QXWwmHqtdHnRJfhAxEG46Q==}
    engines: {node: '>=10'}
    peerDependencies:
      '@types/react': '*'
      react: ^16.8.0 || ^17.0.0 || ^18.0.0 || ^19.0.0
    peerDependenciesMeta:
      '@types/react':
        optional: true

  react-remove-scroll@2.6.3:
    resolution: {integrity: sha512-pnAi91oOk8g8ABQKGF5/M9qxmmOPxaAnopyTHYfqYEwJhyFrbbBtHuSgtKEoH0jpcxx5o3hXqH1mNd9/Oi+8iQ==}
    engines: {node: '>=10'}
    peerDependencies:
      '@types/react': '*'
      react: ^16.8.0 || ^17.0.0 || ^18.0.0 || ^19.0.0 || ^19.0.0-rc
    peerDependenciesMeta:
      '@types/react':
        optional: true

  react-router-dom@7.1.5:
    resolution: {integrity: sha512-/4f9+up0Qv92D3bB8iN5P1s3oHAepSGa9h5k6tpTFlixTTskJZwKGhJ6vRJ277tLD1zuaZTt95hyGWV1Z37csQ==}
    engines: {node: '>=20.0.0'}
    peerDependencies:
      react: '>=18'
      react-dom: '>=18'

  react-router@7.1.5:
    resolution: {integrity: sha512-8BUF+hZEU4/z/JD201yK6S+UYhsf58bzYIDq2NS1iGpwxSXDu7F+DeGSkIXMFBuHZB21FSiCzEcUb18cQNdRkA==}
    engines: {node: '>=20.0.0'}
    peerDependencies:
      react: '>=18'
      react-dom: '>=18'
    peerDependenciesMeta:
      react-dom:
        optional: true

  react-style-singleton@2.2.3:
    resolution: {integrity: sha512-b6jSvxvVnyptAiLjbkWLE/lOnR4lfTtDAl+eUC7RZy+QQWc6wRzIV2CE6xBuMmDxc2qIihtDCZD5NPOFl7fRBQ==}
    engines: {node: '>=10'}
    peerDependencies:
      '@types/react': '*'
      react: ^16.8.0 || ^17.0.0 || ^18.0.0 || ^19.0.0 || ^19.0.0-rc
    peerDependenciesMeta:
      '@types/react':
        optional: true

  react@18.3.1:
    resolution: {integrity: sha512-wS+hAgJShR0KhEvPJArfuPVN1+Hz1t0Y6n5jLrGQbkb4urgPE/0Rve+1kMB1v/oWgHgm4WIcV+i7F2pTVj+2iQ==}
    engines: {node: '>=0.10.0'}

  read-yaml-file@1.1.0:
    resolution: {integrity: sha512-VIMnQi/Z4HT2Fxuwg5KrY174U1VdUIASQVWXXyqtNRtxSr9IYkn1rsI6Tb6HsrHCmB7gVpNwX6JxPTHcH6IoTA==}
    engines: {node: '>=6'}

  readable-stream@4.7.0:
    resolution: {integrity: sha512-oIGGmcpTLwPga8Bn6/Z75SVaH1z5dUut2ibSyAMVhmUggWpmDn2dapB0n7f8nwaSiRtepAsfJyfXIO5DCVAODg==}
    engines: {node: ^12.22.0 || ^14.17.0 || >=16.0.0}

  readdirp@3.6.0:
    resolution: {integrity: sha512-hOS089on8RduqdbhvQ5Z37A0ESjsqz6qnRcffsMU3495FuTdqSm+7bhJ29JvIOsBDEEnan5DPu9t3To9VRlMzA==}
    engines: {node: '>=8.10.0'}

  readdirp@4.1.2:
    resolution: {integrity: sha512-GDhwkLfywWL2s6vEjyhri+eXmfH6j1L7JE27WhqLeYzoh/A3DBaYGEj2H/HFZCn/kMfim73FXxEJTw06WtxQwg==}
    engines: {node: '>= 14.18.0'}

  real-require@0.2.0:
    resolution: {integrity: sha512-57frrGM/OCTLqLOAh0mhVA9VBMHd+9U7Zb2THMGdBUoZVOtGbJzjxsYGDJ3A9AYYCP4hn6y1TVbaOfzWtm5GFg==}
    engines: {node: '>= 12.13.0'}

  recma-build-jsx@1.0.0:
    resolution: {integrity: sha512-8GtdyqaBcDfva+GUKDr3nev3VpKAhup1+RvkMvUxURHpW7QyIvk9F5wz7Vzo06CEMSilw6uArgRqhpiUcWp8ew==}

  recma-jsx@1.0.0:
    resolution: {integrity: sha512-5vwkv65qWwYxg+Atz95acp8DMu1JDSqdGkA2Of1j6rCreyFUE/gp15fC8MnGEuG1W68UKjM6x6+YTWIh7hZM/Q==}

  recma-parse@1.0.0:
    resolution: {integrity: sha512-OYLsIGBB5Y5wjnSnQW6t3Xg7q3fQ7FWbw/vcXtORTnyaSFscOtABg+7Pnz6YZ6c27fG1/aN8CjfwoUEUIdwqWQ==}

  recma-stringify@1.0.0:
    resolution: {integrity: sha512-cjwII1MdIIVloKvC9ErQ+OgAtwHBmcZ0Bg4ciz78FtbT8In39aAYbaA7zvxQ61xVMSPE8WxhLwLbhif4Js2C+g==}

  reflect.getprototypeof@1.0.10:
    resolution: {integrity: sha512-00o4I+DVrefhv+nX0ulyi3biSHCPDe+yLv5o/p6d/UVlirijB8E16FtfwSAi4g3tcqrQ4lRAqQSoFEZJehYEcw==}
    engines: {node: '>= 0.4'}

  regenerator-runtime@0.14.1:
    resolution: {integrity: sha512-dYnhHh0nJoMfnkZs6GmmhFknAGRrLznOu5nc9ML+EJxGvrx6H7teuevqVqCuPcPK//3eDrrjQhehXVx9cnkGdw==}

  regex-recursion@5.1.1:
    resolution: {integrity: sha512-ae7SBCbzVNrIjgSbh7wMznPcQel1DNlDtzensnFxpiNpXt1U2ju/bHugH422r+4LAVS1FpW1YCwilmnNsjum9w==}

  regex-utilities@2.3.0:
    resolution: {integrity: sha512-8VhliFJAWRaUiVvREIiW2NXXTmHs4vMNnSzuJVhscgmGav3g9VDxLrQndI3dZZVVdp0ZO/5v0xmX516/7M9cng==}

  regex@5.1.1:
    resolution: {integrity: sha512-dN5I359AVGPnwzJm2jN1k0W9LPZ+ePvoOeVMMfqIMFz53sSwXkxaJoxr50ptnsC771lK95BnTrVSZxq0b9yCGw==}

  regexp.prototype.flags@1.5.4:
    resolution: {integrity: sha512-dYqgNSZbDwkaJ2ceRd9ojCGjBq+mOm9LmtXnAnEGyHhN/5R7iDW2TRw3h+o/jCFxus3P2LfWIIiwowAjANm7IA==}
    engines: {node: '>= 0.4'}

  rehype-expressive-code@0.40.1:
    resolution: {integrity: sha512-EjmhGHcgmcPoIsb4M6vm2FQQDUctdcgFFiKGCYtPJuMpzr1q+ChCNsc443MaE412MyAgL6Q/XUB7I56Mcl6bnw==}

  rehype-format@5.0.1:
    resolution: {integrity: sha512-zvmVru9uB0josBVpr946OR8ui7nJEdzZobwLOOqHb/OOD88W0Vk2SqLwoVOj0fM6IPCCO6TaV9CvQvJMWwukFQ==}

  rehype-parse@9.0.1:
    resolution: {integrity: sha512-ksCzCD0Fgfh7trPDxr2rSylbwq9iYDkSn8TCDmEJ49ljEUBxDVCzCHv7QNzZOfODanX4+bWQ4WZqLCRWYLfhag==}

  rehype-raw@7.0.0:
    resolution: {integrity: sha512-/aE8hCfKlQeA8LmyeyQvQF3eBiLRGNlfBJEvWH7ivp9sBqs7TNqBL5X3v157rM4IFETqDnIOO+z5M/biZbo9Ww==}

  rehype-recma@1.0.0:
    resolution: {integrity: sha512-lqA4rGUf1JmacCNWWZx0Wv1dHqMwxzsDWYMTowuplHF3xH0N/MmrZ/G3BDZnzAkRmxDadujCjaKM2hqYdCBOGw==}

  rehype-stringify@10.0.1:
    resolution: {integrity: sha512-k9ecfXHmIPuFVI61B9DeLPN0qFHfawM6RsuX48hoqlaKSF61RskNjSm1lI8PhBEM0MRdLxVVm4WmTqJQccH9mA==}

  rehype@13.0.2:
    resolution: {integrity: sha512-j31mdaRFrwFRUIlxGeuPXXKWQxet52RBQRvCmzl5eCefn/KGbomK5GMHNMsOJf55fgo3qw5tST5neDuarDYR2A==}

  remark-directive@3.0.1:
    resolution: {integrity: sha512-gwglrEQEZcZYgVyG1tQuA+h58EZfq5CSULw7J90AFuCTyib1thgHPoqQ+h9iFvU6R+vnZ5oNFQR5QKgGpk741A==}

  remark-gfm@4.0.0:
    resolution: {integrity: sha512-U92vJgBPkbw4Zfu/IiW2oTZLSL3Zpv+uI7My2eq8JxKgqraFdU8YUGicEJCEgSbeaG+QDFqIcwwfMTOEelPxuA==}

  remark-mdx@3.1.0:
    resolution: {integrity: sha512-Ngl/H3YXyBV9RcRNdlYsZujAmhsxwzxpDzpDEhFBVAGthS4GDgnctpDjgFl/ULx5UEDzqtW1cyBSNKqYYrqLBA==}

  remark-parse@11.0.0:
    resolution: {integrity: sha512-FCxlKLNGknS5ba/1lmpYijMUzX2esxW5xQqjWxw2eHFfS2MSdaHVINFmhjo+qN1WhZhNimq0dZATN9pH0IDrpA==}

  remark-rehype@11.1.1:
    resolution: {integrity: sha512-g/osARvjkBXb6Wo0XvAeXQohVta8i84ACbenPpoSsxTOQH/Ae0/RGP4WZgnMH5pMLpsj4FG7OHmcIcXxpza8eQ==}

  remark-smartypants@3.0.2:
    resolution: {integrity: sha512-ILTWeOriIluwEvPjv67v7Blgrcx+LZOkAUVtKI3putuhlZm84FnqDORNXPPm+HY3NdZOMhyDwZ1E+eZB/Df5dA==}
    engines: {node: '>=16.0.0'}

  remark-stringify@11.0.0:
    resolution: {integrity: sha512-1OSmLd3awB/t8qdoEOMazZkNsfVTeY4fTsgzcQFdXNq8ToTN4ZGwrMnlda4K6smTFKD+GRV6O48i6Z4iKgPPpw==}

  require-directory@2.1.1:
    resolution: {integrity: sha512-fGxEI7+wsG9xrvdjsrlmL22OMTTiHRwAMroiEeMgq8gzoLC/PQr7RsRDSTLUg/bZAZtF+TVIkHc6/4RIKrui+Q==}
    engines: {node: '>=0.10.0'}

  require-from-string@2.0.2:
    resolution: {integrity: sha512-Xf0nWe6RseziFMu+Ap9biiUbmplq6S9/p+7w7YXP/JBHhrUDDUhwa+vANyubuqfZWTveU//DYVGsDG7RKL/vEw==}
    engines: {node: '>=0.10.0'}

  resolve-from@4.0.0:
    resolution: {integrity: sha512-pb/MYmXstAkysRFx8piNI1tGFNQIFA3vkE3Gq4EuA1dF6gHp/+vgZqsCGJapvy8N3Q+4o7FwvquPJcnZ7RYy4g==}
    engines: {node: '>=4'}

  resolve-from@5.0.0:
    resolution: {integrity: sha512-qYg9KP24dD5qka9J47d0aVky0N+b4fTU89LN9iDnjB5waksiC49rvMB0PrUJQGoTmH50XPiqOvAjDfaijGxYZw==}
    engines: {node: '>=8'}

  resolve-pkg-maps@1.0.0:
    resolution: {integrity: sha512-seS2Tj26TBVOC2NIc2rOe2y2ZO7efxITtLZcGSOnHHNOQ7CkiUBfw0Iw2ck6xkIhPwLhKNLS8BO+hEpngQlqzw==}

  resolve@1.22.10:
    resolution: {integrity: sha512-NPRy+/ncIMeDlTAsuqwKIiferiawhefFJtkNSW0qZJEqMEb+qBt/77B/jGeeek+F0uOeN05CDa6HXbbIgtVX4w==}
    engines: {node: '>= 0.4'}
    hasBin: true

  restore-cursor@4.0.0:
    resolution: {integrity: sha512-I9fPXU9geO9bHOt9pHHOhOkYerIMsmVaWB0rA2AI9ERh/+x/i7MV5HKBNrg+ljO5eoPVgCcnFuRjJ9uH6I/3eg==}
    engines: {node: ^12.20.0 || ^14.13.1 || >=16.0.0}

  retext-latin@4.0.0:
    resolution: {integrity: sha512-hv9woG7Fy0M9IlRQloq/N6atV82NxLGveq+3H2WOi79dtIYWN8OaxogDm77f8YnVXJL2VD3bbqowu5E3EMhBYA==}

  retext-smartypants@6.2.0:
    resolution: {integrity: sha512-kk0jOU7+zGv//kfjXEBjdIryL1Acl4i9XNkHxtM7Tm5lFiCog576fjNC9hjoR7LTKQ0DsPWy09JummSsH1uqfQ==}

  retext-stringify@4.0.0:
    resolution: {integrity: sha512-rtfN/0o8kL1e+78+uxPTqu1Klt0yPzKuQ2BfWwwfgIUSayyzxpM1PJzkKt4V8803uB9qSy32MvI7Xep9khTpiA==}

  retext@9.0.0:
    resolution: {integrity: sha512-sbMDcpHCNjvlheSgMfEcVrZko3cDzdbe1x/e7G66dFp0Ff7Mldvi2uv6JkJQzdRcvLYE8CA8Oe8siQx8ZOgTcA==}

  reusify@1.0.4:
    resolution: {integrity: sha512-U9nH88a3fc/ekCF1l0/UP1IosiuIjyTh7hBvXVMHYgVcfGvt897Xguj2UOLDeI5BG2m7/uwyaLVT6fbtCwTyzw==}
    engines: {iojs: '>=1.0.0', node: '>=0.10.0'}

  roarr@7.21.1:
    resolution: {integrity: sha512-3niqt5bXFY1InKU8HKWqqYTYjtrBaxBMnXELXCXUYgtNYGUtZM5rB46HIC430AyacL95iEniGf7RgqsesykLmQ==}
    engines: {node: '>=18.0'}

  rollup@4.31.0:
    resolution: {integrity: sha512-9cCE8P4rZLx9+PjoyqHLs31V9a9Vpvfo4qNcs6JCiGWYhw2gijSetFbH6SSy1whnkgcefnUwr8sad7tgqsGvnw==}
    engines: {node: '>=18.0.0', npm: '>=8.0.0'}
    hasBin: true

  run-parallel@1.2.0:
    resolution: {integrity: sha512-5l4VyZR86LZ/lDxZTR6jqL8AFE2S0IFLMP26AbjsLVADxHdhB/c0GUsH+y39UfCi3dzz8OlQuPmnaJOMoDHQBA==}

  safe-array-concat@1.1.3:
    resolution: {integrity: sha512-AURm5f0jYEOydBj7VQlVvDrjeFgthDdEF5H1dP+6mNpoXOMo1quQqJ4wvJDyRZ9+pO3kGWoOdmV08cSv2aJV6Q==}
    engines: {node: '>=0.4'}

  safe-buffer@5.2.1:
    resolution: {integrity: sha512-rp3So07KcdmmKbGvgaNxQSJr7bGVSVk5S9Eq1F+ppbRo70+YeaDxkw5Dd8NPN+GD6bjnYm2VuPuCXmpuYvmCXQ==}

  safe-push-apply@1.0.0:
    resolution: {integrity: sha512-iKE9w/Z7xCzUMIZqdBsp6pEQvwuEebH4vdpjcDWnyzaI6yl6O9FHvVpmGelvEHNsoY6wGblkxR6Zty/h00WiSA==}
    engines: {node: '>= 0.4'}

  safe-regex-test@1.1.0:
    resolution: {integrity: sha512-x/+Cz4YrimQxQccJf5mKEbIa1NzeCRNI5Ecl/ekmlYaampdNLPalVyIcCZNNH3MvmqBugV5TMYZXv0ljslUlaw==}
    engines: {node: '>= 0.4'}

  safe-stable-stringify@2.5.0:
    resolution: {integrity: sha512-b3rppTKm9T+PsVCBEOUR46GWI7fdOs00VKZ1+9c1EWDaDMvjQc6tUwuFyIprgGgTcWoVHSKrU8H31ZHA2e0RHA==}
    engines: {node: '>=10'}

  safer-buffer@2.1.2:
    resolution: {integrity: sha512-YZo3K82SD7Riyi0E1EQPojLz7kpepnSQI9IyPbHHg1XXXevb5dJI7tpyN2ADxGcQbHG7vcyRHk0cbwqcQriUtg==}

  sax@1.4.1:
    resolution: {integrity: sha512-+aWOz7yVScEGoKNd4PA10LZ8sk0A/z5+nXQG5giUO5rprX9jgYsTdov9qCchZiPIZezbZH+jRut8nPodFAX4Jg==}

  scheduler@0.23.2:
    resolution: {integrity: sha512-UOShsPwz7NrMUqhR6t0hWjFduvOzbtv7toDH1/hIrfRNIDBnnBWd0CwJTGvTpngVlmwGCdP9/Zl/tVrDqcuYzQ==}

  secure-json-parse@2.7.0:
    resolution: {integrity: sha512-6aU+Rwsezw7VR8/nyvKTx8QpWH9FrcYiXXlqC4z5d5XQBDRqtbfsRjnwGyqbi3gddNtWHuEk9OANUotL26qKUw==}

  semver-compare@1.0.0:
    resolution: {integrity: sha512-YM3/ITh2MJ5MtzaM429anh+x2jiLVjqILF4m4oyQB18W7Ggea7BfqdH/wGMK7dDiMghv/6WG7znWMwUDzJiXow==}

  semver@6.3.1:
    resolution: {integrity: sha512-BR7VvDCVHO+q2xBEWskxS6DJE1qRnb7DxzUrogb71CWoSficBxYsiAGd+Kl0mmq/MprG9yArRkyrQxTO6XjMzA==}
    hasBin: true

  semver@7.6.3:
    resolution: {integrity: sha512-oVekP1cKtI+CTDvHWYFUcMtsK/00wmAEfyqKfNdARm8u1wNVhSgaX7A8d4UuIlUI5e84iEwOhs7ZPYRmzU9U6A==}
    engines: {node: '>=10'}
    hasBin: true

  semver@7.7.0:
    resolution: {integrity: sha512-DrfFnPzblFmNrIZzg5RzHegbiRWg7KMR7btwi2yjHwx06zsUbO5g613sVwEV7FTwmzJu+Io0lJe2GJ3LxqpvBQ==}
    engines: {node: '>=10'}
    hasBin: true

  semver@7.7.1:
    resolution: {integrity: sha512-hlq8tAfn0m/61p4BVRcPzIGr6LKiMwo4VM6dGi6pt4qcRkmNzTcWq6eCEjEh+qXjkMDvPlOFFSGwQjoEa6gyMA==}
    engines: {node: '>=10'}
    hasBin: true

  set-cookie-parser@2.7.1:
    resolution: {integrity: sha512-IOc8uWeOZgnb3ptbCURJWNjWUPcO3ZnTTdzsurqERrP6nPyv+paC55vJM0LpOlT2ne+Ix+9+CRG1MNLlyZ4GjQ==}

  set-function-length@1.2.2:
    resolution: {integrity: sha512-pgRc4hJ4/sNjWCSS9AmnS40x3bNMDTknHgL5UaMBTMyJnU90EgWh1Rz+MC9eFu4BuN/UwZjKQuY/1v3rM7HMfg==}
    engines: {node: '>= 0.4'}

  set-function-name@2.0.2:
    resolution: {integrity: sha512-7PGFlmtwsEADb0WYyvCMa1t+yke6daIG4Wirafur5kcf+MhUnPms1UeR0CKQdTZD81yESwMHbtn+TR+dMviakQ==}
    engines: {node: '>= 0.4'}

  set-proto@1.0.0:
    resolution: {integrity: sha512-RJRdvCo6IAnPdsvP/7m6bsQqNnn1FCBX5ZNtFL98MmFF/4xAIJTIg1YbHW5DC2W5SKZanrC6i4HsJqlajw/dZw==}
    engines: {node: '>= 0.4'}

  set-value@4.1.0:
    resolution: {integrity: sha512-zTEg4HL0RwVrqcWs3ztF+x1vkxfm0lP+MQQFPiMJTKVceBwEV0A569Ou8l9IYQG8jOZdMVI1hGsc0tmeD2o/Lw==}
    engines: {node: '>=11.0'}

  shallow-equal@1.2.1:
    resolution: {integrity: sha512-S4vJDjHHMBaiZuT9NPb616CSmLf618jawtv3sufLl6ivK8WocjAo58cXwbRV1cgqxH0Qbv+iUt6m05eqEa2IRA==}

  sharp@0.33.5:
    resolution: {integrity: sha512-haPVm1EkS9pgvHrQ/F3Xy+hgcuMV0Wm9vfIBSiwZ05k+xgb0PkBQpGsAA/oWdDobNaZTH5ppvHtzCFbnSEwHVw==}
    engines: {node: ^18.17.0 || ^20.3.0 || >=21.0.0}

  shebang-command@2.0.0:
    resolution: {integrity: sha512-kHxr2zZpYtdmrN1qDjrrX/Z1rR1kG8Dx+gkpK1G4eXmvXswmcE1hTWBWYUzlraYw1/yZp6YuDY77YtvbN0dmDA==}
    engines: {node: '>=8'}

  shebang-regex@3.0.0:
    resolution: {integrity: sha512-7++dFhtcx3353uBaq8DDR4NuxBetBzC7ZQOhmTQInHEd6bSrXdiEyzCvG07Z44UYdLShWUyXt5M/yhz8ekcb1A==}
    engines: {node: '>=8'}

  shiki@1.29.2:
    resolution: {integrity: sha512-njXuliz/cP+67jU2hukkxCNuH1yUi4QfdZZY+sMr5PPrIyXSu5iTb/qYC4BiWWB0vZ+7TbdvYUCeL23zpwCfbg==}

  side-channel-list@1.0.0:
    resolution: {integrity: sha512-FCLHtRD/gnpCiCHEiJLOwdmFP+wzCmDEkc9y7NsYxeF4u7Btsn1ZuwgwJGxImImHicJArLP4R0yX4c2KCrMrTA==}
    engines: {node: '>= 0.4'}

  side-channel-map@1.0.1:
    resolution: {integrity: sha512-VCjCNfgMsby3tTdo02nbjtM/ewra6jPHmpThenkTYh8pG9ucZ/1P8So4u4FGBek/BjpOVsDCMoLA/iuBKIFXRA==}
    engines: {node: '>= 0.4'}

  side-channel-weakmap@1.0.2:
    resolution: {integrity: sha512-WPS/HvHQTYnHisLo9McqBHOJk2FkHO/tlpvldyrnem4aeQp4hai3gythswg6p01oSoTl58rcpiFAjF2br2Ak2A==}
    engines: {node: '>= 0.4'}

  side-channel@1.1.0:
    resolution: {integrity: sha512-ZX99e6tRweoUXqR+VBrslhda51Nh5MTQwou5tnUDgbtyM0dBgmhEDtWGP/xbKn6hqfPRHujUNwz5fy/wbbhnpw==}
    engines: {node: '>= 0.4'}

  siginfo@2.0.0:
    resolution: {integrity: sha512-ybx0WO1/8bSBLEWXZvEd7gMW3Sn3JFlW3TvX1nREbDLRNQNaeNN8WK0meBwPdAaOI7TtRRRJn/Es1zhrrCHu7g==}

  signal-exit@3.0.7:
    resolution: {integrity: sha512-wnD2ZE+l+SPC/uoS0vXeE9L1+0wuaMqKlfz9AMUo38JsyLSBWSFcHR1Rri62LZc12vLr1gb3jl7iwQhgwpAbGQ==}

  signal-exit@4.1.0:
    resolution: {integrity: sha512-bzyZ1e88w9O1iNJbKnOlvYTrWPDl46O1bG0D3XInv+9tkPrxrN8jUUTiFlDkkmKWgn1M6CfIA13SuGqOa9Korw==}
    engines: {node: '>=14'}

  simple-swizzle@0.2.2:
    resolution: {integrity: sha512-JA//kQgZtbuY83m+xT+tXJkmJncGMTFT+C+g2h2R9uxkYIrE2yy9sgmcLhCnw57/WSD+Eh3J97FPEDFnbXnDUg==}

  sisteransi@1.0.5:
    resolution: {integrity: sha512-bLGGlR1QxBcynn2d5YmDX4MGjlZvy2MRBDRNHLJ8VI6l6+9FUiyTFNJ0IveOSP0bcXgVDPRcfGqA0pjaqUpfVg==}

  sitemap@8.0.0:
    resolution: {integrity: sha512-+AbdxhM9kJsHtruUF39bwS/B0Fytw6Fr1o4ZAIAEqA6cke2xcoO2GleBw9Zw7nRzILVEgz7zBM5GiTJjie1G9A==}
    engines: {node: '>=14.0.0', npm: '>=6.0.0'}
    hasBin: true

  slash@3.0.0:
    resolution: {integrity: sha512-g9Q1haeby36OSStwb4ntCGGGaKsaVSjQ68fBxoQcutl5fS1vuY18H3wSt3jFyFtrkx+Kz0V1G85A4MyAdDMi2Q==}
    engines: {node: '>=8'}

  slice-ansi@5.0.0:
    resolution: {integrity: sha512-FC+lgizVPfie0kkhqUScwRu1O/lF6NOgJmlCgK+/LYxDCTk8sGelYaHDhFcDN+Sn3Cv+3VSa4Byeo+IMCzpMgQ==}
    engines: {node: '>=12'}

  slice-ansi@6.0.0:
    resolution: {integrity: sha512-6bn4hRfkTvDfUoEQYkERg0BVF1D0vrX9HEkMl08uDiNWvVvjylLHvZFZWkDo6wjT8tUctbYl1nCOuE66ZTaUtA==}
    engines: {node: '>=14.16'}

  smol-toml@1.3.1:
    resolution: {integrity: sha512-tEYNll18pPKHroYSmLLrksq233j021G0giwW7P3D24jC54pQ5W5BXMsQ/Mvw1OJCmEYDgY+lrzT+3nNUtoNfXQ==}
    engines: {node: '>= 18'}

  sonic-boom@3.8.1:
    resolution: {integrity: sha512-y4Z8LCDBuum+PBP3lSV7RHrXscqksve/bi0as7mhwVnBW+/wUqKT/2Kb7um8yqcFy0duYbbPxzt89Zy2nOCaxg==}

  source-map-js@1.2.1:
    resolution: {integrity: sha512-UXWMKhLOwVKb728IUtQPXxfYU+usdybtUrK/8uGE8CQMvrhOpwvzDBwj0QhSL7MQc7vIsISBG8VQ8+IDQxpfQA==}
    engines: {node: '>=0.10.0'}

  source-map@0.5.6:
    resolution: {integrity: sha512-MjZkVp0NHr5+TPihLcadqnlVoGIoWo4IBHptutGh9wI3ttUYvCG26HkSuDi+K6lsZ25syXJXcctwgyVCt//xqA==}
    engines: {node: '>=0.10.0'}

  source-map@0.7.4:
    resolution: {integrity: sha512-l3BikUxvPOcn5E74dZiq5BGsTb5yEwhaTSzccU6t4sDOH8NWJCstKO5QT2CvtFoK6F0saL7p9xHAqHOlCPJygA==}
    engines: {node: '>= 8'}

  source-map@0.8.0-beta.0:
    resolution: {integrity: sha512-2ymg6oRBpebeZi9UUNsgQ89bhx01TcTkmNTGnNO88imTmbSgy4nfujrgVEFKWpMTEGA11EDkTt7mqObTPdigIA==}
    engines: {node: '>= 8'}

  space-separated-tokens@2.0.2:
    resolution: {integrity: sha512-PEGlAwrG8yXGXRjW32fGbg66JAlOAwbObuqVoJpv/mRgoWDQfgH1wDPvtzWyUSNAXBGSk8h755YDbbcEy3SH2Q==}

  spawndamnit@3.0.1:
    resolution: {integrity: sha512-MmnduQUuHCoFckZoWnXsTg7JaiLBJrKFj9UI2MbRPGaJeVpsLcVBu6P/IGZovziM/YBsellCmsprgNA+w0CzVg==}

  split2@4.2.0:
    resolution: {integrity: sha512-UcjcJOWknrNkF6PLX83qcHM6KHgVKNkV62Y8a5uYDVv9ydGQVwAHMKqHdJje1VTWpljG0WYpCDhrCdAOYH4TWg==}
    engines: {node: '>= 10.x'}

  sprintf-js@1.0.3:
    resolution: {integrity: sha512-D9cPgkvLlV3t3IzL0D0YLvGA9Ahk4PcvVwUbN0dSGr1aP0Nrt4AEnTUbuGvquEC0mA64Gqt1fzirlRs5ibXx8g==}

  stack-generator@1.1.0:
    resolution: {integrity: sha512-sZDVjwC56vZoo+a5t0LH/1sMQLWYLi/r+Z2ztyCAOhOX3QBP34GWxK0FWf2eU1TIU2CJKCKBAtDZycUh/ZKMlw==}

  stack-utils@2.0.6:
    resolution: {integrity: sha512-XlkWvfIm6RmsWtNJx+uqtKLS8eqFbxUg0ZzLXqY0caEy9l7hruX8IpiDnjsLavoBgqCCR71TqWO8MaXYheJ3RQ==}
    engines: {node: '>=10'}

  stackback@0.0.2:
    resolution: {integrity: sha512-1XMJE5fQo1jGH6Y/7ebnwPOBEkIEnT4QF32d5R1+VXdXveM0IBMJt8zfaxX1P3QhVwrYe+576+jkANtSS2mBbw==}

  stackframe@0.3.1:
    resolution: {integrity: sha512-XmoiF4T5nuWEp2x2w92WdGjdHGY/cZa6LIbRsDRQR/Xlk4uW0PAUlH1zJYVffocwKpCdwyuypIp25xsSXEtZHw==}

  stackframe@1.3.4:
    resolution: {integrity: sha512-oeVtt7eWQS+Na6F//S4kJ2K2VbRlS9D43mAlMyVpVWovy9o+jfgH8O9agzANzaiLjclA0oYzUXEM4PurhSUChw==}

  stacktrace-gps@2.4.4:
    resolution: {integrity: sha512-msFhuMEEklQLUtaJ+GeCDjzUN+PamfHWQiK3C1LnbHjoxSeF5dAxiE+aJkptNMmMNOropGFJ7G3ZT7dPZHgDaQ==}

  stacktrace-js@1.3.1:
    resolution: {integrity: sha512-b+5voFnXqg9TWdOE50soXL+WuOreYUm1Ukg9U7rzEWGL4+gcVxIcFasNBtOffVX0I1lYqVZj0PZXZvTt5e3YRQ==}

  stacktrace-parser@0.1.10:
    resolution: {integrity: sha512-KJP1OCML99+8fhOHxwwzyWrlUuVX5GQ0ZpJTd1DFXhdkrvg1szxfHhawXUZ3g9TkXORQd4/WG68jMlQZ2p8wlg==}
    engines: {node: '>=6'}

  starlight-theme-rapide@0.4.0:
    resolution: {integrity: sha512-go2JEA3p1CNo3zqhS1pDkhCXAJNG8O7sX7KdIebae+ogaAndFRKXFtXhmw+9O/CWM785Vje6mGIXlwLer0faLQ==}
    engines: {node: '>=18'}
    peerDependencies:
      '@astrojs/starlight': '>=0.32.0'

  std-env@3.8.0:
    resolution: {integrity: sha512-Bc3YwwCB+OzldMxOXJIIvC6cPRWr/LxOp48CdQTOkPyk/t4JWWJbrilwBd7RJzKV8QW7tJkcgAmeuLLJugl5/w==}

  stream-replace-string@2.0.0:
    resolution: {integrity: sha512-TlnjJ1C0QrmxRNrON00JvaFFlNh5TTG00APw23j74ET7gkQpTASi6/L2fuiav8pzK715HXtUeClpBTw2NPSn6w==}

  streamsearch@1.1.0:
    resolution: {integrity: sha512-Mcc5wHehp9aXz1ax6bZUyY5afg9u2rv5cqQI3mRrYkGC8rW2hM02jWuwjtL++LS5qinSyhj2QfLyNsuc+VsExg==}
    engines: {node: '>=10.0.0'}

  string-width@4.2.3:
    resolution: {integrity: sha512-wKyQRQpjJ0sIp62ErSZdGsjMJWsap5oRNihHhu6G7JVO/9jIB6UyevL+tXuOqrng8j/cxKTWyWUwvSTriiZz/g==}
    engines: {node: '>=8'}

  string-width@5.1.2:
    resolution: {integrity: sha512-HnLOCR3vjcY8beoNLtcjZ5/nxn2afmME6lhrDrebokqMap+XbeW8n9TXpPDOqdGK5qcI3oT0GKTW6wC7EMiVqA==}
    engines: {node: '>=12'}

  string-width@7.2.0:
    resolution: {integrity: sha512-tsaTIkKW9b4N+AEj+SVA+WhJzV7/zMhcSu78mLKWSk7cXMOSHsBKFWUs0fWwq8QyK3MgJBQRX6Gbi4kYbdvGkQ==}
    engines: {node: '>=18'}

  string.prototype.trim@1.2.10:
    resolution: {integrity: sha512-Rs66F0P/1kedk5lyYyH9uBzuiI/kNRmwJAR9quK6VOtIpZ2G+hMZd+HQbbv25MgCA6gEffoMZYxlTod4WcdrKA==}
    engines: {node: '>= 0.4'}

  string.prototype.trimend@1.0.9:
    resolution: {integrity: sha512-G7Ok5C6E/j4SGfyLCloXTrngQIQU3PWtXGst3yM7Bea9FRURf1S42ZHlZZtsNque2FN2PoUhfZXYLNWwEr4dLQ==}
    engines: {node: '>= 0.4'}

  string.prototype.trimstart@1.0.8:
    resolution: {integrity: sha512-UXSH262CSZY1tfu3G3Secr6uGLCFVPMhIqHjlgCUtCCcgihYc/xKs9djMTMUOb2j1mVSeU8EU6NWc/iQKU6Gfg==}
    engines: {node: '>= 0.4'}

  string_decoder@1.3.0:
    resolution: {integrity: sha512-hkRX8U1WjJFd8LsDJ2yQ/wWWxaopEsABU1XfkM8A+j0+85JAGppt16cr1Whg6KIbb4okU6Mql6BOj+uup/wKeA==}

  stringify-entities@4.0.4:
    resolution: {integrity: sha512-IwfBptatlO+QCJUo19AqvrPNqlVMpW9YEL2LIVY+Rpv2qsjCGxaDLNRgeGsQWJhfItebuJhsGSLjaBbNSQ+ieg==}

  strip-ansi@6.0.1:
    resolution: {integrity: sha512-Y38VPSHcqkFrCpFnQ9vuSXmquuv5oXOKpGeT6aGrr3o3Gc9AlVa6JBfUSOCnbxGGZF+/0ooI7KrPuUSztUdU5A==}
    engines: {node: '>=8'}

  strip-ansi@7.1.0:
    resolution: {integrity: sha512-iq6eVVI64nQQTRYq2KtEg2d2uU7LElhTJwsH4YzIHZshxlgZms/wIc4VoDQTlG/IvVIrBKG06CrZnp0qv7hkcQ==}
    engines: {node: '>=12'}

  strip-bom@3.0.0:
    resolution: {integrity: sha512-vavAMRXOgBVNF6nyEEmL3DBK19iRpDcoIwW+swQ+CbGiu7lju6t+JklA1MHweoWtadgt4ISVUsXLyDq34ddcwA==}
    engines: {node: '>=4'}

  strip-final-newline@2.0.0:
    resolution: {integrity: sha512-BrpvfNAE3dcvq7ll3xVumzjKjZQ5tI1sEUIKr3Uoks0XUl45St3FlatVqef9prk4jRDzhW6WZg+3bk93y6pLjA==}
    engines: {node: '>=6'}

  strip-json-comments@3.1.1:
    resolution: {integrity: sha512-6fPc+R4ihwqP6N/aIv2f1gMH8lOVtWQHoqC4yK6oSDVVocumAsfCqjkXnqiYMhmMwS/mEHLp7Vehlt3ql6lEig==}
    engines: {node: '>=8'}

  stubborn-fs@1.2.5:
    resolution: {integrity: sha512-H2N9c26eXjzL/S/K+i/RHHcFanE74dptvvjM8iwzwbVcWY/zjBbgRqF3K0DY4+OD+uTTASTBvDoxPDaPN02D7g==}

  style-mod@4.1.2:
    resolution: {integrity: sha512-wnD1HyVqpJUI2+eKZ+eo1UwghftP6yuFheBqqe+bWCotBjC2K1YnteJILRMs3SM4V/0dLEW1SC27MWP5y+mwmw==}

  style-to-object@1.0.8:
    resolution: {integrity: sha512-xT47I/Eo0rwJmaXC4oilDGDWLohVhR6o/xAQcPQN8q6QBuZVL8qMYL85kLmST5cPjAorwvqIA4qXTRQoYHaL6g==}

  style-value-types@5.0.0:
    resolution: {integrity: sha512-08yq36Ikn4kx4YU6RD7jWEv27v4V+PUsOGa4n/as8Et3CuODMJQ00ENeAVXAeydX4Z2j1XHZF1K2sX4mGl18fA==}

  sucrase@3.35.0:
    resolution: {integrity: sha512-8EbVDiu9iN/nESwxeSxDKe0dunta1GOlHufmSSXxMD2z2/tMZpDMpvXQGsc+ajGo8y2uYUmixaSRUc/QPoQ0GA==}
    engines: {node: '>=16 || 14 >=14.17'}
    hasBin: true

  superagent@8.1.2:
    resolution: {integrity: sha512-6WTxW1EB6yCxV5VFOIPQruWGHqc3yI7hEmZK6h+pyk69Lk/Ut7rLUY6W/ONF2MjBuGjvmMiIpsrVJ2vjrHlslA==}
    engines: {node: '>=6.4.0 <13 || >=14'}
    deprecated: Please upgrade to v9.0.0+ as we have fixed a public vulnerability with formidable dependency. Note that v9.0.0+ requires Node.js v14.18.0+. See https://github.com/ladjs/superagent/pull/1800 for insight. This project is supported and maintained by the team at Forward Email @ https://forwardemail.net

  superjson@2.2.2:
    resolution: {integrity: sha512-5JRxVqC8I8NuOUjzBbvVJAKNM8qoVuH0O77h4WInc/qC2q5IreqKxYwgkga3PfA22OayK2ikceb/B26dztPl+Q==}
    engines: {node: '>=16'}

  supertest@6.3.4:
    resolution: {integrity: sha512-erY3HFDG0dPnhw4U+udPfrzXa4xhSG+n4rxfRuZWCUvjFWwKl+OxWf/7zk50s84/fAAs7vf5QAb9uRa0cCykxw==}
    engines: {node: '>=6.4.0'}

  supports-color@7.2.0:
    resolution: {integrity: sha512-qpCAvRl9stuOHveKsn7HncJRvv501qIacKzQlO/+Lwxc9+0q2wLyv4Dfvt80/DPn2pqOBsJdDiogXGR9+OvwRw==}
    engines: {node: '>=8'}

  supports-preserve-symlinks-flag@1.0.0:
    resolution: {integrity: sha512-ot0WnXS9fgdkgIcePe6RHNk1WA8+muPa6cSjeR3V8K27q9BB1rTE3R1p7Hv0z1ZyAc8s6Vvv8DIyWf681MAt0w==}
    engines: {node: '>= 0.4'}

  tailwind-merge@3.0.1:
    resolution: {integrity: sha512-AvzE8FmSoXC7nC+oU5GlQJbip2UO7tmOhOfQyOmPhrStOGXHU08j8mZEHZ4BmCqY5dWTCo4ClWkNyRNx1wpT0g==}

  tailwindcss-animate@1.0.7:
    resolution: {integrity: sha512-bl6mpH3T7I3UFxuvDEXLxy/VuFxBk5bbzplh7tXI68mwMokNYd1t9qPBHlnyTwfa4JGC4zP516I1hYYtQ/vspA==}
    peerDependencies:
      tailwindcss: '>=3.0.0 || insiders'

  tailwindcss@4.0.6:
    resolution: {integrity: sha512-mysewHYJKaXgNOW6pp5xon/emCsfAMnO8WMaGKZZ35fomnR/T5gYnRg2/yRTTrtXiEl1tiVkeRt0eMO6HxEZqw==}

  tapable@2.2.1:
    resolution: {integrity: sha512-GNzQvQTOIP6RyTfE2Qxb8ZVlNmw0n88vp1szwWRimP02mnTsx3Wtn5qRdqY9w2XduFNUgvOwhNnQsjwCp+kqaQ==}
    engines: {node: '>=6'}

  tdigest@0.1.2:
    resolution: {integrity: sha512-+G0LLgjjo9BZX2MfdvPfH+MKLCrxlXSYec5DaPYP1fe6Iyhf0/fSmJ0bFiZ1F8BT6cGXl2LpltQptzjXKWEkKA==}

  term-size@2.2.1:
    resolution: {integrity: sha512-wK0Ri4fOGjv/XPy8SBHZChl8CM7uMc5VML7SqiQ0zG7+J5Vr+RMQDoHa2CNT6KHUnTGIXH34UDMkPzAUyapBZg==}
    engines: {node: '>=8'}

  test-exclude@7.0.1:
    resolution: {integrity: sha512-pFYqmTw68LXVjeWJMST4+borgQP2AyMNbg1BpZh9LbyhUeNkeaPF9gzfPGUAnSMV3qPYdWUwDIjjCLiSDOl7vg==}
    engines: {node: '>=18'}

  thenify-all@1.6.0:
    resolution: {integrity: sha512-RNxQH/qI8/t3thXJDwcstUO4zeqo64+Uy/+sNVRBx4Xn2OX+OZ9oP+iJnNFqplFra2ZUVeKCSa2oVWi3T4uVmA==}
    engines: {node: '>=0.8'}

  thenify@3.3.1:
    resolution: {integrity: sha512-RVZSIV5IG10Hk3enotrhvz0T9em6cyHBLkH/YAZuKqd8hRkKhSfCGIcP2KUY0EPxndzANBmNllzWPwak+bheSw==}

  thread-stream@2.7.0:
    resolution: {integrity: sha512-qQiRWsU/wvNolI6tbbCKd9iKaTnCXsTwVxhhKM6nctPdujTyztjlbUkUTUymidWcMnZ5pWR0ej4a0tjsW021vw==}

  tinybench@2.9.0:
    resolution: {integrity: sha512-0+DUvqWMValLmha6lr4kD8iAMK1HzV0/aKnCtWb9v9641TnP/MFb7Pc2bxoxQjTXAErryXVgUOfv2YqNllqGeg==}

  tinyexec@0.3.2:
    resolution: {integrity: sha512-KQQR9yN7R5+OSwaK0XQoj22pwHoTlgYqmUscPYoknOoWCWfj/5/ABTMRi69FrKU5ffPVh5QcFikpWJI/P1ocHA==}

  tinyglobby@0.2.11:
    resolution: {integrity: sha512-32TmKeeKUahv0Go8WmQgiEp9Y21NuxjwjqiRC1nrUB51YacfSwuB44xgXD+HdIppmMRgjQNPdrHyA6vIybYZ+g==}
    engines: {node: '>=12.0.0'}

  tinypool@1.0.2:
    resolution: {integrity: sha512-al6n+QEANGFOMf/dmUMsuS5/r9B06uwlyNjZZql/zv8J7ybHCgoihBNORZCY2mzUuAnomQa2JdhyHKzZxPCrFA==}
    engines: {node: ^18.0.0 || >=20.0.0}

  tinyrainbow@2.0.0:
    resolution: {integrity: sha512-op4nsTR47R6p0vMUUoYl/a+ljLFVtlfaXkLQmqfLR1qHma1h/ysYk4hEXZ880bf2CYgTskvTa/e196Vd5dDQXw==}
    engines: {node: '>=14.0.0'}

  tinyspy@3.0.2:
    resolution: {integrity: sha512-n1cw8k1k0x4pgA2+9XrOkFydTerNcJ1zWCO5Nn9scWHTD+5tp8dghT2x1uduQePZTZgd3Tupf+x9BxJjeJi77Q==}
    engines: {node: '>=14.0.0'}

  tmp@0.0.33:
    resolution: {integrity: sha512-jRCJlojKnZ3addtTOjdIqoRuPEKBvNXcGYqzO6zWZX8KfKEpnGY5jfggJQ3EjKuu8D4bJRr0y+cYJFmYbImXGw==}
    engines: {node: '>=0.6.0'}

  to-regex-range@5.0.1:
    resolution: {integrity: sha512-65P7iz6X5yEr1cwcgvQxbbIw7Uk3gOy5dIdtZ4rDveLqhrdJP+Li/Hx6tyK0NEb+2GCyneCMJiGqrADCSNk8sQ==}
    engines: {node: '>=8.0'}

  toggle-selection@1.0.6:
    resolution: {integrity: sha512-BiZS+C1OS8g/q2RRbJmy59xpyghNBqrr6k5L/uKBGRsTfxmu3ffiRnd8mlGPUVayg8pvfi5urfnu8TU7DVOkLQ==}

  tr46@0.0.3:
    resolution: {integrity: sha512-N3WMsuqV66lT30CrXNbEjx4GEwlow3v6rr4mCcv6prnfwhS01rkgyFdjPNBYd9br7LpXV1+Emh01fHnq2Gdgrw==}

  tr46@1.0.1:
    resolution: {integrity: sha512-dTpowEjclQ7Kgx5SdBkqRzVhERQXov8/l9Ft9dVM9fmg0W0KQSVaXX9T4i6twCPNtYiZM53lpSSUAwJbFPOHxA==}

  tree-kill@1.2.2:
    resolution: {integrity: sha512-L0Orpi8qGpRG//Nd+H90vFB+3iHnue1zSSGmNOOCh1GLJ7rUKVwV2HvijphGQS2UmhUZewS9VgvxYIdgr+fG1A==}
    hasBin: true

  trim-lines@3.0.1:
    resolution: {integrity: sha512-kRj8B+YHZCc9kQYdWfJB2/oUl9rA99qbowYYBtr4ui4mZyAQ2JpvVBd/6U2YloATfqBhBTSMhTpgBHtU0Mf3Rg==}

  trough@2.2.0:
    resolution: {integrity: sha512-tmMpK00BjZiUyVyvrBK7knerNgmgvcV/KLVyuma/SC+TQN167GrMRciANTz09+k3zW8L8t60jWO1GpfkZdjTaw==}

  ts-api-utils@2.0.1:
    resolution: {integrity: sha512-dnlgjFSVetynI8nzgJ+qF62efpglpWRk8isUEWZGWlJYySCTD6aKvbUDu+zbPeDakk3bg5H4XpitHukgfL1m9w==}
    engines: {node: '>=18.12'}
    peerDependencies:
      typescript: '>=4.8.4'

  ts-deepmerge@7.0.2:
    resolution: {integrity: sha512-akcpDTPuez4xzULo5NwuoKwYRtjQJ9eoNfBACiBMaXwNAx7B1PKfe5wqUFJuW5uKzQ68YjDFwPaWHDG1KnFGsA==}
    engines: {node: '>=14.13.1'}

  ts-interface-checker@0.1.13:
    resolution: {integrity: sha512-Y/arvbn+rrz3JCKl9C4kVNfTfSm2/mEp5FSz5EsZSANGPSlQrpRI5M4PKF+mJnE52jOO90PnPSc3Ur3bTQw0gA==}

  ts-pattern@5.6.2:
    resolution: {integrity: sha512-d4IxJUXROL5NCa3amvMg6VQW2HVtZYmUTPfvVtO7zJWGYLJ+mry9v2OmYm+z67aniQoQ8/yFNadiEwtNS9qQiw==}

  tsconfck@3.1.4:
    resolution: {integrity: sha512-kdqWFGVJqe+KGYvlSO9NIaWn9jT1Ny4oKVzAJsKii5eoE9snzTJzL4+MMVOMn+fikWGFmKEylcXL710V/kIPJQ==}
    engines: {node: ^18 || >=20}
    hasBin: true
    peerDependencies:
      typescript: ^5.0.0
    peerDependenciesMeta:
      typescript:
        optional: true

  tsconfig-paths@3.15.0:
    resolution: {integrity: sha512-2Ac2RgzDe/cn48GvOe3M+o82pEFewD3UPbyoUHHdKasHwJKjds4fLXWf/Ux5kATBKN20oaFGu+jbElp1pos0mg==}

  tslib@2.8.1:
    resolution: {integrity: sha512-oJFu94HQb+KVduSUQL7wnpmqnfmLsOA/nAh6b6EH0wCEoK0/mPeXU6c3wKDV83MkOuHPRHtSXKKU99IBazS/2w==}

  tsup@8.3.6:
    resolution: {integrity: sha512-XkVtlDV/58S9Ye0JxUUTcrQk4S+EqlOHKzg6Roa62rdjL1nGWNUstG0xgI4vanHdfIpjP448J8vlN0oK6XOJ5g==}
    engines: {node: '>=18'}
    hasBin: true
    peerDependencies:
      '@microsoft/api-extractor': ^7.36.0
      '@swc/core': ^1
      postcss: ^8.4.12
      typescript: '>=4.5.0'
    peerDependenciesMeta:
      '@microsoft/api-extractor':
        optional: true
      '@swc/core':
        optional: true
      postcss:
        optional: true
      typescript:
        optional: true

  tsx@4.19.2:
    resolution: {integrity: sha512-pOUl6Vo2LUq/bSa8S5q7b91cgNSjctn9ugq/+Mvow99qW6x/UZYwzxy/3NmqoT66eHYfCVvFvACC58UBPFf28g==}
    engines: {node: '>=18.0.0'}
    hasBin: true

  turbo-stream@2.4.0:
    resolution: {integrity: sha512-FHncC10WpBd2eOmGwpmQsWLDoK4cqsA/UT/GqNoaKOQnT8uzhtCbg3EoUDMvqpOSAI0S26mr0rkjzbOO6S3v1g==}

  type-check@0.4.0:
    resolution: {integrity: sha512-XleUoc9uwGXqjWwXaUTZAmzMcFZ5858QA2vvx1Ur5xIcixXIP+8LnFDgRplU30us6teqdlskFfu+ae4K79Ooew==}
    engines: {node: '>= 0.8.0'}

  type-fest@0.12.0:
    resolution: {integrity: sha512-53RyidyjvkGpnWPMF9bQgFtWp+Sl8O2Rp13VavmJgfAP9WWG6q6TkrKU8iyJdnwnfgHI6k2hTlgqH4aSdjoTbg==}
    engines: {node: '>=10'}

  type-fest@0.7.1:
    resolution: {integrity: sha512-Ne2YiiGN8bmrmJJEuTWTLJR32nh/JdL1+PSicowtNb0WFpn59GK8/lfD61bVtzguz7b3PBt74nxpv/Pw5po5Rg==}
    engines: {node: '>=8'}

  type-fest@2.19.0:
    resolution: {integrity: sha512-RAH822pAdBgcNMAfWnCBU3CFZcfZ/i1eZjwFU/dsLKumyuuP3niueg2UAukXYF0E2AAoc82ZSSf9J0WQBinzHA==}
    engines: {node: '>=12.20'}

  type-fest@3.13.1:
    resolution: {integrity: sha512-tLq3bSNx+xSpwvAJnzrK0Ep5CLNWjvFTOp71URMaAEWBfRb9nnJiBoUe0tF8bI4ZFO3omgBR6NvnbzVUT3Ly4g==}
    engines: {node: '>=14.16'}

  type-fest@4.33.0:
    resolution: {integrity: sha512-s6zVrxuyKbbAsSAD5ZPTB77q4YIdRctkTbJ2/Dqlinwz+8ooH2gd+YA7VA6Pa93KML9GockVvoxjZ2vHP+mu8g==}
    engines: {node: '>=16'}

  typed-array-buffer@1.0.3:
    resolution: {integrity: sha512-nAYYwfY3qnzX30IkA6AQZjVbtK6duGontcQm1WSG1MD94YLqK0515GNApXkoxKOWMusVssAHWLh9SeaoefYFGw==}
    engines: {node: '>= 0.4'}

  typed-array-byte-length@1.0.3:
    resolution: {integrity: sha512-BaXgOuIxz8n8pIq3e7Atg/7s+DpiYrxn4vdot3w9KbnBhcRQq6o3xemQdIfynqSeXeDrF32x+WvfzmOjPiY9lg==}
    engines: {node: '>= 0.4'}

  typed-array-byte-offset@1.0.4:
    resolution: {integrity: sha512-bTlAFB/FBYMcuX81gbL4OcpH5PmlFHqlCCpAl8AlEzMz5k53oNDvN8p1PNOWLEmI2x4orp3raOFB51tv9X+MFQ==}
    engines: {node: '>= 0.4'}

  typed-array-length@1.0.7:
    resolution: {integrity: sha512-3KS2b+kL7fsuk/eJZ7EQdnEmQoaho/r6KUef7hxvltNA5DR8NAUM+8wJMbJyZ4G9/7i3v5zPBIMN5aybAh2/Jg==}
    engines: {node: '>= 0.4'}

  typescript-eslint@8.24.0:
    resolution: {integrity: sha512-/lmv4366en/qbB32Vz5+kCNZEMf6xYHwh1z48suBwZvAtnXKbP+YhGe8OLE2BqC67LMqKkCNLtjejdwsdW6uOQ==}
    engines: {node: ^18.18.0 || ^20.9.0 || >=21.1.0}
    peerDependencies:
      eslint: ^8.57.0 || ^9.0.0
      typescript: '>=4.8.4 <5.8.0'

  typescript-logging@1.0.1:
    resolution: {integrity: sha512-zp28ABme0m5q/nXabBaY9Hv/35N8lMH4FsvhpUO0zVi4vFs3uKlb5br2it61HAZF5k+U0aP6E67j0VD0IzXGpQ==}

  typescript@5.7.3:
    resolution: {integrity: sha512-84MVSjMEHP+FQRPy3pX9sTVV/INIex71s9TL2Gm5FG/WG1SqXeKyZ0k7/blY/4FdOzI12CBy1vGc4og/eus0fw==}
    engines: {node: '>=14.17'}
    hasBin: true

  uc.micro@2.1.0:
    resolution: {integrity: sha512-ARDJmphmdvUk6Glw7y9DQ2bFkKBHwQHLi2lsaH6PPmz/Ka9sFOBsBluozhDltWmnv9u/cF6Rt87znRTPV+yp/A==}

  ufo@1.5.4:
    resolution: {integrity: sha512-UsUk3byDzKd04EyoZ7U4DOlxQaD14JUKQl6/P7wiX4FNvUfm3XL246n9W5AmqwW5RSFJ27NAuM0iLscAOYUiGQ==}

  uint8array-extras@0.3.0:
    resolution: {integrity: sha512-erJsJwQ0tKdwuqI0359U8ijkFmfiTcq25JvvzRVc1VP+2son1NJRXhxcAKJmAW3ajM8JSGAfsAXye8g4s+znxA==}
    engines: {node: '>=18'}

  ultrahtml@1.5.3:
    resolution: {integrity: sha512-GykOvZwgDWZlTQMtp5jrD4BVL+gNn2NVlVafjcFUJ7taY20tqYdwdoWBFy6GBJsNTZe1GkGPkSl5knQAjtgceg==}

  unbox-primitive@1.1.0:
    resolution: {integrity: sha512-nWJ91DjeOkej/TA8pXQ3myruKpKEYgqvpw9lz4OPHj/NWFNluYrjbz9j01CJ8yKQd2g4jFoOkINCTW2I5LEEyw==}
    engines: {node: '>= 0.4'}

  uncrypto@0.1.3:
    resolution: {integrity: sha512-Ql87qFHB3s/De2ClA9e0gsnS6zXG27SkTiSJwjCc9MebbfapQfuPzumMIUMi38ezPZVNFcHI9sUIepeQfw8J8Q==}

  undici-types@6.19.8:
    resolution: {integrity: sha512-ve2KP6f/JnbPBFyobGHuerC9g1FYGn/F8n1LWTwNxCEzd6IfqTwUQcNXgEtmmQ6DlRrC1hrSrBnCZPokRrDHjw==}

  unenv@1.10.0:
    resolution: {integrity: sha512-wY5bskBQFL9n3Eca5XnhH6KbUo/tfvkwm9OpcdCvLaeA7piBNbavbOKJySEwQ1V0RH6HvNlSAFRTpvTqgKRQXQ==}

  unified@11.0.5:
    resolution: {integrity: sha512-xKvGhPWw3k84Qjh8bI3ZeJjqnyadK+GEFtazSfZv/rKeTkTjOJho6mFqh2SM96iIcZokxiOpg78GazTSg8+KHA==}

  unist-util-find-after@5.0.0:
    resolution: {integrity: sha512-amQa0Ep2m6hE2g72AugUItjbuM8X8cGQnFoHk0pGfrFeT9GZhzN5SW8nRsiGKK7Aif4CrACPENkA6P/Lw6fHGQ==}

  unist-util-is@6.0.0:
    resolution: {integrity: sha512-2qCTHimwdxLfz+YzdGfkqNlH0tLi9xjTnHddPmJwtIG9MGsdbutfTc4P+haPD7l7Cjxf/WZj+we5qfVPvvxfYw==}

  unist-util-modify-children@4.0.0:
    resolution: {integrity: sha512-+tdN5fGNddvsQdIzUF3Xx82CU9sMM+fA0dLgR9vOmT0oPT2jH+P1nd5lSqfCfXAw+93NhcXNY2qqvTUtE4cQkw==}

  unist-util-position-from-estree@2.0.0:
    resolution: {integrity: sha512-KaFVRjoqLyF6YXCbVLNad/eS4+OfPQQn2yOd7zF/h5T/CSL2v8NpN6a5TPvtbXthAGw5nG+PuTtq+DdIZr+cRQ==}

  unist-util-position@5.0.0:
    resolution: {integrity: sha512-fucsC7HjXvkB5R3kTCO7kUjRdrS0BJt3M/FPxmHMBOm8JQi2BsHAHFsy27E0EolP8rp0NzXsJ+jNPyDWvOJZPA==}

  unist-util-remove-position@5.0.0:
    resolution: {integrity: sha512-Hp5Kh3wLxv0PHj9m2yZhhLt58KzPtEYKQQ4yxfYFEO7EvHwzyDYnduhHnY1mDxoqr7VUwVuHXk9RXKIiYS1N8Q==}

  unist-util-stringify-position@4.0.0:
    resolution: {integrity: sha512-0ASV06AAoKCDkS2+xw5RXJywruurpbC4JZSm7nr7MOt1ojAzvyyaO+UxZf18j8FCF6kmzCZKcAgN/yu2gm2XgQ==}

  unist-util-visit-children@3.0.0:
    resolution: {integrity: sha512-RgmdTfSBOg04sdPcpTSD1jzoNBjt9a80/ZCzp5cI9n1qPzLZWF9YdvWGN2zmTumP1HWhXKdUWexjy/Wy/lJ7tA==}

  unist-util-visit-parents@6.0.1:
    resolution: {integrity: sha512-L/PqWzfTP9lzzEa6CKs0k2nARxTdZduw3zyh8d2NVBnsyvHjSX4TWse388YrrQKbvI8w20fGjGlhgT96WwKykw==}

  unist-util-visit@5.0.0:
    resolution: {integrity: sha512-MR04uvD+07cwl/yhVuVWAtw+3GOR/knlL55Nd/wAdblk27GCVt3lqpTivy/tkJcZoNPzTwS1Y+KMojlLDhoTzg==}

  universalify@0.1.2:
    resolution: {integrity: sha512-rBJeI5CXAlmy1pV+617WB9J63U6XcazHHF2f2dbJix4XzpUF0RS3Zbj0FGIOCAva5P/d/GBOYaACQ1w+0azUkg==}
    engines: {node: '>= 4.0.0'}

  unstorage@1.14.4:
    resolution: {integrity: sha512-1SYeamwuYeQJtJ/USE1x4l17LkmQBzg7deBJ+U9qOBoHo15d1cDxG4jM31zKRgF7pG0kirZy4wVMX6WL6Zoscg==}
    peerDependencies:
      '@azure/app-configuration': ^1.8.0
      '@azure/cosmos': ^4.2.0
      '@azure/data-tables': ^13.3.0
      '@azure/identity': ^4.5.0
      '@azure/keyvault-secrets': ^4.9.0
      '@azure/storage-blob': ^12.26.0
      '@capacitor/preferences': ^6.0.3
      '@deno/kv': '>=0.8.4'
      '@netlify/blobs': ^6.5.0 || ^7.0.0 || ^8.1.0
      '@planetscale/database': ^1.19.0
      '@upstash/redis': ^1.34.3
      '@vercel/blob': '>=0.27.0'
      '@vercel/kv': ^1.0.1
      aws4fetch: ^1.0.20
      db0: '>=0.2.1'
      idb-keyval: ^6.2.1
      ioredis: ^5.4.2
      uploadthing: ^7.4.1
    peerDependenciesMeta:
      '@azure/app-configuration':
        optional: true
      '@azure/cosmos':
        optional: true
      '@azure/data-tables':
        optional: true
      '@azure/identity':
        optional: true
      '@azure/keyvault-secrets':
        optional: true
      '@azure/storage-blob':
        optional: true
      '@capacitor/preferences':
        optional: true
      '@deno/kv':
        optional: true
      '@netlify/blobs':
        optional: true
      '@planetscale/database':
        optional: true
      '@upstash/redis':
        optional: true
      '@vercel/blob':
        optional: true
      '@vercel/kv':
        optional: true
      aws4fetch:
        optional: true
      db0:
        optional: true
      idb-keyval:
        optional: true
      ioredis:
        optional: true
      uploadthing:
        optional: true

  update-browserslist-db@1.1.2:
    resolution: {integrity: sha512-PPypAm5qvlD7XMZC3BujecnaOxwhrtoFR+Dqkk5Aa/6DssiH0ibKoketaj9w8LP7Bont1rYeoV5plxD7RTEPRg==}
    hasBin: true
    peerDependencies:
      browserslist: '>= 4.21.0'

  uri-js@4.4.1:
    resolution: {integrity: sha512-7rKUyy33Q1yc98pQ1DAmLtwX109F7TIfWlW1Ydo8Wl1ii1SeHieeh0HHfPeL2fMXK6z0s8ecKs9frCuLJvndBg==}

  urlpattern-polyfill@10.0.0:
    resolution: {integrity: sha512-H/A06tKD7sS1O1X2SshBVeA5FLycRpjqiBeqGKmBwBDBy28EnRjORxTNe269KSSr5un5qyWi1iL61wLxpd+ZOg==}

  use-callback-ref@1.3.3:
    resolution: {integrity: sha512-jQL3lRnocaFtu3V00JToYz/4QkNWswxijDaCVNZRiRTO3HQDLsdu1ZtmIUvV4yPp+rvWm5j0y0TG/S61cuijTg==}
    engines: {node: '>=10'}
    peerDependencies:
      '@types/react': '*'
      react: ^16.8.0 || ^17.0.0 || ^18.0.0 || ^19.0.0 || ^19.0.0-rc
    peerDependenciesMeta:
      '@types/react':
        optional: true

  use-sidecar@1.1.3:
    resolution: {integrity: sha512-Fedw0aZvkhynoPYlA5WXrMCAMm+nSWdZt6lzJQ7Ok8S6Q+VsHmHpRWndVRJ8Be0ZbkfPc5LRYH+5XrzXcEeLRQ==}
    engines: {node: '>=10'}
    peerDependencies:
      '@types/react': '*'
      react: ^16.8.0 || ^17.0.0 || ^18.0.0 || ^19.0.0 || ^19.0.0-rc
    peerDependenciesMeta:
      '@types/react':
        optional: true

  util-deprecate@1.0.2:
    resolution: {integrity: sha512-EPD5q1uXyFxJpCrLnCc1nHnq3gOa6DZBocAIiI2TaSCA7VCJ1UJDMagCzIkXNsUYfD1daK//LTEQ8xiIbrHtcw==}

  value-or-promise@1.0.12:
    resolution: {integrity: sha512-Z6Uz+TYwEqE7ZN50gwn+1LCVo9ZVrpxRPOhOLnncYkY1ZzOYtrX8Fwf/rFktZ8R5mJms6EZf5TqNOMeZmnPq9Q==}
    engines: {node: '>=12'}

  vfile-location@5.0.3:
    resolution: {integrity: sha512-5yXvWDEgqeiYiBe1lbxYF7UMAIm/IcopxMHrMQDq3nvKcjPKIhZklUKL+AE7J7uApI4kwe2snsK+eI6UTj9EHg==}

  vfile-message@4.0.2:
    resolution: {integrity: sha512-jRDZ1IMLttGj41KcZvlrYAaI3CfqpLpfpf+Mfig13viT6NKvRzWZ+lXz0Y5D60w6uJIBAOGq9mSHf0gktF0duw==}

  vfile@6.0.3:
    resolution: {integrity: sha512-KzIbH/9tXat2u30jf+smMwFCsno4wHVdNmzFyL+T/L3UGqqk6JKfVqOFOZEpZSHADH1k40ab6NUIXZq422ov3Q==}

  viem@2.22.13:
    resolution: {integrity: sha512-MaQKY5DUQ5SnZJPMytp5nTgvRu7N3wzvBhY31/9VT4lxDZAcQolqYEK3EqP+cdAD8jl0YmGuoJlfW9D1crqlGg==}
    peerDependencies:
      typescript: '>=5.0.4'
    peerDependenciesMeta:
      typescript:
        optional: true

  vite-node@1.0.2:
    resolution: {integrity: sha512-h7BbMJf46fLvFW/9Ygo3snkIBEHFh6fHpB4lge98H5quYrDhPFeI3S0LREz328uqPWSnii2yeJXktQ+Pmqk5BQ==}
    engines: {node: ^18.0.0 || >=20.0.0}
    hasBin: true

  vite-node@3.0.5:
    resolution: {integrity: sha512-02JEJl7SbtwSDJdYS537nU6l+ktdvcREfLksk/NDAqtdKWGqHl+joXzEubHROmS3E6pip+Xgu2tFezMu75jH7A==}
    engines: {node: ^18.0.0 || ^20.0.0 || >=22.0.0}
    hasBin: true

  vite-tsconfig-paths@4.3.1:
    resolution: {integrity: sha512-cfgJwcGOsIxXOLU/nELPny2/LUD/lcf1IbfyeKTv2bsupVbTH/xpFtdQlBmIP1GEK2CjjLxYhFfB+QODFAx5aw==}
    peerDependencies:
      vite: '*'
    peerDependenciesMeta:
      vite:
        optional: true

  vite@5.4.14:
    resolution: {integrity: sha512-EK5cY7Q1D8JNhSaPKVK4pwBFvaTmZxEnoKXLG/U9gmdDcihQGNzFlgIvaxezFR4glP1LsuiedwMBqCXH3wZccA==}
    engines: {node: ^18.0.0 || >=20.0.0}
    hasBin: true
    peerDependencies:
      '@types/node': ^18.0.0 || >=20.0.0
      less: '*'
      lightningcss: ^1.21.0
      sass: '*'
      sass-embedded: '*'
      stylus: '*'
      sugarss: '*'
      terser: ^5.4.0
    peerDependenciesMeta:
      '@types/node':
        optional: true
      less:
        optional: true
      lightningcss:
        optional: true
      sass:
        optional: true
      sass-embedded:
        optional: true
      stylus:
        optional: true
      sugarss:
        optional: true
      terser:
        optional: true

  vite@6.1.0:
    resolution: {integrity: sha512-RjjMipCKVoR4hVfPY6GQTgveinjNuyLw+qruksLDvA5ktI1150VmcMBKmQaEWJhg/j6Uaf6dNCNA0AfdzUb/hQ==}
    engines: {node: ^18.0.0 || ^20.0.0 || >=22.0.0}
    hasBin: true
    peerDependencies:
      '@types/node': ^18.0.0 || ^20.0.0 || >=22.0.0
      jiti: '>=1.21.0'
      less: '*'
      lightningcss: ^1.21.0
      sass: '*'
      sass-embedded: '*'
      stylus: '*'
      sugarss: '*'
      terser: ^5.16.0
      tsx: ^4.8.1
      yaml: ^2.4.2
    peerDependenciesMeta:
      '@types/node':
        optional: true
      jiti:
        optional: true
      less:
        optional: true
      lightningcss:
        optional: true
      sass:
        optional: true
      sass-embedded:
        optional: true
      stylus:
        optional: true
      sugarss:
        optional: true
      terser:
        optional: true
      tsx:
        optional: true
      yaml:
        optional: true

  vitefu@1.0.5:
    resolution: {integrity: sha512-h4Vflt9gxODPFNGPwp4zAMZRpZR7eslzwH2c5hn5kNZ5rhnKyRJ50U+yGCdc2IRaBs8O4haIgLNGrV5CrpMsCA==}
    peerDependencies:
      vite: ^3.0.0 || ^4.0.0 || ^5.0.0 || ^6.0.0
    peerDependenciesMeta:
      vite:
        optional: true

  vitest@3.0.5:
    resolution: {integrity: sha512-4dof+HvqONw9bvsYxtkfUp2uHsTN9bV2CZIi1pWgoFpL1Lld8LA1ka9q/ONSsoScAKG7NVGf2stJTI7XRkXb2Q==}
    engines: {node: ^18.0.0 || ^20.0.0 || >=22.0.0}
    hasBin: true
    peerDependencies:
      '@edge-runtime/vm': '*'
      '@types/debug': ^4.1.12
      '@types/node': ^18.0.0 || ^20.0.0 || >=22.0.0
      '@vitest/browser': 3.0.5
      '@vitest/ui': 3.0.5
      happy-dom: '*'
      jsdom: '*'
    peerDependenciesMeta:
      '@edge-runtime/vm':
        optional: true
      '@types/debug':
        optional: true
      '@types/node':
        optional: true
      '@vitest/browser':
        optional: true
      '@vitest/ui':
        optional: true
      happy-dom:
        optional: true
      jsdom:
        optional: true

  vscode-languageserver-types@3.17.5:
    resolution: {integrity: sha512-Ld1VelNuX9pdF39h2Hgaeb5hEZM2Z3jUrrMgWQAu82jMtZp7p3vJT3BzToKtZI7NgQssZje5o0zryOrhQvzQAg==}

  w3c-keyname@2.2.8:
    resolution: {integrity: sha512-dpojBhNsCNN7T82Tm7k26A6G9ML3NkhDsnw9n/eoxSRlVBB4CEtIQ/KTCLI2Fwf3ataSXRhYFkQi3SlnFwPvPQ==}

  web-namespaces@2.0.1:
    resolution: {integrity: sha512-bKr1DkiNa2krS7qxNtdrtHAmzuYGFQLiQ13TsorsdT6ULTkPLKuu5+GsFpDlg6JFjUTwX2DyhMPG2be8uPrqsQ==}

  webidl-conversions@3.0.1:
    resolution: {integrity: sha512-2JAn3z8AR6rjK8Sm8orRC0h/bcl/DqL7tRPdGZ4I1CjdF+EaMLmYxBHyXuKL849eucPFhvBoxMsflfOb8kxaeQ==}

  webidl-conversions@4.0.2:
    resolution: {integrity: sha512-YQ+BmxuTgd6UXZW3+ICGfyqRyHXVlD5GtQr5+qjiNW7bF0cqrzX500HVXPBOvgXb5YnzDd+h0zqyv61KUD7+Sg==}

  whatwg-url@5.0.0:
    resolution: {integrity: sha512-saE57nupxk6v3HY35+jzBwYa0rKSy0XR8JSxZPwgLr7ys0IBzhGviA1/TUGJLmSVqs8pb9AnvICXEuOHLprYTw==}

  whatwg-url@7.1.0:
    resolution: {integrity: sha512-WUu7Rg1DroM7oQvGWfOiAK21n74Gg+T4elXEQYkOhtyLeWiJFoOGLXPKI/9gzIie9CtwVLm8wtw6YJdKyxSjeg==}

  when-exit@2.1.4:
    resolution: {integrity: sha512-4rnvd3A1t16PWzrBUcSDZqcAmsUIy4minDXT/CZ8F2mVDgd65i4Aalimgz1aQkRGU0iH5eT5+6Rx2TK8o443Pg==}

  which-boxed-primitive@1.1.1:
    resolution: {integrity: sha512-TbX3mj8n0odCBFVlY8AxkqcHASw3L60jIuF8jFP78az3C2YhmGvqbHBpAjTRH2/xqYunrJ9g1jSyjCjpoWzIAA==}
    engines: {node: '>= 0.4'}

  which-builtin-type@1.2.1:
    resolution: {integrity: sha512-6iBczoX+kDQ7a3+YJBnh3T+KZRxM/iYNPXicqk66/Qfm1b93iu+yOImkg0zHbj5LNOcNv1TEADiZ0xa34B4q6Q==}
    engines: {node: '>= 0.4'}

  which-collection@1.0.2:
    resolution: {integrity: sha512-K4jVyjnBdgvc86Y6BkaLZEN933SwYOuBFkdmBu9ZfkcAbdVbpITnDmjvZ/aQjRXQrv5EPkTnD1s39GiiqbngCw==}
    engines: {node: '>= 0.4'}

  which-pm-runs@1.1.0:
    resolution: {integrity: sha512-n1brCuqClxfFfq/Rb0ICg9giSZqCS+pLtccdag6C2HyufBrh3fBOiy9nb6ggRMvWOVH5GrdJskj5iGTZNxd7SA==}
    engines: {node: '>=4'}

  which-pm@3.0.1:
    resolution: {integrity: sha512-v2JrMq0waAI4ju1xU5x3blsxBBMgdgZve580iYMN5frDaLGjbA24fok7wKCsya8KLVO19Ju4XDc5+zTZCJkQfg==}
    engines: {node: '>=18.12'}

  which-typed-array@1.1.18:
    resolution: {integrity: sha512-qEcY+KJYlWyLH9vNbsr6/5j59AXk5ni5aakf8ldzBvGde6Iz4sxZGkJyWSAueTG7QhOvNRYb1lDdFmL5Td0QKA==}
    engines: {node: '>= 0.4'}

  which@2.0.2:
    resolution: {integrity: sha512-BLI3Tl1TW3Pvl70l3yq3Y64i+awpwXqsGBYWkkqMtnbXgrMD+yj7rhW0kuEDxzJaYXGjEW5ogapKNMEKNMjibA==}
    engines: {node: '>= 8'}
    hasBin: true

  why-is-node-running@2.3.0:
    resolution: {integrity: sha512-hUrmaWBdVDcxvYqnyh09zunKzROWjbZTiNy8dBEjkS7ehEDQibXJ7XvlmtbwuTclUiIyN+CyXQD4Vmko8fNm8w==}
    engines: {node: '>=8'}
    hasBin: true

  widest-line@4.0.1:
    resolution: {integrity: sha512-o0cyEG0e8GPzT4iGHphIOh0cJOV8fivsXxddQasHPHfoZf1ZexrfeA21w2NaEN1RHE+fXlfISmOE8R9N3u3Qig==}
    engines: {node: '>=12'}

  widest-line@5.0.0:
    resolution: {integrity: sha512-c9bZp7b5YtRj2wOe6dlj32MK+Bx/M/d+9VB2SHM1OtsUHR0aV0tdP6DWh/iMt0kWi1t5g1Iudu6hQRNd1A4PVA==}
    engines: {node: '>=18'}

  word-wrap@1.2.5:
    resolution: {integrity: sha512-BN22B5eaMMI9UMtjrGd5g5eCYPpCPDUy0FJXbYsaT5zYxjFOckS53SQDE3pWkVoWpHXVb3BrYcEN4Twa55B5cA==}
    engines: {node: '>=0.10.0'}

  wrap-ansi@7.0.0:
    resolution: {integrity: sha512-YVGIj2kamLSTxw6NsZjoBxfSwsn0ycdesmc4p+Q21c5zPuZ1pl+NfxVdxPtdHvmNVOQ6XSYG4AUtyt/Fi7D16Q==}
    engines: {node: '>=10'}

  wrap-ansi@8.1.0:
    resolution: {integrity: sha512-si7QWI6zUMq56bESFvagtmzMdGOtoxfR+Sez11Mobfc7tm+VkUckk9bW2UeffTGVUbOksxmSw0AA2gs8g71NCQ==}
    engines: {node: '>=12'}

  wrap-ansi@9.0.0:
    resolution: {integrity: sha512-G8ura3S+3Z2G+mkgNRq8dqaFZAuxfsxpBB8OCTGRTCtp+l/v9nbFNmCUP1BZMts3G1142MsZfn6eeUKrr4PD1Q==}
    engines: {node: '>=18'}

  wrappy@1.0.2:
    resolution: {integrity: sha512-l4Sp/DRseor9wL6EvV2+TuQn63dMkPjZ/sp9XkghTEbV9KlPS1xUsZ3u7/IQO4wxtcFB4bgpQPRcR3QCvezPcQ==}

  ws@8.18.0:
    resolution: {integrity: sha512-8VbfWfHLbbwu3+N6OKsOMpBdT4kXPDDB9cJk2bJ6mh9ucxdlnNvH1e+roYkKmN9Nxw2yjz7VzeO9oOz2zJ04Pw==}
    engines: {node: '>=10.0.0'}
    peerDependencies:
      bufferutil: ^4.0.1
      utf-8-validate: '>=5.0.2'
    peerDependenciesMeta:
      bufferutil:
        optional: true
      utf-8-validate:
        optional: true

  xtend@4.0.2:
    resolution: {integrity: sha512-LKYU1iAXJXUgAXn9URjiu+MWhyUXHsvfp7mcuYm9dSUKK0/CjtrUwFAxD82/mCWbtLsGjFIad0wIsod4zrTAEQ==}
    engines: {node: '>=0.4'}

  xxhash-wasm@1.1.0:
    resolution: {integrity: sha512-147y/6YNh+tlp6nd/2pWq38i9h6mz/EuQ6njIrmW8D1BS5nCqs0P6DG+m6zTGnNz5I+uhZ0SHxBs9BsPrwcKDA==}

  y18n@5.0.8:
    resolution: {integrity: sha512-0pfFzegeDWJHJIAmTLRP2DwHjdF5s7jo9tuztdQxAhINCdvS+3nGINqPd00AphqJR/0LhANUS6/+7SCb98YOfA==}
    engines: {node: '>=10'}

  yallist@3.1.1:
    resolution: {integrity: sha512-a4UGQaWPH59mOXUYnAG2ewncQS4i4F43Tv3JoAM+s2VDAmS9NsK8GpDMLrCHPksFT7h3K6TOoUNn2pb7RoXx4g==}

  yaml@2.7.0:
    resolution: {integrity: sha512-+hSoy/QHluxmC9kCIJyL/uyFmLmc+e5CFR5Wa+bpIhIj85LVb9ZH2nVnqrHoSvKogwODv0ClqZkmiSSaIH5LTA==}
    engines: {node: '>= 14'}
    hasBin: true

  yargs-parser@21.1.1:
    resolution: {integrity: sha512-tVpsJW7DdjecAiFpbIB1e3qxIQsE6NoPc5/eTdrbbIC4h0LVsWhnoa3g+m2HclBIujHzsxZ4VJVA+GUuc2/LBw==}
    engines: {node: '>=12'}

  yargs@17.7.2:
    resolution: {integrity: sha512-7dSzzRQ++CKnNI/krKnYRV7JKKPUXMEh61soaHKg9mrWEhzFWhFnxPxGl+69cD1Ou63C13NUPCnmIcrvqCuM6w==}
    engines: {node: '>=12'}

  yocto-queue@0.1.0:
    resolution: {integrity: sha512-rVksvsnNCdJ/ohGc6xgPwyN8eheCxsiLM8mxuE/t/mOVqJewPuO1miLpTHQiRgTKCLexL4MeAFVagts7HmNZ2Q==}
    engines: {node: '>=10'}

  yocto-queue@1.1.1:
    resolution: {integrity: sha512-b4JR1PFR10y1mKjhHY9LaGo6tmrgjit7hxVIeAmyMw3jegXR4dhYqLaQF5zMXZxY7tLpMyJeLjr1C4rLmkVe8g==}
    engines: {node: '>=12.20'}

  yocto-spinner@0.2.0:
    resolution: {integrity: sha512-Qu6WAqNLGleB687CCGcmgHIo8l+J19MX/32UrSMfbf/4L8gLoxjpOYoiHT1asiWyqvjRZbgvOhLlvne6E5Tbdw==}
    engines: {node: '>=18.19'}

  yoctocolors@2.1.1:
    resolution: {integrity: sha512-GQHQqAopRhwU8Kt1DDM8NjibDXHC8eoh1erhGAJPEyveY9qqVeXvVikNKrDz69sHowPMorbPUrH/mx8c50eiBQ==}
    engines: {node: '>=18'}

  yoga-wasm-web@0.3.3:
    resolution: {integrity: sha512-N+d4UJSJbt/R3wqY7Coqs5pcV0aUj2j9IaQ3rNj9bVCLld8tTGKRa2USARjnvZJWVx1NDmQev8EknoczaOQDOA==}

  zod-to-json-schema@3.24.1:
    resolution: {integrity: sha512-3h08nf3Vw3Wl3PK+q3ow/lIil81IT2Oa7YpQyUUDsEWbXveMesdfK1xBd2RhCkynwZndAxixji/7SYJJowr62w==}
    peerDependencies:
      zod: ^3.24.1

  zod-to-ts@1.2.0:
    resolution: {integrity: sha512-x30XE43V+InwGpvTySRNz9kB7qFU8DlyEy7BsSTCHPH1R0QasMmHWZDCzYm6bVXtj/9NNJAZF3jW8rzFvH5OFA==}
    peerDependencies:
      typescript: ^4.9.4 || ^5.0.2
      zod: ^3

  zod@3.24.2:
    resolution: {integrity: sha512-lY7CDW43ECgW9u1TcT3IoXHflywfVqDYze4waEz812jR/bZ8FHDsl7pFQoSZTz5N+2NqRXs8GBwnAwo3ZNxqhQ==}

  zwitch@2.0.4:
    resolution: {integrity: sha512-bXE4cR/kVZhKZX/RjPEflHaKVhUVl85noU3v6b8apfQEc1x4A+zBxjZ4lN8LqGd6WZ3dl98pY4o717VFmoPp+A==}

snapshots:

  '@adraffy/ens-normalize@1.10.1': {}

  '@adraffy/ens-normalize@1.11.0': {}

  '@alcalzone/ansi-tokenize@0.1.3':
    dependencies:
      ansi-styles: 6.2.1
      is-fullwidth-code-point: 4.0.0

  '@ampproject/remapping@2.3.0':
    dependencies:
      '@jridgewell/gen-mapping': 0.3.8
      '@jridgewell/trace-mapping': 0.3.25

  '@astrojs/compiler@2.10.3': {}

  '@astrojs/internal-helpers@0.5.0': {}

  '@astrojs/markdown-remark@6.1.0':
    dependencies:
      '@astrojs/prism': 3.2.0
      github-slugger: 2.0.0
      hast-util-from-html: 2.0.3
      hast-util-to-text: 4.0.2
      import-meta-resolve: 4.1.0
      js-yaml: 4.1.0
      mdast-util-definitions: 6.0.0
      rehype-raw: 7.0.0
      rehype-stringify: 10.0.1
      remark-gfm: 4.0.0
      remark-parse: 11.0.0
      remark-rehype: 11.1.1
      remark-smartypants: 3.0.2
      shiki: 1.29.2
      smol-toml: 1.3.1
      unified: 11.0.5
      unist-util-remove-position: 5.0.0
      unist-util-visit: 5.0.0
      unist-util-visit-parents: 6.0.1
      vfile: 6.0.3
    transitivePeerDependencies:
      - supports-color

  '@astrojs/mdx@4.0.8(astro@5.2.3(@types/node@20.17.14)(jiti@2.4.2)(lightningcss@1.29.1)(rollup@4.31.0)(tsx@4.19.2)(typescript@5.7.3)(yaml@2.7.0))':
    dependencies:
      '@astrojs/markdown-remark': 6.1.0
      '@mdx-js/mdx': 3.1.0(acorn@8.14.0)
      acorn: 8.14.0
      astro: 5.2.3(@types/node@20.17.14)(jiti@2.4.2)(lightningcss@1.29.1)(rollup@4.31.0)(tsx@4.19.2)(typescript@5.7.3)(yaml@2.7.0)
      es-module-lexer: 1.6.0
      estree-util-visit: 2.0.0
      hast-util-to-html: 9.0.4
      kleur: 4.1.5
      rehype-raw: 7.0.0
      remark-gfm: 4.0.0
      remark-smartypants: 3.0.2
      source-map: 0.7.4
      unist-util-visit: 5.0.0
      vfile: 6.0.3
    transitivePeerDependencies:
      - supports-color

  '@astrojs/prism@3.2.0':
    dependencies:
      prismjs: 1.29.0

  '@astrojs/sitemap@3.2.1':
    dependencies:
      sitemap: 8.0.0
      stream-replace-string: 2.0.0
      zod: 3.24.2

  '@astrojs/starlight@0.31.1(astro@5.2.3(@types/node@20.17.14)(jiti@2.4.2)(lightningcss@1.29.1)(rollup@4.31.0)(tsx@4.19.2)(typescript@5.7.3)(yaml@2.7.0))':
    dependencies:
      '@astrojs/mdx': 4.0.8(astro@5.2.3(@types/node@20.17.14)(jiti@2.4.2)(lightningcss@1.29.1)(rollup@4.31.0)(tsx@4.19.2)(typescript@5.7.3)(yaml@2.7.0))
      '@astrojs/sitemap': 3.2.1
      '@pagefind/default-ui': 1.3.0
      '@types/hast': 3.0.4
      '@types/js-yaml': 4.0.9
      '@types/mdast': 4.0.4
      astro: 5.2.3(@types/node@20.17.14)(jiti@2.4.2)(lightningcss@1.29.1)(rollup@4.31.0)(tsx@4.19.2)(typescript@5.7.3)(yaml@2.7.0)
      astro-expressive-code: 0.40.1(astro@5.2.3(@types/node@20.17.14)(jiti@2.4.2)(lightningcss@1.29.1)(rollup@4.31.0)(tsx@4.19.2)(typescript@5.7.3)(yaml@2.7.0))
      bcp-47: 2.1.0
      hast-util-from-html: 2.0.3
      hast-util-select: 6.0.3
      hast-util-to-string: 3.0.1
      hastscript: 9.0.0
      i18next: 23.16.8
      js-yaml: 4.1.0
      mdast-util-directive: 3.1.0
      mdast-util-to-markdown: 2.1.2
      mdast-util-to-string: 4.0.0
      pagefind: 1.3.0
      rehype: 13.0.2
      rehype-format: 5.0.1
      remark-directive: 3.0.1
      unified: 11.0.5
      unist-util-visit: 5.0.0
      vfile: 6.0.3
    transitivePeerDependencies:
      - supports-color

  '@astrojs/starlight@0.32.1(astro@5.2.3(@types/node@20.17.14)(jiti@2.4.2)(lightningcss@1.29.1)(rollup@4.31.0)(tsx@4.19.2)(typescript@5.7.3)(yaml@2.7.0))':
    dependencies:
      '@astrojs/mdx': 4.0.8(astro@5.2.3(@types/node@20.17.14)(jiti@2.4.2)(lightningcss@1.29.1)(rollup@4.31.0)(tsx@4.19.2)(typescript@5.7.3)(yaml@2.7.0))
      '@astrojs/sitemap': 3.2.1
      '@pagefind/default-ui': 1.3.0
      '@types/hast': 3.0.4
      '@types/js-yaml': 4.0.9
      '@types/mdast': 4.0.4
      astro: 5.2.3(@types/node@20.17.14)(jiti@2.4.2)(lightningcss@1.29.1)(rollup@4.31.0)(tsx@4.19.2)(typescript@5.7.3)(yaml@2.7.0)
      astro-expressive-code: 0.40.1(astro@5.2.3(@types/node@20.17.14)(jiti@2.4.2)(lightningcss@1.29.1)(rollup@4.31.0)(tsx@4.19.2)(typescript@5.7.3)(yaml@2.7.0))
      bcp-47: 2.1.0
      hast-util-from-html: 2.0.3
      hast-util-select: 6.0.3
      hast-util-to-string: 3.0.1
      hastscript: 9.0.0
      i18next: 23.16.8
      js-yaml: 4.1.0
      klona: 2.0.6
      mdast-util-directive: 3.1.0
      mdast-util-to-markdown: 2.1.2
      mdast-util-to-string: 4.0.0
      pagefind: 1.3.0
      rehype: 13.0.2
      rehype-format: 5.0.1
      remark-directive: 3.0.1
      unified: 11.0.5
      unist-util-visit: 5.0.0
      vfile: 6.0.3
    transitivePeerDependencies:
      - supports-color

  '@astrojs/telemetry@3.2.0':
    dependencies:
      ci-info: 4.1.0
      debug: 4.4.0
      dlv: 1.1.3
      dset: 3.1.4
      is-docker: 3.0.0
      is-wsl: 3.1.0
      which-pm-runs: 1.1.0
    transitivePeerDependencies:
      - supports-color

  '@babel/code-frame@7.26.2':
    dependencies:
      '@babel/helper-validator-identifier': 7.25.9
      js-tokens: 4.0.0
      picocolors: 1.1.1

  '@babel/compat-data@7.26.8': {}

  '@babel/core@7.26.9':
    dependencies:
      '@ampproject/remapping': 2.3.0
      '@babel/code-frame': 7.26.2
      '@babel/generator': 7.26.9
      '@babel/helper-compilation-targets': 7.26.5
      '@babel/helper-module-transforms': 7.26.0(@babel/core@7.26.9)
      '@babel/helpers': 7.26.9
      '@babel/parser': 7.26.9
      '@babel/template': 7.26.9
      '@babel/traverse': 7.26.9
      '@babel/types': 7.26.9
      convert-source-map: 2.0.0
      debug: 4.4.0
      gensync: 1.0.0-beta.2
      json5: 2.2.3
      semver: 6.3.1
    transitivePeerDependencies:
      - supports-color

  '@babel/generator@7.26.9':
    dependencies:
      '@babel/parser': 7.26.9
      '@babel/types': 7.26.9
      '@jridgewell/gen-mapping': 0.3.8
      '@jridgewell/trace-mapping': 0.3.25
      jsesc: 3.1.0

  '@babel/helper-compilation-targets@7.26.5':
    dependencies:
      '@babel/compat-data': 7.26.8
      '@babel/helper-validator-option': 7.25.9
      browserslist: 4.24.4
      lru-cache: 5.1.1
      semver: 6.3.1

  '@babel/helper-module-imports@7.25.9':
    dependencies:
      '@babel/traverse': 7.26.9
      '@babel/types': 7.26.9
    transitivePeerDependencies:
      - supports-color

  '@babel/helper-module-transforms@7.26.0(@babel/core@7.26.9)':
    dependencies:
      '@babel/core': 7.26.9
      '@babel/helper-module-imports': 7.25.9
      '@babel/helper-validator-identifier': 7.25.9
      '@babel/traverse': 7.26.9
    transitivePeerDependencies:
      - supports-color

  '@babel/helper-plugin-utils@7.26.5': {}

  '@babel/helper-string-parser@7.25.9': {}

  '@babel/helper-validator-identifier@7.25.9': {}

  '@babel/helper-validator-option@7.25.9': {}

  '@babel/helpers@7.26.9':
    dependencies:
      '@babel/template': 7.26.9
      '@babel/types': 7.26.9

  '@babel/parser@7.26.7':
    dependencies:
      '@babel/types': 7.26.7

  '@babel/parser@7.26.9':
    dependencies:
      '@babel/types': 7.26.9

  '@babel/plugin-transform-react-jsx-self@7.25.9(@babel/core@7.26.9)':
    dependencies:
      '@babel/core': 7.26.9
      '@babel/helper-plugin-utils': 7.26.5

  '@babel/plugin-transform-react-jsx-source@7.25.9(@babel/core@7.26.9)':
    dependencies:
      '@babel/core': 7.26.9
      '@babel/helper-plugin-utils': 7.26.5

  '@babel/runtime@7.26.7':
    dependencies:
      regenerator-runtime: 0.14.1

  '@babel/template@7.26.9':
    dependencies:
      '@babel/code-frame': 7.26.2
      '@babel/parser': 7.26.9
      '@babel/types': 7.26.9

  '@babel/traverse@7.26.9':
    dependencies:
      '@babel/code-frame': 7.26.2
      '@babel/generator': 7.26.9
      '@babel/parser': 7.26.9
      '@babel/template': 7.26.9
      '@babel/types': 7.26.9
      debug: 4.4.0
      globals: 11.12.0
    transitivePeerDependencies:
      - supports-color

  '@babel/types@7.26.7':
    dependencies:
      '@babel/helper-string-parser': 7.25.9
      '@babel/helper-validator-identifier': 7.25.9

  '@babel/types@7.26.9':
    dependencies:
      '@babel/helper-string-parser': 7.25.9
      '@babel/helper-validator-identifier': 7.25.9

  '@bcoe/v8-coverage@1.0.2': {}

  '@biomejs/biome@1.9.4':
    optionalDependencies:
      '@biomejs/cli-darwin-arm64': 1.9.4
      '@biomejs/cli-darwin-x64': 1.9.4
      '@biomejs/cli-linux-arm64': 1.9.4
      '@biomejs/cli-linux-arm64-musl': 1.9.4
      '@biomejs/cli-linux-x64': 1.9.4
      '@biomejs/cli-linux-x64-musl': 1.9.4
      '@biomejs/cli-win32-arm64': 1.9.4
      '@biomejs/cli-win32-x64': 1.9.4

  '@biomejs/cli-darwin-arm64@1.9.4':
    optional: true

  '@biomejs/cli-darwin-x64@1.9.4':
    optional: true

  '@biomejs/cli-linux-arm64-musl@1.9.4':
    optional: true

  '@biomejs/cli-linux-arm64@1.9.4':
    optional: true

  '@biomejs/cli-linux-x64-musl@1.9.4':
    optional: true

  '@biomejs/cli-linux-x64@1.9.4':
    optional: true

  '@biomejs/cli-win32-arm64@1.9.4':
    optional: true

  '@biomejs/cli-win32-x64@1.9.4':
    optional: true

  '@changesets/apply-release-plan@7.0.10':
    dependencies:
      '@changesets/config': 3.1.1
      '@changesets/get-version-range-type': 0.4.0
      '@changesets/git': 3.0.2
      '@changesets/should-skip-package': 0.1.2
      '@changesets/types': 6.1.0
      '@manypkg/get-packages': 1.1.3
      detect-indent: 6.1.0
      fs-extra: 7.0.1
      lodash.startcase: 4.4.0
      outdent: 0.5.0
      prettier: 2.8.8
      resolve-from: 5.0.0
      semver: 7.7.1

  '@changesets/assemble-release-plan@6.0.6':
    dependencies:
      '@changesets/errors': 0.2.0
      '@changesets/get-dependents-graph': 2.1.3
      '@changesets/should-skip-package': 0.1.2
      '@changesets/types': 6.1.0
      '@manypkg/get-packages': 1.1.3
      semver: 7.7.1

  '@changesets/changelog-git@0.2.1':
    dependencies:
      '@changesets/types': 6.1.0

  '@changesets/cli@2.28.1':
    dependencies:
      '@changesets/apply-release-plan': 7.0.10
      '@changesets/assemble-release-plan': 6.0.6
      '@changesets/changelog-git': 0.2.1
      '@changesets/config': 3.1.1
      '@changesets/errors': 0.2.0
      '@changesets/get-dependents-graph': 2.1.3
      '@changesets/get-release-plan': 4.0.8
      '@changesets/git': 3.0.2
      '@changesets/logger': 0.1.1
      '@changesets/pre': 2.0.2
      '@changesets/read': 0.6.3
      '@changesets/should-skip-package': 0.1.2
      '@changesets/types': 6.1.0
      '@changesets/write': 0.4.0
      '@manypkg/get-packages': 1.1.3
      ansi-colors: 4.1.3
      ci-info: 3.9.0
      enquirer: 2.4.1
      external-editor: 3.1.0
      fs-extra: 7.0.1
      mri: 1.2.0
      p-limit: 2.3.0
      package-manager-detector: 0.2.9
      picocolors: 1.1.1
      resolve-from: 5.0.0
      semver: 7.7.1
      spawndamnit: 3.0.1
      term-size: 2.2.1

  '@changesets/config@3.1.1':
    dependencies:
      '@changesets/errors': 0.2.0
      '@changesets/get-dependents-graph': 2.1.3
      '@changesets/logger': 0.1.1
      '@changesets/types': 6.1.0
      '@manypkg/get-packages': 1.1.3
      fs-extra: 7.0.1
      micromatch: 4.0.8

  '@changesets/errors@0.2.0':
    dependencies:
      extendable-error: 0.1.7

  '@changesets/get-dependents-graph@2.1.3':
    dependencies:
      '@changesets/types': 6.1.0
      '@manypkg/get-packages': 1.1.3
      picocolors: 1.1.1
      semver: 7.7.1

  '@changesets/get-release-plan@4.0.8':
    dependencies:
      '@changesets/assemble-release-plan': 6.0.6
      '@changesets/config': 3.1.1
      '@changesets/pre': 2.0.2
      '@changesets/read': 0.6.3
      '@changesets/types': 6.1.0
      '@manypkg/get-packages': 1.1.3

  '@changesets/get-version-range-type@0.4.0': {}

  '@changesets/git@3.0.2':
    dependencies:
      '@changesets/errors': 0.2.0
      '@manypkg/get-packages': 1.1.3
      is-subdir: 1.2.0
      micromatch: 4.0.8
      spawndamnit: 3.0.1

  '@changesets/logger@0.1.1':
    dependencies:
      picocolors: 1.1.1

  '@changesets/parse@0.4.1':
    dependencies:
      '@changesets/types': 6.1.0
      js-yaml: 3.14.1

  '@changesets/pre@2.0.2':
    dependencies:
      '@changesets/errors': 0.2.0
      '@changesets/types': 6.1.0
      '@manypkg/get-packages': 1.1.3
      fs-extra: 7.0.1

  '@changesets/read@0.6.3':
    dependencies:
      '@changesets/git': 3.0.2
      '@changesets/logger': 0.1.1
      '@changesets/parse': 0.4.1
      '@changesets/types': 6.1.0
      fs-extra: 7.0.1
      p-filter: 2.1.0
      picocolors: 1.1.1

  '@changesets/should-skip-package@0.1.2':
    dependencies:
      '@changesets/types': 6.1.0
      '@manypkg/get-packages': 1.1.3

  '@changesets/types@4.1.0': {}

  '@changesets/types@6.1.0': {}

  '@changesets/write@0.4.0':
    dependencies:
      '@changesets/types': 6.1.0
      fs-extra: 7.0.1
      human-id: 4.1.1
      prettier: 2.8.8

  '@codemirror/language@6.0.0':
    dependencies:
      '@codemirror/state': 6.5.2
      '@codemirror/view': 6.36.2
      '@lezer/common': 1.2.3
      '@lezer/highlight': 1.2.1
      '@lezer/lr': 1.4.2
      style-mod: 4.1.2

  '@codemirror/state@6.5.2':
    dependencies:
      '@marijn/find-cluster-break': 1.0.2

  '@codemirror/view@6.36.2':
    dependencies:
      '@codemirror/state': 6.5.2
      style-mod: 4.1.2
      w3c-keyname: 2.2.8

  '@commander-js/extra-typings@12.1.0(commander@12.1.0)':
    dependencies:
      commander: 12.1.0

  '@ctrl/tinycolor@4.1.0': {}

  '@electric-sql/pglite@0.2.13': {}

  '@emnapi/runtime@1.3.1':
    dependencies:
      tslib: 2.8.1
    optional: true

  '@emotion/is-prop-valid@0.8.8':
    dependencies:
      '@emotion/memoize': 0.7.4
    optional: true

  '@emotion/memoize@0.7.4':
    optional: true

  '@ensdomains/address-encoder@1.0.0-rc.3':
    dependencies:
      '@noble/curves': 1.8.1
      '@noble/hashes': 1.7.1
      '@scure/base': 1.2.4

  '@ensdomains/address-encoder@1.1.1':
    dependencies:
      '@noble/curves': 1.8.1
      '@noble/hashes': 1.7.1
      '@scure/base': 1.2.4

  '@ensdomains/content-hash@3.1.0-rc.1':
    dependencies:
      '@ensdomains/address-encoder': 1.0.0-rc.3
      '@noble/curves': 1.8.1
      '@scure/base': 1.2.4

  '@ensdomains/dnsprovejs@0.5.1':
    dependencies:
      '@noble/hashes': 1.7.1
      dns-packet: 5.6.1
      typescript-logging: 1.0.1

  '@ensdomains/ensjs@4.0.2(typescript@5.7.3)(viem@2.22.13(typescript@5.7.3)(zod@3.24.2))(zod@3.24.2)':
    dependencies:
      '@adraffy/ens-normalize': 1.10.1
      '@ensdomains/address-encoder': 1.1.1
      '@ensdomains/content-hash': 3.1.0-rc.1
      '@ensdomains/dnsprovejs': 0.5.1
      abitype: 1.0.8(typescript@5.7.3)(zod@3.24.2)
      dns-packet: 5.6.1
      graphql: 16.10.0
      graphql-request: 6.1.0(graphql@16.10.0)
      pako: 2.1.0
      ts-pattern: 5.6.2
      viem: 2.22.13(typescript@5.7.3)(zod@3.24.2)
    transitivePeerDependencies:
      - encoding
      - typescript
      - zod

  '@envelop/core@5.0.3':
    dependencies:
      '@envelop/types': 5.0.0
      tslib: 2.8.1

  '@envelop/types@5.0.0':
    dependencies:
      tslib: 2.8.1

  '@esbuild/aix-ppc64@0.25.0':
    optional: true

  '@esbuild/android-arm64@0.25.0':
    optional: true

  '@esbuild/android-arm@0.25.0':
    optional: true

  '@esbuild/android-x64@0.25.0':
    optional: true

  '@esbuild/darwin-arm64@0.25.0':
    optional: true

  '@esbuild/darwin-x64@0.25.0':
    optional: true

  '@esbuild/freebsd-arm64@0.25.0':
    optional: true

  '@esbuild/freebsd-x64@0.25.0':
    optional: true

  '@esbuild/linux-arm64@0.25.0':
    optional: true

  '@esbuild/linux-arm@0.25.0':
    optional: true

  '@esbuild/linux-ia32@0.25.0':
    optional: true

  '@esbuild/linux-loong64@0.25.0':
    optional: true

  '@esbuild/linux-mips64el@0.25.0':
    optional: true

  '@esbuild/linux-ppc64@0.25.0':
    optional: true

  '@esbuild/linux-riscv64@0.25.0':
    optional: true

  '@esbuild/linux-s390x@0.25.0':
    optional: true

  '@esbuild/linux-x64@0.25.0':
    optional: true

  '@esbuild/netbsd-arm64@0.25.0':
    optional: true

  '@esbuild/netbsd-x64@0.25.0':
    optional: true

  '@esbuild/openbsd-arm64@0.25.0':
    optional: true

  '@esbuild/openbsd-x64@0.25.0':
    optional: true

  '@esbuild/sunos-x64@0.25.0':
    optional: true

  '@esbuild/win32-arm64@0.25.0':
    optional: true

  '@esbuild/win32-ia32@0.25.0':
    optional: true

  '@esbuild/win32-x64@0.25.0':
    optional: true

  '@escape.tech/graphql-armor-max-aliases@2.6.0':
    dependencies:
      graphql: 16.10.0
    optionalDependencies:
      '@envelop/core': 5.0.3
      '@escape.tech/graphql-armor-types': 0.7.0

  '@escape.tech/graphql-armor-max-depth@2.4.0':
    dependencies:
      graphql: 16.10.0
    optionalDependencies:
      '@envelop/core': 5.0.3
      '@escape.tech/graphql-armor-types': 0.7.0

  '@escape.tech/graphql-armor-max-tokens@2.5.0':
    dependencies:
      graphql: 16.10.0
    optionalDependencies:
      '@envelop/core': 5.0.3
      '@escape.tech/graphql-armor-types': 0.7.0

  '@escape.tech/graphql-armor-types@0.7.0':
    dependencies:
      graphql: 16.10.0
    optional: true

  '@eslint-community/eslint-utils@4.4.1(eslint@9.20.1(jiti@2.4.2))':
    dependencies:
      eslint: 9.20.1(jiti@2.4.2)
      eslint-visitor-keys: 3.4.3

  '@eslint-community/regexpp@4.12.1': {}

  '@eslint/config-array@0.19.2':
    dependencies:
      '@eslint/object-schema': 2.1.6
      debug: 4.4.0
      minimatch: 3.1.2
    transitivePeerDependencies:
      - supports-color

  '@eslint/core@0.10.0':
    dependencies:
      '@types/json-schema': 7.0.15

  '@eslint/core@0.11.0':
    dependencies:
      '@types/json-schema': 7.0.15

  '@eslint/eslintrc@3.2.0':
    dependencies:
      ajv: 6.12.6
      debug: 4.4.0
      espree: 10.3.0
      globals: 14.0.0
      ignore: 5.3.2
      import-fresh: 3.3.1
      js-yaml: 4.1.0
      minimatch: 3.1.2
      strip-json-comments: 3.1.1
    transitivePeerDependencies:
      - supports-color

  '@eslint/js@9.20.0': {}

  '@eslint/object-schema@2.1.6': {}

  '@eslint/plugin-kit@0.2.5':
    dependencies:
      '@eslint/core': 0.10.0
      levn: 0.4.1

  '@expressive-code/core@0.40.1':
    dependencies:
      '@ctrl/tinycolor': 4.1.0
      hast-util-select: 6.0.3
      hast-util-to-html: 9.0.4
      hast-util-to-text: 4.0.2
      hastscript: 9.0.0
      postcss: 8.5.1
      postcss-nested: 6.2.0(postcss@8.5.1)
      unist-util-visit: 5.0.0
      unist-util-visit-parents: 6.0.1

  '@expressive-code/plugin-frames@0.40.1':
    dependencies:
      '@expressive-code/core': 0.40.1

  '@expressive-code/plugin-shiki@0.40.1':
    dependencies:
      '@expressive-code/core': 0.40.1
      shiki: 1.29.2

  '@expressive-code/plugin-text-markers@0.40.1':
    dependencies:
      '@expressive-code/core': 0.40.1

  '@floating-ui/core@1.6.9':
    dependencies:
      '@floating-ui/utils': 0.2.9

  '@floating-ui/dom@1.6.13':
    dependencies:
      '@floating-ui/core': 1.6.9
      '@floating-ui/utils': 0.2.9

  '@floating-ui/react-dom@2.1.2(react-dom@18.3.1(react@18.3.1))(react@18.3.1)':
    dependencies:
      '@floating-ui/dom': 1.6.13
      react: 18.3.1
      react-dom: 18.3.1(react@18.3.1)

  '@floating-ui/utils@0.2.9': {}

  '@graphiql/react@0.28.2(@codemirror/language@6.0.0)(@types/node@20.17.14)(@types/react-dom@18.3.5(@types/react@18.3.18))(@types/react@18.3.18)(graphql@16.10.0)(react-dom@18.3.1(react@18.3.1))(react@18.3.1)':
    dependencies:
      '@graphiql/toolkit': 0.11.1(@types/node@20.17.14)(graphql@16.10.0)
      '@headlessui/react': 1.7.19(react-dom@18.3.1(react@18.3.1))(react@18.3.1)
      '@radix-ui/react-dialog': 1.1.6(@types/react-dom@18.3.5(@types/react@18.3.18))(@types/react@18.3.18)(react-dom@18.3.1(react@18.3.1))(react@18.3.1)
      '@radix-ui/react-dropdown-menu': 2.1.6(@types/react-dom@18.3.5(@types/react@18.3.18))(@types/react@18.3.18)(react-dom@18.3.1(react@18.3.1))(react@18.3.1)
      '@radix-ui/react-tooltip': 1.1.8(@types/react-dom@18.3.5(@types/react@18.3.18))(@types/react@18.3.18)(react-dom@18.3.1(react@18.3.1))(react@18.3.1)
      '@radix-ui/react-visually-hidden': 1.1.2(@types/react-dom@18.3.5(@types/react@18.3.18))(@types/react@18.3.18)(react-dom@18.3.1(react@18.3.1))(react@18.3.1)
      '@types/codemirror': 5.60.15
      clsx: 1.2.1
      codemirror: 5.65.18
      codemirror-graphql: 2.2.0(@codemirror/language@6.0.0)(codemirror@5.65.18)(graphql@16.10.0)
      copy-to-clipboard: 3.3.3
      framer-motion: 6.5.1(react-dom@18.3.1(react@18.3.1))(react@18.3.1)
      get-value: 3.0.1
      graphql: 16.10.0
      graphql-language-service: 5.3.0(graphql@16.10.0)
      markdown-it: 14.1.0
      react: 18.3.1
      react-compiler-runtime: 19.0.0-beta-37ed2a7-20241206(react@18.3.1)
      react-dom: 18.3.1(react@18.3.1)
      set-value: 4.1.0
    transitivePeerDependencies:
      - '@codemirror/language'
      - '@types/node'
      - '@types/react'
      - '@types/react-dom'
      - graphql-ws

  '@graphiql/toolkit@0.11.1(@types/node@20.17.14)(graphql@16.10.0)':
    dependencies:
      '@n1ru4l/push-pull-async-iterable-iterator': 3.2.0
      graphql: 16.10.0
      meros: 1.3.0(@types/node@20.17.14)
    transitivePeerDependencies:
      - '@types/node'

  '@graphql-tools/executor@1.3.12(graphql@16.10.0)':
    dependencies:
      '@graphql-tools/utils': 10.7.2(graphql@16.10.0)
      '@graphql-typed-document-node/core': 3.2.0(graphql@16.10.0)
      '@repeaterjs/repeater': 3.0.6
      '@whatwg-node/disposablestack': 0.0.5
      graphql: 16.10.0
      tslib: 2.8.1
      value-or-promise: 1.0.12

  '@graphql-tools/merge@9.0.17(graphql@16.10.0)':
    dependencies:
      '@graphql-tools/utils': 10.7.2(graphql@16.10.0)
      graphql: 16.10.0
      tslib: 2.8.1

  '@graphql-tools/schema@10.0.16(graphql@16.10.0)':
    dependencies:
      '@graphql-tools/merge': 9.0.17(graphql@16.10.0)
      '@graphql-tools/utils': 10.7.2(graphql@16.10.0)
      graphql: 16.10.0
      tslib: 2.8.1
      value-or-promise: 1.0.12

  '@graphql-tools/utils@10.7.2(graphql@16.10.0)':
    dependencies:
      '@graphql-typed-document-node/core': 3.2.0(graphql@16.10.0)
      cross-inspect: 1.0.1
      dset: 3.1.4
      graphql: 16.10.0
      tslib: 2.8.1

  '@graphql-typed-document-node/core@3.2.0(graphql@16.10.0)':
    dependencies:
      graphql: 16.10.0

  '@graphql-yoga/logger@2.0.1':
    dependencies:
      tslib: 2.8.1

  '@graphql-yoga/subscription@5.0.3':
    dependencies:
      '@graphql-yoga/typed-event-target': 3.0.2
      '@repeaterjs/repeater': 3.0.6
      '@whatwg-node/events': 0.1.2
      tslib: 2.8.1

  '@graphql-yoga/typed-event-target@3.0.2':
    dependencies:
      '@repeaterjs/repeater': 3.0.6
      tslib: 2.8.1

  '@headlessui/react@1.7.19(react-dom@18.3.1(react@18.3.1))(react@18.3.1)':
    dependencies:
      '@tanstack/react-virtual': 3.13.0(react-dom@18.3.1(react@18.3.1))(react@18.3.1)
      client-only: 0.0.1
      react: 18.3.1
      react-dom: 18.3.1(react@18.3.1)

  '@hono/node-server@1.13.3(hono@4.6.17)':
    dependencies:
      hono: 4.6.17

  '@humanfs/core@0.19.1': {}

  '@humanfs/node@0.16.6':
    dependencies:
      '@humanfs/core': 0.19.1
      '@humanwhocodes/retry': 0.3.1

  '@humanwhocodes/module-importer@1.0.1': {}

  '@humanwhocodes/retry@0.3.1': {}

  '@humanwhocodes/retry@0.4.1': {}

  '@img/sharp-darwin-arm64@0.33.5':
    optionalDependencies:
      '@img/sharp-libvips-darwin-arm64': 1.0.4
    optional: true

  '@img/sharp-darwin-x64@0.33.5':
    optionalDependencies:
      '@img/sharp-libvips-darwin-x64': 1.0.4
    optional: true

  '@img/sharp-libvips-darwin-arm64@1.0.4':
    optional: true

  '@img/sharp-libvips-darwin-x64@1.0.4':
    optional: true

  '@img/sharp-libvips-linux-arm64@1.0.4':
    optional: true

  '@img/sharp-libvips-linux-arm@1.0.5':
    optional: true

  '@img/sharp-libvips-linux-s390x@1.0.4':
    optional: true

  '@img/sharp-libvips-linux-x64@1.0.4':
    optional: true

  '@img/sharp-libvips-linuxmusl-arm64@1.0.4':
    optional: true

  '@img/sharp-libvips-linuxmusl-x64@1.0.4':
    optional: true

  '@img/sharp-linux-arm64@0.33.5':
    optionalDependencies:
      '@img/sharp-libvips-linux-arm64': 1.0.4
    optional: true

  '@img/sharp-linux-arm@0.33.5':
    optionalDependencies:
      '@img/sharp-libvips-linux-arm': 1.0.5
    optional: true

  '@img/sharp-linux-s390x@0.33.5':
    optionalDependencies:
      '@img/sharp-libvips-linux-s390x': 1.0.4
    optional: true

  '@img/sharp-linux-x64@0.33.5':
    optionalDependencies:
      '@img/sharp-libvips-linux-x64': 1.0.4
    optional: true

  '@img/sharp-linuxmusl-arm64@0.33.5':
    optionalDependencies:
      '@img/sharp-libvips-linuxmusl-arm64': 1.0.4
    optional: true

  '@img/sharp-linuxmusl-x64@0.33.5':
    optionalDependencies:
      '@img/sharp-libvips-linuxmusl-x64': 1.0.4
    optional: true

  '@img/sharp-wasm32@0.33.5':
    dependencies:
      '@emnapi/runtime': 1.3.1
    optional: true

  '@img/sharp-win32-ia32@0.33.5':
    optional: true

  '@img/sharp-win32-x64@0.33.5':
    optional: true

  '@isaacs/cliui@8.0.2':
    dependencies:
      string-width: 5.1.2
      string-width-cjs: string-width@4.2.3
      strip-ansi: 7.1.0
      strip-ansi-cjs: strip-ansi@6.0.1
      wrap-ansi: 8.1.0
      wrap-ansi-cjs: wrap-ansi@7.0.0

  '@istanbuljs/schema@0.1.3': {}

  '@jridgewell/gen-mapping@0.3.8':
    dependencies:
      '@jridgewell/set-array': 1.2.1
      '@jridgewell/sourcemap-codec': 1.5.0
      '@jridgewell/trace-mapping': 0.3.25

  '@jridgewell/resolve-uri@3.1.2': {}

  '@jridgewell/set-array@1.2.1': {}

  '@jridgewell/sourcemap-codec@1.5.0': {}

  '@jridgewell/trace-mapping@0.3.25':
    dependencies:
      '@jridgewell/resolve-uri': 3.1.2
      '@jridgewell/sourcemap-codec': 1.5.0

  '@leichtgewicht/ip-codec@2.0.5': {}

  '@lezer/common@1.2.3': {}

  '@lezer/highlight@1.2.1':
    dependencies:
      '@lezer/common': 1.2.3

  '@lezer/lr@1.4.2':
    dependencies:
      '@lezer/common': 1.2.3

  '@manypkg/find-root@1.1.0':
    dependencies:
      '@babel/runtime': 7.26.7
      '@types/node': 12.20.55
      find-up: 4.1.0
      fs-extra: 8.1.0

  '@manypkg/get-packages@1.1.3':
    dependencies:
      '@babel/runtime': 7.26.7
      '@changesets/types': 4.1.0
      '@manypkg/find-root': 1.1.0
      fs-extra: 8.1.0
      globby: 11.1.0
      read-yaml-file: 1.1.0

  '@marijn/find-cluster-break@1.0.2': {}

  '@mdx-js/mdx@3.1.0(acorn@8.14.0)':
    dependencies:
      '@types/estree': 1.0.6
      '@types/estree-jsx': 1.0.5
      '@types/hast': 3.0.4
      '@types/mdx': 2.0.13
      collapse-white-space: 2.1.0
      devlop: 1.1.0
      estree-util-is-identifier-name: 3.0.0
      estree-util-scope: 1.0.0
      estree-walker: 3.0.3
      hast-util-to-jsx-runtime: 2.3.2
      markdown-extensions: 2.0.0
      recma-build-jsx: 1.0.0
      recma-jsx: 1.0.0(acorn@8.14.0)
      recma-stringify: 1.0.0
      rehype-recma: 1.0.0
      remark-mdx: 3.1.0
      remark-parse: 11.0.0
      remark-rehype: 11.1.1
      source-map: 0.7.4
      unified: 11.0.5
      unist-util-position-from-estree: 2.0.0
      unist-util-stringify-position: 4.0.0
      unist-util-visit: 5.0.0
      vfile: 6.0.3
    transitivePeerDependencies:
      - acorn
      - supports-color

  '@motionone/animation@10.18.0':
    dependencies:
      '@motionone/easing': 10.18.0
      '@motionone/types': 10.17.1
      '@motionone/utils': 10.18.0
      tslib: 2.8.1

  '@motionone/dom@10.12.0':
    dependencies:
      '@motionone/animation': 10.18.0
      '@motionone/generators': 10.18.0
      '@motionone/types': 10.17.1
      '@motionone/utils': 10.18.0
      hey-listen: 1.0.8
      tslib: 2.8.1

  '@motionone/easing@10.18.0':
    dependencies:
      '@motionone/utils': 10.18.0
      tslib: 2.8.1

  '@motionone/generators@10.18.0':
    dependencies:
      '@motionone/types': 10.17.1
      '@motionone/utils': 10.18.0
      tslib: 2.8.1

  '@motionone/types@10.17.1': {}

  '@motionone/utils@10.18.0':
    dependencies:
      '@motionone/types': 10.17.1
      hey-listen: 1.0.8
      tslib: 2.8.1

  '@n1ru4l/push-pull-async-iterable-iterator@3.2.0': {}

  '@noble/curves@1.8.1':
    dependencies:
      '@noble/hashes': 1.7.1

  '@noble/hashes@1.7.1': {}

  '@nodelib/fs.scandir@2.1.5':
    dependencies:
      '@nodelib/fs.stat': 2.0.5
      run-parallel: 1.2.0

  '@nodelib/fs.stat@2.0.5': {}

  '@nodelib/fs.walk@1.2.8':
    dependencies:
      '@nodelib/fs.scandir': 2.1.5
      fastq: 1.18.0

  '@opentelemetry/api@1.7.0': {}

  '@oslojs/encoding@1.1.0': {}

  '@oven/bun-darwin-aarch64@1.2.2':
    optional: true

  '@oven/bun-darwin-x64-baseline@1.2.2':
    optional: true

  '@oven/bun-darwin-x64@1.2.2':
    optional: true

  '@oven/bun-linux-aarch64-musl@1.2.2':
    optional: true

  '@oven/bun-linux-aarch64@1.2.2':
    optional: true

  '@oven/bun-linux-x64-baseline@1.2.2':
    optional: true

  '@oven/bun-linux-x64-musl-baseline@1.2.2':
    optional: true

  '@oven/bun-linux-x64-musl@1.2.2':
    optional: true

  '@oven/bun-linux-x64@1.2.2':
    optional: true

  '@oven/bun-windows-x64-baseline@1.2.2':
    optional: true

  '@oven/bun-windows-x64@1.2.2':
    optional: true

  '@pagefind/darwin-arm64@1.3.0':
    optional: true

  '@pagefind/darwin-x64@1.3.0':
    optional: true

  '@pagefind/default-ui@1.3.0': {}

  '@pagefind/linux-arm64@1.3.0':
    optional: true

  '@pagefind/linux-x64@1.3.0':
    optional: true

  '@pagefind/windows-x64@1.3.0':
    optional: true

  '@pkgjs/parseargs@0.11.0':
    optional: true

  '@ponder/utils@0.2.3(typescript@5.7.3)(viem@2.22.13(typescript@5.7.3)(zod@3.24.2))':
    dependencies:
      viem: 2.22.13(typescript@5.7.3)(zod@3.24.2)
    optionalDependencies:
      typescript: 5.7.3

  '@radix-ui/primitive@1.1.1': {}

  '@radix-ui/react-arrow@1.1.2(@types/react-dom@18.3.5(@types/react@18.3.18))(@types/react@18.3.18)(react-dom@18.3.1(react@18.3.1))(react@18.3.1)':
    dependencies:
      '@radix-ui/react-primitive': 2.0.2(@types/react-dom@18.3.5(@types/react@18.3.18))(@types/react@18.3.18)(react-dom@18.3.1(react@18.3.1))(react@18.3.1)
      react: 18.3.1
      react-dom: 18.3.1(react@18.3.1)
    optionalDependencies:
      '@types/react': 18.3.18
      '@types/react-dom': 18.3.5(@types/react@18.3.18)

  '@radix-ui/react-collection@1.1.2(@types/react-dom@18.3.5(@types/react@18.3.18))(@types/react@18.3.18)(react-dom@18.3.1(react@18.3.1))(react@18.3.1)':
    dependencies:
      '@radix-ui/react-compose-refs': 1.1.1(@types/react@18.3.18)(react@18.3.1)
      '@radix-ui/react-context': 1.1.1(@types/react@18.3.18)(react@18.3.1)
      '@radix-ui/react-primitive': 2.0.2(@types/react-dom@18.3.5(@types/react@18.3.18))(@types/react@18.3.18)(react-dom@18.3.1(react@18.3.1))(react@18.3.1)
      '@radix-ui/react-slot': 1.1.2(@types/react@18.3.18)(react@18.3.1)
      react: 18.3.1
      react-dom: 18.3.1(react@18.3.1)
    optionalDependencies:
      '@types/react': 18.3.18
      '@types/react-dom': 18.3.5(@types/react@18.3.18)

  '@radix-ui/react-compose-refs@1.1.1(@types/react@18.3.18)(react@18.3.1)':
    dependencies:
      react: 18.3.1
    optionalDependencies:
      '@types/react': 18.3.18

  '@radix-ui/react-context@1.1.1(@types/react@18.3.18)(react@18.3.1)':
    dependencies:
      react: 18.3.1
    optionalDependencies:
      '@types/react': 18.3.18

  '@radix-ui/react-dialog@1.1.6(@types/react-dom@18.3.5(@types/react@18.3.18))(@types/react@18.3.18)(react-dom@18.3.1(react@18.3.1))(react@18.3.1)':
    dependencies:
      '@radix-ui/primitive': 1.1.1
      '@radix-ui/react-compose-refs': 1.1.1(@types/react@18.3.18)(react@18.3.1)
      '@radix-ui/react-context': 1.1.1(@types/react@18.3.18)(react@18.3.1)
      '@radix-ui/react-dismissable-layer': 1.1.5(@types/react-dom@18.3.5(@types/react@18.3.18))(@types/react@18.3.18)(react-dom@18.3.1(react@18.3.1))(react@18.3.1)
      '@radix-ui/react-focus-guards': 1.1.1(@types/react@18.3.18)(react@18.3.1)
      '@radix-ui/react-focus-scope': 1.1.2(@types/react-dom@18.3.5(@types/react@18.3.18))(@types/react@18.3.18)(react-dom@18.3.1(react@18.3.1))(react@18.3.1)
      '@radix-ui/react-id': 1.1.0(@types/react@18.3.18)(react@18.3.1)
      '@radix-ui/react-portal': 1.1.4(@types/react-dom@18.3.5(@types/react@18.3.18))(@types/react@18.3.18)(react-dom@18.3.1(react@18.3.1))(react@18.3.1)
      '@radix-ui/react-presence': 1.1.2(@types/react-dom@18.3.5(@types/react@18.3.18))(@types/react@18.3.18)(react-dom@18.3.1(react@18.3.1))(react@18.3.1)
      '@radix-ui/react-primitive': 2.0.2(@types/react-dom@18.3.5(@types/react@18.3.18))(@types/react@18.3.18)(react-dom@18.3.1(react@18.3.1))(react@18.3.1)
      '@radix-ui/react-slot': 1.1.2(@types/react@18.3.18)(react@18.3.1)
      '@radix-ui/react-use-controllable-state': 1.1.0(@types/react@18.3.18)(react@18.3.1)
      aria-hidden: 1.2.4
      react: 18.3.1
      react-dom: 18.3.1(react@18.3.1)
      react-remove-scroll: 2.6.3(@types/react@18.3.18)(react@18.3.1)
    optionalDependencies:
      '@types/react': 18.3.18
      '@types/react-dom': 18.3.5(@types/react@18.3.18)

  '@radix-ui/react-direction@1.1.0(@types/react@18.3.18)(react@18.3.1)':
    dependencies:
      react: 18.3.1
    optionalDependencies:
      '@types/react': 18.3.18

  '@radix-ui/react-dismissable-layer@1.1.5(@types/react-dom@18.3.5(@types/react@18.3.18))(@types/react@18.3.18)(react-dom@18.3.1(react@18.3.1))(react@18.3.1)':
    dependencies:
      '@radix-ui/primitive': 1.1.1
      '@radix-ui/react-compose-refs': 1.1.1(@types/react@18.3.18)(react@18.3.1)
      '@radix-ui/react-primitive': 2.0.2(@types/react-dom@18.3.5(@types/react@18.3.18))(@types/react@18.3.18)(react-dom@18.3.1(react@18.3.1))(react@18.3.1)
      '@radix-ui/react-use-callback-ref': 1.1.0(@types/react@18.3.18)(react@18.3.1)
      '@radix-ui/react-use-escape-keydown': 1.1.0(@types/react@18.3.18)(react@18.3.1)
      react: 18.3.1
      react-dom: 18.3.1(react@18.3.1)
    optionalDependencies:
      '@types/react': 18.3.18
      '@types/react-dom': 18.3.5(@types/react@18.3.18)

  '@radix-ui/react-dropdown-menu@2.1.6(@types/react-dom@18.3.5(@types/react@18.3.18))(@types/react@18.3.18)(react-dom@18.3.1(react@18.3.1))(react@18.3.1)':
    dependencies:
      '@radix-ui/primitive': 1.1.1
      '@radix-ui/react-compose-refs': 1.1.1(@types/react@18.3.18)(react@18.3.1)
      '@radix-ui/react-context': 1.1.1(@types/react@18.3.18)(react@18.3.1)
      '@radix-ui/react-id': 1.1.0(@types/react@18.3.18)(react@18.3.1)
      '@radix-ui/react-menu': 2.1.6(@types/react-dom@18.3.5(@types/react@18.3.18))(@types/react@18.3.18)(react-dom@18.3.1(react@18.3.1))(react@18.3.1)
      '@radix-ui/react-primitive': 2.0.2(@types/react-dom@18.3.5(@types/react@18.3.18))(@types/react@18.3.18)(react-dom@18.3.1(react@18.3.1))(react@18.3.1)
      '@radix-ui/react-use-controllable-state': 1.1.0(@types/react@18.3.18)(react@18.3.1)
      react: 18.3.1
      react-dom: 18.3.1(react@18.3.1)
    optionalDependencies:
      '@types/react': 18.3.18
      '@types/react-dom': 18.3.5(@types/react@18.3.18)

  '@radix-ui/react-focus-guards@1.1.1(@types/react@18.3.18)(react@18.3.1)':
    dependencies:
      react: 18.3.1
    optionalDependencies:
      '@types/react': 18.3.18

  '@radix-ui/react-focus-scope@1.1.2(@types/react-dom@18.3.5(@types/react@18.3.18))(@types/react@18.3.18)(react-dom@18.3.1(react@18.3.1))(react@18.3.1)':
    dependencies:
      '@radix-ui/react-compose-refs': 1.1.1(@types/react@18.3.18)(react@18.3.1)
      '@radix-ui/react-primitive': 2.0.2(@types/react-dom@18.3.5(@types/react@18.3.18))(@types/react@18.3.18)(react-dom@18.3.1(react@18.3.1))(react@18.3.1)
      '@radix-ui/react-use-callback-ref': 1.1.0(@types/react@18.3.18)(react@18.3.1)
      react: 18.3.1
      react-dom: 18.3.1(react@18.3.1)
    optionalDependencies:
      '@types/react': 18.3.18
      '@types/react-dom': 18.3.5(@types/react@18.3.18)

  '@radix-ui/react-id@1.1.0(@types/react@18.3.18)(react@18.3.1)':
    dependencies:
      '@radix-ui/react-use-layout-effect': 1.1.0(@types/react@18.3.18)(react@18.3.1)
      react: 18.3.1
    optionalDependencies:
      '@types/react': 18.3.18

  '@radix-ui/react-label@2.1.2(@types/react-dom@18.3.5(@types/react@18.3.18))(@types/react@18.3.18)(react-dom@18.3.1(react@18.3.1))(react@18.3.1)':
    dependencies:
      '@radix-ui/react-primitive': 2.0.2(@types/react-dom@18.3.5(@types/react@18.3.18))(@types/react@18.3.18)(react-dom@18.3.1(react@18.3.1))(react@18.3.1)
      react: 18.3.1
      react-dom: 18.3.1(react@18.3.1)
    optionalDependencies:
      '@types/react': 18.3.18
      '@types/react-dom': 18.3.5(@types/react@18.3.18)

  '@radix-ui/react-menu@2.1.6(@types/react-dom@18.3.5(@types/react@18.3.18))(@types/react@18.3.18)(react-dom@18.3.1(react@18.3.1))(react@18.3.1)':
    dependencies:
      '@radix-ui/primitive': 1.1.1
      '@radix-ui/react-collection': 1.1.2(@types/react-dom@18.3.5(@types/react@18.3.18))(@types/react@18.3.18)(react-dom@18.3.1(react@18.3.1))(react@18.3.1)
      '@radix-ui/react-compose-refs': 1.1.1(@types/react@18.3.18)(react@18.3.1)
      '@radix-ui/react-context': 1.1.1(@types/react@18.3.18)(react@18.3.1)
      '@radix-ui/react-direction': 1.1.0(@types/react@18.3.18)(react@18.3.1)
      '@radix-ui/react-dismissable-layer': 1.1.5(@types/react-dom@18.3.5(@types/react@18.3.18))(@types/react@18.3.18)(react-dom@18.3.1(react@18.3.1))(react@18.3.1)
      '@radix-ui/react-focus-guards': 1.1.1(@types/react@18.3.18)(react@18.3.1)
      '@radix-ui/react-focus-scope': 1.1.2(@types/react-dom@18.3.5(@types/react@18.3.18))(@types/react@18.3.18)(react-dom@18.3.1(react@18.3.1))(react@18.3.1)
      '@radix-ui/react-id': 1.1.0(@types/react@18.3.18)(react@18.3.1)
      '@radix-ui/react-popper': 1.2.2(@types/react-dom@18.3.5(@types/react@18.3.18))(@types/react@18.3.18)(react-dom@18.3.1(react@18.3.1))(react@18.3.1)
      '@radix-ui/react-portal': 1.1.4(@types/react-dom@18.3.5(@types/react@18.3.18))(@types/react@18.3.18)(react-dom@18.3.1(react@18.3.1))(react@18.3.1)
      '@radix-ui/react-presence': 1.1.2(@types/react-dom@18.3.5(@types/react@18.3.18))(@types/react@18.3.18)(react-dom@18.3.1(react@18.3.1))(react@18.3.1)
      '@radix-ui/react-primitive': 2.0.2(@types/react-dom@18.3.5(@types/react@18.3.18))(@types/react@18.3.18)(react-dom@18.3.1(react@18.3.1))(react@18.3.1)
      '@radix-ui/react-roving-focus': 1.1.2(@types/react-dom@18.3.5(@types/react@18.3.18))(@types/react@18.3.18)(react-dom@18.3.1(react@18.3.1))(react@18.3.1)
      '@radix-ui/react-slot': 1.1.2(@types/react@18.3.18)(react@18.3.1)
      '@radix-ui/react-use-callback-ref': 1.1.0(@types/react@18.3.18)(react@18.3.1)
      aria-hidden: 1.2.4
      react: 18.3.1
      react-dom: 18.3.1(react@18.3.1)
      react-remove-scroll: 2.6.3(@types/react@18.3.18)(react@18.3.1)
    optionalDependencies:
      '@types/react': 18.3.18
      '@types/react-dom': 18.3.5(@types/react@18.3.18)

  '@radix-ui/react-popper@1.2.2(@types/react-dom@18.3.5(@types/react@18.3.18))(@types/react@18.3.18)(react-dom@18.3.1(react@18.3.1))(react@18.3.1)':
    dependencies:
      '@floating-ui/react-dom': 2.1.2(react-dom@18.3.1(react@18.3.1))(react@18.3.1)
      '@radix-ui/react-arrow': 1.1.2(@types/react-dom@18.3.5(@types/react@18.3.18))(@types/react@18.3.18)(react-dom@18.3.1(react@18.3.1))(react@18.3.1)
      '@radix-ui/react-compose-refs': 1.1.1(@types/react@18.3.18)(react@18.3.1)
      '@radix-ui/react-context': 1.1.1(@types/react@18.3.18)(react@18.3.1)
      '@radix-ui/react-primitive': 2.0.2(@types/react-dom@18.3.5(@types/react@18.3.18))(@types/react@18.3.18)(react-dom@18.3.1(react@18.3.1))(react@18.3.1)
      '@radix-ui/react-use-callback-ref': 1.1.0(@types/react@18.3.18)(react@18.3.1)
      '@radix-ui/react-use-layout-effect': 1.1.0(@types/react@18.3.18)(react@18.3.1)
      '@radix-ui/react-use-rect': 1.1.0(@types/react@18.3.18)(react@18.3.1)
      '@radix-ui/react-use-size': 1.1.0(@types/react@18.3.18)(react@18.3.1)
      '@radix-ui/rect': 1.1.0
      react: 18.3.1
      react-dom: 18.3.1(react@18.3.1)
    optionalDependencies:
      '@types/react': 18.3.18
      '@types/react-dom': 18.3.5(@types/react@18.3.18)

  '@radix-ui/react-portal@1.1.4(@types/react-dom@18.3.5(@types/react@18.3.18))(@types/react@18.3.18)(react-dom@18.3.1(react@18.3.1))(react@18.3.1)':
    dependencies:
      '@radix-ui/react-primitive': 2.0.2(@types/react-dom@18.3.5(@types/react@18.3.18))(@types/react@18.3.18)(react-dom@18.3.1(react@18.3.1))(react@18.3.1)
      '@radix-ui/react-use-layout-effect': 1.1.0(@types/react@18.3.18)(react@18.3.1)
      react: 18.3.1
      react-dom: 18.3.1(react@18.3.1)
    optionalDependencies:
      '@types/react': 18.3.18
      '@types/react-dom': 18.3.5(@types/react@18.3.18)

  '@radix-ui/react-presence@1.1.2(@types/react-dom@18.3.5(@types/react@18.3.18))(@types/react@18.3.18)(react-dom@18.3.1(react@18.3.1))(react@18.3.1)':
    dependencies:
      '@radix-ui/react-compose-refs': 1.1.1(@types/react@18.3.18)(react@18.3.1)
      '@radix-ui/react-use-layout-effect': 1.1.0(@types/react@18.3.18)(react@18.3.1)
      react: 18.3.1
      react-dom: 18.3.1(react@18.3.1)
    optionalDependencies:
      '@types/react': 18.3.18
      '@types/react-dom': 18.3.5(@types/react@18.3.18)

  '@radix-ui/react-primitive@2.0.2(@types/react-dom@18.3.5(@types/react@18.3.18))(@types/react@18.3.18)(react-dom@18.3.1(react@18.3.1))(react@18.3.1)':
    dependencies:
      '@radix-ui/react-slot': 1.1.2(@types/react@18.3.18)(react@18.3.1)
      react: 18.3.1
      react-dom: 18.3.1(react@18.3.1)
    optionalDependencies:
      '@types/react': 18.3.18
      '@types/react-dom': 18.3.5(@types/react@18.3.18)

  '@radix-ui/react-roving-focus@1.1.2(@types/react-dom@18.3.5(@types/react@18.3.18))(@types/react@18.3.18)(react-dom@18.3.1(react@18.3.1))(react@18.3.1)':
    dependencies:
      '@radix-ui/primitive': 1.1.1
      '@radix-ui/react-collection': 1.1.2(@types/react-dom@18.3.5(@types/react@18.3.18))(@types/react@18.3.18)(react-dom@18.3.1(react@18.3.1))(react@18.3.1)
      '@radix-ui/react-compose-refs': 1.1.1(@types/react@18.3.18)(react@18.3.1)
      '@radix-ui/react-context': 1.1.1(@types/react@18.3.18)(react@18.3.1)
      '@radix-ui/react-direction': 1.1.0(@types/react@18.3.18)(react@18.3.1)
      '@radix-ui/react-id': 1.1.0(@types/react@18.3.18)(react@18.3.1)
      '@radix-ui/react-primitive': 2.0.2(@types/react-dom@18.3.5(@types/react@18.3.18))(@types/react@18.3.18)(react-dom@18.3.1(react@18.3.1))(react@18.3.1)
      '@radix-ui/react-use-callback-ref': 1.1.0(@types/react@18.3.18)(react@18.3.1)
      '@radix-ui/react-use-controllable-state': 1.1.0(@types/react@18.3.18)(react@18.3.1)
      react: 18.3.1
      react-dom: 18.3.1(react@18.3.1)
    optionalDependencies:
      '@types/react': 18.3.18
      '@types/react-dom': 18.3.5(@types/react@18.3.18)

  '@radix-ui/react-slot@1.1.2(@types/react@18.3.18)(react@18.3.1)':
    dependencies:
      '@radix-ui/react-compose-refs': 1.1.1(@types/react@18.3.18)(react@18.3.1)
      react: 18.3.1
    optionalDependencies:
      '@types/react': 18.3.18

  '@radix-ui/react-tabs@1.1.3(@types/react-dom@18.3.5(@types/react@18.3.18))(@types/react@18.3.18)(react-dom@18.3.1(react@18.3.1))(react@18.3.1)':
    dependencies:
      '@radix-ui/primitive': 1.1.1
      '@radix-ui/react-context': 1.1.1(@types/react@18.3.18)(react@18.3.1)
      '@radix-ui/react-direction': 1.1.0(@types/react@18.3.18)(react@18.3.1)
      '@radix-ui/react-id': 1.1.0(@types/react@18.3.18)(react@18.3.1)
      '@radix-ui/react-presence': 1.1.2(@types/react-dom@18.3.5(@types/react@18.3.18))(@types/react@18.3.18)(react-dom@18.3.1(react@18.3.1))(react@18.3.1)
      '@radix-ui/react-primitive': 2.0.2(@types/react-dom@18.3.5(@types/react@18.3.18))(@types/react@18.3.18)(react-dom@18.3.1(react@18.3.1))(react@18.3.1)
      '@radix-ui/react-roving-focus': 1.1.2(@types/react-dom@18.3.5(@types/react@18.3.18))(@types/react@18.3.18)(react-dom@18.3.1(react@18.3.1))(react@18.3.1)
      '@radix-ui/react-use-controllable-state': 1.1.0(@types/react@18.3.18)(react@18.3.1)
      react: 18.3.1
      react-dom: 18.3.1(react@18.3.1)
    optionalDependencies:
      '@types/react': 18.3.18
      '@types/react-dom': 18.3.5(@types/react@18.3.18)

  '@radix-ui/react-tooltip@1.1.8(@types/react-dom@18.3.5(@types/react@18.3.18))(@types/react@18.3.18)(react-dom@18.3.1(react@18.3.1))(react@18.3.1)':
    dependencies:
      '@radix-ui/primitive': 1.1.1
      '@radix-ui/react-compose-refs': 1.1.1(@types/react@18.3.18)(react@18.3.1)
      '@radix-ui/react-context': 1.1.1(@types/react@18.3.18)(react@18.3.1)
      '@radix-ui/react-dismissable-layer': 1.1.5(@types/react-dom@18.3.5(@types/react@18.3.18))(@types/react@18.3.18)(react-dom@18.3.1(react@18.3.1))(react@18.3.1)
      '@radix-ui/react-id': 1.1.0(@types/react@18.3.18)(react@18.3.1)
      '@radix-ui/react-popper': 1.2.2(@types/react-dom@18.3.5(@types/react@18.3.18))(@types/react@18.3.18)(react-dom@18.3.1(react@18.3.1))(react@18.3.1)
      '@radix-ui/react-portal': 1.1.4(@types/react-dom@18.3.5(@types/react@18.3.18))(@types/react@18.3.18)(react-dom@18.3.1(react@18.3.1))(react@18.3.1)
      '@radix-ui/react-presence': 1.1.2(@types/react-dom@18.3.5(@types/react@18.3.18))(@types/react@18.3.18)(react-dom@18.3.1(react@18.3.1))(react@18.3.1)
      '@radix-ui/react-primitive': 2.0.2(@types/react-dom@18.3.5(@types/react@18.3.18))(@types/react@18.3.18)(react-dom@18.3.1(react@18.3.1))(react@18.3.1)
      '@radix-ui/react-slot': 1.1.2(@types/react@18.3.18)(react@18.3.1)
      '@radix-ui/react-use-controllable-state': 1.1.0(@types/react@18.3.18)(react@18.3.1)
      '@radix-ui/react-visually-hidden': 1.1.2(@types/react-dom@18.3.5(@types/react@18.3.18))(@types/react@18.3.18)(react-dom@18.3.1(react@18.3.1))(react@18.3.1)
      react: 18.3.1
      react-dom: 18.3.1(react@18.3.1)
    optionalDependencies:
      '@types/react': 18.3.18
      '@types/react-dom': 18.3.5(@types/react@18.3.18)

  '@radix-ui/react-use-callback-ref@1.1.0(@types/react@18.3.18)(react@18.3.1)':
    dependencies:
      react: 18.3.1
    optionalDependencies:
      '@types/react': 18.3.18

  '@radix-ui/react-use-controllable-state@1.1.0(@types/react@18.3.18)(react@18.3.1)':
    dependencies:
      '@radix-ui/react-use-callback-ref': 1.1.0(@types/react@18.3.18)(react@18.3.1)
      react: 18.3.1
    optionalDependencies:
      '@types/react': 18.3.18

  '@radix-ui/react-use-escape-keydown@1.1.0(@types/react@18.3.18)(react@18.3.1)':
    dependencies:
      '@radix-ui/react-use-callback-ref': 1.1.0(@types/react@18.3.18)(react@18.3.1)
      react: 18.3.1
    optionalDependencies:
      '@types/react': 18.3.18

  '@radix-ui/react-use-layout-effect@1.1.0(@types/react@18.3.18)(react@18.3.1)':
    dependencies:
      react: 18.3.1
    optionalDependencies:
      '@types/react': 18.3.18

  '@radix-ui/react-use-rect@1.1.0(@types/react@18.3.18)(react@18.3.1)':
    dependencies:
      '@radix-ui/rect': 1.1.0
      react: 18.3.1
    optionalDependencies:
      '@types/react': 18.3.18

  '@radix-ui/react-use-size@1.1.0(@types/react@18.3.18)(react@18.3.1)':
    dependencies:
      '@radix-ui/react-use-layout-effect': 1.1.0(@types/react@18.3.18)(react@18.3.1)
      react: 18.3.1
    optionalDependencies:
      '@types/react': 18.3.18

  '@radix-ui/react-visually-hidden@1.1.2(@types/react-dom@18.3.5(@types/react@18.3.18))(@types/react@18.3.18)(react-dom@18.3.1(react@18.3.1))(react@18.3.1)':
    dependencies:
      '@radix-ui/react-primitive': 2.0.2(@types/react-dom@18.3.5(@types/react@18.3.18))(@types/react@18.3.18)(react-dom@18.3.1(react@18.3.1))(react@18.3.1)
      react: 18.3.1
      react-dom: 18.3.1(react@18.3.1)
    optionalDependencies:
      '@types/react': 18.3.18
      '@types/react-dom': 18.3.5(@types/react@18.3.18)

  '@radix-ui/rect@1.1.0': {}

  '@repeaterjs/repeater@3.0.6': {}

  '@rollup/pluginutils@5.1.4(rollup@4.31.0)':
    dependencies:
      '@types/estree': 1.0.6
      estree-walker: 2.0.2
      picomatch: 4.0.2
    optionalDependencies:
      rollup: 4.31.0

  '@rollup/rollup-android-arm-eabi@4.31.0':
    optional: true

  '@rollup/rollup-android-arm64@4.31.0':
    optional: true

  '@rollup/rollup-darwin-arm64@4.31.0':
    optional: true

  '@rollup/rollup-darwin-x64@4.31.0':
    optional: true

  '@rollup/rollup-freebsd-arm64@4.31.0':
    optional: true

  '@rollup/rollup-freebsd-x64@4.31.0':
    optional: true

  '@rollup/rollup-linux-arm-gnueabihf@4.31.0':
    optional: true

  '@rollup/rollup-linux-arm-musleabihf@4.31.0':
    optional: true

  '@rollup/rollup-linux-arm64-gnu@4.31.0':
    optional: true

  '@rollup/rollup-linux-arm64-musl@4.31.0':
    optional: true

  '@rollup/rollup-linux-loongarch64-gnu@4.31.0':
    optional: true

  '@rollup/rollup-linux-powerpc64le-gnu@4.31.0':
    optional: true

  '@rollup/rollup-linux-riscv64-gnu@4.31.0':
    optional: true

  '@rollup/rollup-linux-s390x-gnu@4.31.0':
    optional: true

  '@rollup/rollup-linux-x64-gnu@4.31.0':
    optional: true

  '@rollup/rollup-linux-x64-musl@4.31.0':
    optional: true

  '@rollup/rollup-win32-arm64-msvc@4.31.0':
    optional: true

  '@rollup/rollup-win32-ia32-msvc@4.31.0':
    optional: true

  '@rollup/rollup-win32-x64-msvc@4.31.0':
    optional: true

  '@rtsao/scc@1.1.0': {}

  '@scure/base@1.2.4': {}

  '@scure/bip32@1.6.2':
    dependencies:
      '@noble/curves': 1.8.1
      '@noble/hashes': 1.7.1
      '@scure/base': 1.2.4

  '@scure/bip39@1.5.4':
    dependencies:
      '@noble/hashes': 1.7.1
      '@scure/base': 1.2.4

  '@shikijs/core@1.29.2':
    dependencies:
      '@shikijs/engine-javascript': 1.29.2
      '@shikijs/engine-oniguruma': 1.29.2
      '@shikijs/types': 1.29.2
      '@shikijs/vscode-textmate': 10.0.1
      '@types/hast': 3.0.4
      hast-util-to-html: 9.0.4

  '@shikijs/engine-javascript@1.29.2':
    dependencies:
      '@shikijs/types': 1.29.2
      '@shikijs/vscode-textmate': 10.0.1
      oniguruma-to-es: 2.3.0

  '@shikijs/engine-oniguruma@1.29.2':
    dependencies:
      '@shikijs/types': 1.29.2
      '@shikijs/vscode-textmate': 10.0.1

  '@shikijs/langs@1.29.2':
    dependencies:
      '@shikijs/types': 1.29.2

  '@shikijs/themes@1.29.2':
    dependencies:
      '@shikijs/types': 1.29.2

  '@shikijs/types@1.29.2':
    dependencies:
      '@shikijs/vscode-textmate': 10.0.1
      '@types/hast': 3.0.4

  '@shikijs/vscode-textmate@10.0.1': {}

  '@tailwindcss/node@4.0.6':
    dependencies:
      enhanced-resolve: 5.18.1
      jiti: 2.4.2
      tailwindcss: 4.0.6

  '@tailwindcss/oxide-android-arm64@4.0.6':
    optional: true

  '@tailwindcss/oxide-darwin-arm64@4.0.6':
    optional: true

  '@tailwindcss/oxide-darwin-x64@4.0.6':
    optional: true

  '@tailwindcss/oxide-freebsd-x64@4.0.6':
    optional: true

  '@tailwindcss/oxide-linux-arm-gnueabihf@4.0.6':
    optional: true

  '@tailwindcss/oxide-linux-arm64-gnu@4.0.6':
    optional: true

  '@tailwindcss/oxide-linux-arm64-musl@4.0.6':
    optional: true

  '@tailwindcss/oxide-linux-x64-gnu@4.0.6':
    optional: true

  '@tailwindcss/oxide-linux-x64-musl@4.0.6':
    optional: true

  '@tailwindcss/oxide-win32-arm64-msvc@4.0.6':
    optional: true

  '@tailwindcss/oxide-win32-x64-msvc@4.0.6':
    optional: true

  '@tailwindcss/oxide@4.0.6':
    optionalDependencies:
      '@tailwindcss/oxide-android-arm64': 4.0.6
      '@tailwindcss/oxide-darwin-arm64': 4.0.6
      '@tailwindcss/oxide-darwin-x64': 4.0.6
      '@tailwindcss/oxide-freebsd-x64': 4.0.6
      '@tailwindcss/oxide-linux-arm-gnueabihf': 4.0.6
      '@tailwindcss/oxide-linux-arm64-gnu': 4.0.6
      '@tailwindcss/oxide-linux-arm64-musl': 4.0.6
      '@tailwindcss/oxide-linux-x64-gnu': 4.0.6
      '@tailwindcss/oxide-linux-x64-musl': 4.0.6
      '@tailwindcss/oxide-win32-arm64-msvc': 4.0.6
      '@tailwindcss/oxide-win32-x64-msvc': 4.0.6

  '@tailwindcss/vite@4.0.6(vite@6.1.0(@types/node@20.17.14)(jiti@2.4.2)(lightningcss@1.29.1)(tsx@4.19.2)(yaml@2.7.0))':
    dependencies:
      '@tailwindcss/node': 4.0.6
      '@tailwindcss/oxide': 4.0.6
      lightningcss: 1.29.1
      tailwindcss: 4.0.6
      vite: 6.1.0(@types/node@20.17.14)(jiti@2.4.2)(lightningcss@1.29.1)(tsx@4.19.2)(yaml@2.7.0)

  '@tanstack/react-virtual@3.13.0(react-dom@18.3.1(react@18.3.1))(react@18.3.1)':
    dependencies:
      '@tanstack/virtual-core': 3.13.0
      react: 18.3.1
      react-dom: 18.3.1(react@18.3.1)

  '@tanstack/virtual-core@3.13.0': {}

  '@types/acorn@4.0.6':
    dependencies:
      '@types/estree': 1.0.6

  '@types/babel__core@7.20.5':
    dependencies:
      '@babel/parser': 7.26.9
      '@babel/types': 7.26.9
      '@types/babel__generator': 7.6.8
      '@types/babel__template': 7.4.4
      '@types/babel__traverse': 7.20.6

  '@types/babel__generator@7.6.8':
    dependencies:
      '@babel/types': 7.26.9

  '@types/babel__template@7.4.4':
    dependencies:
      '@babel/parser': 7.26.9
      '@babel/types': 7.26.9

  '@types/babel__traverse@7.20.6':
    dependencies:
      '@babel/types': 7.26.9

  '@types/codemirror@0.0.90':
    dependencies:
      '@types/tern': 0.23.9

  '@types/codemirror@5.60.15':
    dependencies:
      '@types/tern': 0.23.9

  '@types/cookie@0.6.0': {}

  '@types/cookiejar@2.1.5': {}

  '@types/debug@4.1.12':
    dependencies:
      '@types/ms': 2.1.0

  '@types/estree-jsx@1.0.5':
    dependencies:
      '@types/estree': 1.0.6

  '@types/estree@1.0.6': {}

  '@types/hast@3.0.4':
    dependencies:
      '@types/unist': 3.0.3

  '@types/js-yaml@4.0.9': {}

  '@types/json-schema@7.0.15': {}

  '@types/json5@0.0.29': {}

  '@types/mdast@4.0.4':
    dependencies:
      '@types/unist': 3.0.3

  '@types/mdx@2.0.13': {}

  '@types/methods@1.1.4': {}

  '@types/ms@2.1.0': {}

  '@types/nlcst@2.0.3':
    dependencies:
      '@types/unist': 3.0.3

  '@types/node@12.20.55': {}

  '@types/node@17.0.45': {}

  '@types/node@20.17.14':
    dependencies:
      undici-types: 6.19.8

  '@types/progress@2.0.7':
    dependencies:
      '@types/node': 20.17.14

  '@types/prop-types@15.7.14': {}

  '@types/react-dom@18.3.5(@types/react@18.3.18)':
    dependencies:
      '@types/react': 18.3.18

  '@types/react@18.3.18':
    dependencies:
      '@types/prop-types': 15.7.14
      csstype: 3.1.3

  '@types/sax@1.2.7':
    dependencies:
      '@types/node': 20.17.14

  '@types/superagent@8.1.9':
    dependencies:
      '@types/cookiejar': 2.1.5
      '@types/methods': 1.1.4
      '@types/node': 20.17.14
      form-data: 4.0.1

  '@types/supertest@6.0.2':
    dependencies:
      '@types/methods': 1.1.4
      '@types/superagent': 8.1.9

  '@types/tern@0.23.9':
    dependencies:
      '@types/estree': 1.0.6

  '@types/unist@2.0.11': {}

  '@types/unist@3.0.3': {}

  '@types/yargs-parser@21.0.3': {}

  '@types/yargs@17.0.33':
    dependencies:
      '@types/yargs-parser': 21.0.3

  '@typescript-eslint/eslint-plugin@8.24.0(@typescript-eslint/parser@8.24.0(eslint@9.20.1(jiti@2.4.2))(typescript@5.7.3))(eslint@9.20.1(jiti@2.4.2))(typescript@5.7.3)':
    dependencies:
      '@eslint-community/regexpp': 4.12.1
      '@typescript-eslint/parser': 8.24.0(eslint@9.20.1(jiti@2.4.2))(typescript@5.7.3)
      '@typescript-eslint/scope-manager': 8.24.0
      '@typescript-eslint/type-utils': 8.24.0(eslint@9.20.1(jiti@2.4.2))(typescript@5.7.3)
      '@typescript-eslint/utils': 8.24.0(eslint@9.20.1(jiti@2.4.2))(typescript@5.7.3)
      '@typescript-eslint/visitor-keys': 8.24.0
      eslint: 9.20.1(jiti@2.4.2)
      graphemer: 1.4.0
      ignore: 5.3.2
      natural-compare: 1.4.0
      ts-api-utils: 2.0.1(typescript@5.7.3)
      typescript: 5.7.3
    transitivePeerDependencies:
      - supports-color

  '@typescript-eslint/parser@8.24.0(eslint@9.20.1(jiti@2.4.2))(typescript@5.7.3)':
    dependencies:
      '@typescript-eslint/scope-manager': 8.24.0
      '@typescript-eslint/types': 8.24.0
      '@typescript-eslint/typescript-estree': 8.24.0(typescript@5.7.3)
      '@typescript-eslint/visitor-keys': 8.24.0
      debug: 4.4.0
      eslint: 9.20.1(jiti@2.4.2)
      typescript: 5.7.3
    transitivePeerDependencies:
      - supports-color

  '@typescript-eslint/scope-manager@8.24.0':
    dependencies:
      '@typescript-eslint/types': 8.24.0
      '@typescript-eslint/visitor-keys': 8.24.0

  '@typescript-eslint/type-utils@8.24.0(eslint@9.20.1(jiti@2.4.2))(typescript@5.7.3)':
    dependencies:
      '@typescript-eslint/typescript-estree': 8.24.0(typescript@5.7.3)
      '@typescript-eslint/utils': 8.24.0(eslint@9.20.1(jiti@2.4.2))(typescript@5.7.3)
      debug: 4.4.0
      eslint: 9.20.1(jiti@2.4.2)
      ts-api-utils: 2.0.1(typescript@5.7.3)
      typescript: 5.7.3
    transitivePeerDependencies:
      - supports-color

  '@typescript-eslint/types@8.24.0': {}

  '@typescript-eslint/typescript-estree@8.24.0(typescript@5.7.3)':
    dependencies:
      '@typescript-eslint/types': 8.24.0
      '@typescript-eslint/visitor-keys': 8.24.0
      debug: 4.4.0
      fast-glob: 3.3.3
      is-glob: 4.0.3
      minimatch: 9.0.5
      semver: 7.7.1
      ts-api-utils: 2.0.1(typescript@5.7.3)
      typescript: 5.7.3
    transitivePeerDependencies:
      - supports-color

  '@typescript-eslint/utils@8.24.0(eslint@9.20.1(jiti@2.4.2))(typescript@5.7.3)':
    dependencies:
      '@eslint-community/eslint-utils': 4.4.1(eslint@9.20.1(jiti@2.4.2))
      '@typescript-eslint/scope-manager': 8.24.0
      '@typescript-eslint/types': 8.24.0
      '@typescript-eslint/typescript-estree': 8.24.0(typescript@5.7.3)
      eslint: 9.20.1(jiti@2.4.2)
      typescript: 5.7.3
    transitivePeerDependencies:
      - supports-color

  '@typescript-eslint/visitor-keys@8.24.0':
    dependencies:
      '@typescript-eslint/types': 8.24.0
      eslint-visitor-keys: 4.2.0

  '@ungap/structured-clone@1.3.0': {}

  '@vitejs/plugin-react@4.3.4(vite@6.1.0(@types/node@20.17.14)(jiti@2.4.2)(lightningcss@1.29.1)(tsx@4.19.2)(yaml@2.7.0))':
    dependencies:
      '@babel/core': 7.26.9
      '@babel/plugin-transform-react-jsx-self': 7.25.9(@babel/core@7.26.9)
      '@babel/plugin-transform-react-jsx-source': 7.25.9(@babel/core@7.26.9)
      '@types/babel__core': 7.20.5
      react-refresh: 0.14.2
      vite: 6.1.0(@types/node@20.17.14)(jiti@2.4.2)(lightningcss@1.29.1)(tsx@4.19.2)(yaml@2.7.0)
    transitivePeerDependencies:
      - supports-color

  '@vitest/coverage-v8@3.0.5(vitest@3.0.5(@types/debug@4.1.12)(@types/node@20.17.14)(jiti@2.4.2)(lightningcss@1.29.1)(tsx@4.19.2)(yaml@2.7.0))':
    dependencies:
      '@ampproject/remapping': 2.3.0
      '@bcoe/v8-coverage': 1.0.2
      debug: 4.4.0
      istanbul-lib-coverage: 3.2.2
      istanbul-lib-report: 3.0.1
      istanbul-lib-source-maps: 5.0.6
      istanbul-reports: 3.1.7
      magic-string: 0.30.17
      magicast: 0.3.5
      std-env: 3.8.0
      test-exclude: 7.0.1
      tinyrainbow: 2.0.0
      vitest: 3.0.5(@types/debug@4.1.12)(@types/node@20.17.14)(jiti@2.4.2)(lightningcss@1.29.1)(tsx@4.19.2)(yaml@2.7.0)
    transitivePeerDependencies:
      - supports-color

  '@vitest/expect@3.0.5':
    dependencies:
      '@vitest/spy': 3.0.5
      '@vitest/utils': 3.0.5
      chai: 5.1.2
      tinyrainbow: 2.0.0

  '@vitest/mocker@3.0.5(vite@6.1.0(@types/node@20.17.14)(jiti@2.4.2)(lightningcss@1.29.1)(tsx@4.19.2)(yaml@2.7.0))':
    dependencies:
      '@vitest/spy': 3.0.5
      estree-walker: 3.0.3
      magic-string: 0.30.17
    optionalDependencies:
      vite: 6.1.0(@types/node@20.17.14)(jiti@2.4.2)(lightningcss@1.29.1)(tsx@4.19.2)(yaml@2.7.0)

  '@vitest/pretty-format@3.0.5':
    dependencies:
      tinyrainbow: 2.0.0

  '@vitest/runner@3.0.5':
    dependencies:
      '@vitest/utils': 3.0.5
      pathe: 2.0.2

  '@vitest/snapshot@3.0.5':
    dependencies:
      '@vitest/pretty-format': 3.0.5
      magic-string: 0.30.17
      pathe: 2.0.2

  '@vitest/spy@3.0.5':
    dependencies:
      tinyspy: 3.0.2

  '@vitest/utils@3.0.5':
    dependencies:
      '@vitest/pretty-format': 3.0.5
      loupe: 3.1.2
      tinyrainbow: 2.0.0

  '@whatwg-node/disposablestack@0.0.5':
    dependencies:
      tslib: 2.8.1

  '@whatwg-node/events@0.1.2':
    dependencies:
      tslib: 2.8.1

  '@whatwg-node/fetch@0.10.3':
    dependencies:
      '@whatwg-node/node-fetch': 0.7.7
      urlpattern-polyfill: 10.0.0

  '@whatwg-node/node-fetch@0.7.7':
    dependencies:
      '@whatwg-node/disposablestack': 0.0.5
      busboy: 1.6.0
      tslib: 2.8.1

  '@whatwg-node/server@0.9.65':
    dependencies:
      '@whatwg-node/disposablestack': 0.0.5
      '@whatwg-node/fetch': 0.10.3
      tslib: 2.8.1

  abitype@0.10.3(typescript@5.7.3)(zod@3.24.2):
    optionalDependencies:
      typescript: 5.7.3
      zod: 3.24.2

  abitype@1.0.8(typescript@5.7.3)(zod@3.24.2):
    optionalDependencies:
      typescript: 5.7.3
      zod: 3.24.2

  abort-controller@3.0.0:
    dependencies:
      event-target-shim: 5.0.1

  abstract-level@1.0.4:
    dependencies:
      buffer: 6.0.3
      catering: 2.1.1
      is-buffer: 2.0.5
      level-supports: 4.0.1
      level-transcoder: 1.0.1
      module-error: 1.0.2
      queue-microtask: 1.2.3

  acorn-jsx@5.3.2(acorn@8.14.0):
    dependencies:
      acorn: 8.14.0

  acorn@8.14.0: {}

  ajv-formats@2.1.1(ajv@8.17.1):
    optionalDependencies:
      ajv: 8.17.1

  ajv@6.12.6:
    dependencies:
      fast-deep-equal: 3.1.3
      fast-json-stable-stringify: 2.1.0
      json-schema-traverse: 0.4.1
      uri-js: 4.4.1

  ajv@8.17.1:
    dependencies:
      fast-deep-equal: 3.1.3
      fast-uri: 3.0.6
      json-schema-traverse: 1.0.0
      require-from-string: 2.0.2

  ansi-align@3.0.1:
    dependencies:
      string-width: 4.2.3

  ansi-colors@4.1.3: {}

  ansi-escapes@6.2.1: {}

  ansi-regex@5.0.1: {}

  ansi-regex@6.1.0: {}

  ansi-styles@4.3.0:
    dependencies:
      color-convert: 2.0.1

  ansi-styles@6.2.1: {}

  any-promise@1.3.0: {}

  anymatch@3.1.3:
    dependencies:
      normalize-path: 3.0.0
      picomatch: 2.3.1

  arg@5.0.2: {}

  argparse@1.0.10:
    dependencies:
      sprintf-js: 1.0.3

  argparse@2.0.1: {}

  aria-hidden@1.2.4:
    dependencies:
      tslib: 2.8.1

  aria-query@5.3.2: {}

  array-buffer-byte-length@1.0.2:
    dependencies:
      call-bound: 1.0.3
      is-array-buffer: 3.0.5

  array-includes@3.1.8:
    dependencies:
      call-bind: 1.0.8
      define-properties: 1.2.1
      es-abstract: 1.23.9
      es-object-atoms: 1.1.1
      get-intrinsic: 1.2.7
      is-string: 1.1.1

  array-iterate@2.0.1: {}

  array-union@2.1.0: {}

  array.prototype.findlastindex@1.2.5:
    dependencies:
      call-bind: 1.0.8
      define-properties: 1.2.1
      es-abstract: 1.23.9
      es-errors: 1.3.0
      es-object-atoms: 1.1.1
      es-shim-unscopables: 1.1.0

  array.prototype.flat@1.3.3:
    dependencies:
      call-bind: 1.0.8
      define-properties: 1.2.1
      es-abstract: 1.23.9
      es-shim-unscopables: 1.1.0

  array.prototype.flatmap@1.3.3:
    dependencies:
      call-bind: 1.0.8
      define-properties: 1.2.1
      es-abstract: 1.23.9
      es-shim-unscopables: 1.1.0

  arraybuffer.prototype.slice@1.0.4:
    dependencies:
      array-buffer-byte-length: 1.0.2
      call-bind: 1.0.8
      define-properties: 1.2.1
      es-abstract: 1.23.9
      es-errors: 1.3.0
      get-intrinsic: 1.2.7
      is-array-buffer: 3.0.5

  asap@2.0.6: {}

  assertion-error@2.0.1: {}

  astring@1.9.0: {}

  astro-expressive-code@0.40.1(astro@5.2.3(@types/node@20.17.14)(jiti@2.4.2)(lightningcss@1.29.1)(rollup@4.31.0)(tsx@4.19.2)(typescript@5.7.3)(yaml@2.7.0)):
    dependencies:
      astro: 5.2.3(@types/node@20.17.14)(jiti@2.4.2)(lightningcss@1.29.1)(rollup@4.31.0)(tsx@4.19.2)(typescript@5.7.3)(yaml@2.7.0)
      rehype-expressive-code: 0.40.1

  astro@5.2.3(@types/node@20.17.14)(jiti@2.4.2)(lightningcss@1.29.1)(rollup@4.31.0)(tsx@4.19.2)(typescript@5.7.3)(yaml@2.7.0):
    dependencies:
      '@astrojs/compiler': 2.10.3
      '@astrojs/internal-helpers': 0.5.0
      '@astrojs/markdown-remark': 6.1.0
      '@astrojs/telemetry': 3.2.0
      '@oslojs/encoding': 1.1.0
      '@rollup/pluginutils': 5.1.4(rollup@4.31.0)
      '@types/cookie': 0.6.0
      acorn: 8.14.0
      aria-query: 5.3.2
      axobject-query: 4.1.0
      boxen: 8.0.1
      ci-info: 4.1.0
      clsx: 2.1.1
      common-ancestor-path: 1.0.1
      cookie: 0.7.2
      cssesc: 3.0.0
      debug: 4.4.0
      deterministic-object-hash: 2.0.2
      devalue: 5.1.1
      diff: 5.2.0
      dlv: 1.1.3
      dset: 3.1.4
      es-module-lexer: 1.6.0
      esbuild: 0.25.0
      estree-walker: 3.0.3
      fast-glob: 3.3.3
      flattie: 1.1.1
      github-slugger: 2.0.0
      html-escaper: 3.0.3
      http-cache-semantics: 4.1.1
      js-yaml: 4.1.0
      kleur: 4.1.5
      magic-string: 0.30.17
      magicast: 0.3.5
      micromatch: 4.0.8
      mrmime: 2.0.0
      neotraverse: 0.6.18
      p-limit: 6.2.0
      p-queue: 8.1.0
      preferred-pm: 4.1.1
      prompts: 2.4.2
      rehype: 13.0.2
      semver: 7.7.0
      shiki: 1.29.2
      tinyexec: 0.3.2
      tsconfck: 3.1.4(typescript@5.7.3)
      ultrahtml: 1.5.3
      unist-util-visit: 5.0.0
      unstorage: 1.14.4
      vfile: 6.0.3
      vite: 6.1.0(@types/node@20.17.14)(jiti@2.4.2)(lightningcss@1.29.1)(tsx@4.19.2)(yaml@2.7.0)
      vitefu: 1.0.5(vite@6.1.0(@types/node@20.17.14)(jiti@2.4.2)(lightningcss@1.29.1)(tsx@4.19.2)(yaml@2.7.0))
      which-pm: 3.0.1
      xxhash-wasm: 1.1.0
      yargs-parser: 21.1.1
      yocto-spinner: 0.2.0
      zod: 3.24.2
      zod-to-json-schema: 3.24.1(zod@3.24.2)
      zod-to-ts: 1.2.0(typescript@5.7.3)(zod@3.24.2)
    optionalDependencies:
      sharp: 0.33.5
    transitivePeerDependencies:
      - '@azure/app-configuration'
      - '@azure/cosmos'
      - '@azure/data-tables'
      - '@azure/identity'
      - '@azure/keyvault-secrets'
      - '@azure/storage-blob'
      - '@capacitor/preferences'
      - '@deno/kv'
      - '@netlify/blobs'
      - '@planetscale/database'
      - '@types/node'
      - '@upstash/redis'
      - '@vercel/blob'
      - '@vercel/kv'
      - aws4fetch
      - db0
      - idb-keyval
      - ioredis
      - jiti
      - less
      - lightningcss
      - rollup
      - sass
      - sass-embedded
      - stylus
      - sugarss
      - supports-color
      - terser
      - tsx
      - typescript
      - uploadthing
      - yaml

  async-function@1.0.0: {}

  asynckit@0.4.0: {}

  atomic-sleep@1.0.0: {}

  atomically@2.0.3:
    dependencies:
      stubborn-fs: 1.2.5
      when-exit: 2.1.4

  auto-bind@5.0.1: {}

  autoprefixer@10.4.20(postcss@8.5.1):
    dependencies:
      browserslist: 4.24.4
      caniuse-lite: 1.0.30001700
      fraction.js: 4.3.7
      normalize-range: 0.1.2
      picocolors: 1.1.1
      postcss: 8.5.1
      postcss-value-parser: 4.2.0

  available-typed-arrays@1.0.7:
    dependencies:
      possible-typed-array-names: 1.1.0

  axobject-query@4.1.0: {}

  bail@2.0.2: {}

  balanced-match@1.0.2: {}

  base-64@1.0.0: {}

  base64-js@1.5.1: {}

  bcp-47-match@2.0.3: {}

  bcp-47@2.1.0:
    dependencies:
      is-alphabetical: 2.0.1
      is-alphanumerical: 2.0.1
      is-decimal: 2.0.1

  better-path-resolve@1.0.0:
    dependencies:
      is-windows: 1.0.2

  binary-extensions@2.3.0: {}

  bintrees@1.0.2: {}

  boolbase@1.0.0: {}

  boxen@8.0.1:
    dependencies:
      ansi-align: 3.0.1
      camelcase: 8.0.0
      chalk: 5.4.1
      cli-boxes: 3.0.0
      string-width: 7.2.0
      type-fest: 4.33.0
      widest-line: 5.0.0
      wrap-ansi: 9.0.0

  brace-expansion@1.1.11:
    dependencies:
      balanced-match: 1.0.2
      concat-map: 0.0.1

  brace-expansion@2.0.1:
    dependencies:
      balanced-match: 1.0.2

  braces@3.0.3:
    dependencies:
      fill-range: 7.1.1

  browserslist@4.24.4:
    dependencies:
      caniuse-lite: 1.0.30001700
      electron-to-chromium: 1.5.101
      node-releases: 2.0.19
      update-browserslist-db: 1.1.2(browserslist@4.24.4)

  buffer-writer@2.0.0: {}

  buffer@6.0.3:
    dependencies:
      base64-js: 1.5.1
      ieee754: 1.2.1

  bun@1.2.2:
    optionalDependencies:
      '@oven/bun-darwin-aarch64': 1.2.2
      '@oven/bun-darwin-x64': 1.2.2
      '@oven/bun-darwin-x64-baseline': 1.2.2
      '@oven/bun-linux-aarch64': 1.2.2
      '@oven/bun-linux-aarch64-musl': 1.2.2
      '@oven/bun-linux-x64': 1.2.2
      '@oven/bun-linux-x64-baseline': 1.2.2
      '@oven/bun-linux-x64-musl': 1.2.2
      '@oven/bun-linux-x64-musl-baseline': 1.2.2
      '@oven/bun-windows-x64': 1.2.2
      '@oven/bun-windows-x64-baseline': 1.2.2

  bundle-require@5.1.0(esbuild@0.25.0):
    dependencies:
      esbuild: 0.25.0
      load-tsconfig: 0.2.5

  busboy@1.6.0:
    dependencies:
      streamsearch: 1.1.0

  cac@6.7.14: {}

  call-bind-apply-helpers@1.0.1:
    dependencies:
      es-errors: 1.3.0
      function-bind: 1.1.2

  call-bind@1.0.8:
    dependencies:
      call-bind-apply-helpers: 1.0.1
      es-define-property: 1.0.1
      get-intrinsic: 1.2.7
      set-function-length: 1.2.2

  call-bound@1.0.3:
    dependencies:
      call-bind-apply-helpers: 1.0.1
      get-intrinsic: 1.2.7

  callsites@3.1.0: {}

  camelcase@8.0.0: {}

  caniuse-lite@1.0.30001700: {}

  catering@2.1.1: {}

  ccount@2.0.1: {}

  chai@5.1.2:
    dependencies:
      assertion-error: 2.0.1
      check-error: 2.1.1
      deep-eql: 5.0.2
      loupe: 3.1.2
      pathval: 2.0.0

  chalk@4.1.2:
    dependencies:
      ansi-styles: 4.3.0
      supports-color: 7.2.0

  chalk@5.4.1: {}

  character-entities-html4@2.1.0: {}

  character-entities-legacy@3.0.0: {}

  character-entities@2.0.2: {}

  character-reference-invalid@2.0.1: {}

  chardet@0.7.0: {}

  check-error@2.1.1: {}

  chokidar@3.6.0:
    dependencies:
      anymatch: 3.1.3
      braces: 3.0.3
      glob-parent: 5.1.2
      is-binary-path: 2.1.0
      is-glob: 4.0.3
      normalize-path: 3.0.0
      readdirp: 3.6.0
    optionalDependencies:
      fsevents: 2.3.3

  chokidar@4.0.3:
    dependencies:
      readdirp: 4.1.2

  ci-info@3.9.0: {}

  ci-info@4.1.0: {}

  class-variance-authority@0.7.1:
    dependencies:
      clsx: 2.1.1

  classic-level@1.4.1:
    dependencies:
      abstract-level: 1.0.4
      catering: 2.1.1
      module-error: 1.0.2
      napi-macros: 2.2.2
      node-gyp-build: 4.8.4

  cli-boxes@3.0.0: {}

  cli-cursor@4.0.0:
    dependencies:
      restore-cursor: 4.0.0

  cli-truncate@3.1.0:
    dependencies:
      slice-ansi: 5.0.0
      string-width: 5.1.2

  client-only@0.0.1: {}

  cliui@8.0.1:
    dependencies:
      string-width: 4.2.3
      strip-ansi: 6.0.1
      wrap-ansi: 7.0.0

  clsx@1.2.1: {}

  clsx@2.1.1: {}

  code-excerpt@4.0.0:
    dependencies:
      convert-to-spaces: 2.0.1

  codemirror-graphql@2.2.0(@codemirror/language@6.0.0)(codemirror@5.65.18)(graphql@16.10.0):
    dependencies:
      '@codemirror/language': 6.0.0
      '@types/codemirror': 0.0.90
      codemirror: 5.65.18
      graphql: 16.10.0
      graphql-language-service: 5.3.0(graphql@16.10.0)

  codemirror@5.65.18: {}

  collapse-white-space@2.1.0: {}

  color-convert@2.0.1:
    dependencies:
      color-name: 1.1.4

  color-name@1.1.4: {}

  color-string@1.9.1:
    dependencies:
      color-name: 1.1.4
      simple-swizzle: 0.2.2

  color@4.2.3:
    dependencies:
      color-convert: 2.0.1
      color-string: 1.9.1

  colorette@2.0.20: {}

  combined-stream@1.0.8:
    dependencies:
      delayed-stream: 1.0.0

  comma-separated-tokens@2.0.3: {}

  commander@12.1.0: {}

  commander@4.1.1: {}

  common-ancestor-path@1.0.1: {}

  component-emitter@1.3.1: {}

  concat-map@0.0.1: {}

  conf@12.0.0:
    dependencies:
      ajv: 8.17.1
      ajv-formats: 2.1.1(ajv@8.17.1)
      atomically: 2.0.3
      debounce-fn: 5.1.2
      dot-prop: 8.0.2
      env-paths: 3.0.0
      json-schema-typed: 8.0.1
      semver: 7.7.1
      uint8array-extras: 0.3.0

  consola@3.4.0: {}

  convert-source-map@2.0.0: {}

  convert-to-spaces@2.0.1: {}

  cookie-es@1.2.2: {}

  cookie@0.7.2: {}

  cookie@1.0.2: {}

  cookiejar@2.1.4: {}

  copy-anything@3.0.5:
    dependencies:
      is-what: 4.1.16

  copy-to-clipboard@3.3.3:
    dependencies:
      toggle-selection: 1.0.6

  cross-fetch@3.2.0:
    dependencies:
      node-fetch: 2.7.0
    transitivePeerDependencies:
      - encoding

  cross-inspect@1.0.1:
    dependencies:
      tslib: 2.8.1

  cross-spawn@7.0.6:
    dependencies:
      path-key: 3.1.1
      shebang-command: 2.0.0
      which: 2.0.2

  crossws@0.3.3:
    dependencies:
      uncrypto: 0.1.3

  css-selector-parser@3.0.5: {}

  cssesc@3.0.0: {}

  csstype@3.1.3: {}

  data-view-buffer@1.0.2:
    dependencies:
      call-bound: 1.0.3
      es-errors: 1.3.0
      is-data-view: 1.0.2

  data-view-byte-length@1.0.2:
    dependencies:
      call-bound: 1.0.3
      es-errors: 1.3.0
      is-data-view: 1.0.2

  data-view-byte-offset@1.0.1:
    dependencies:
      call-bound: 1.0.3
      es-errors: 1.3.0
      is-data-view: 1.0.2

  dataloader@2.2.3: {}

  date-fns@4.1.0: {}

  dateformat@4.6.3: {}

  debounce-fn@5.1.2:
    dependencies:
      mimic-fn: 4.0.0

  debounce-promise@3.1.2: {}

  debug@3.2.7:
    dependencies:
      ms: 2.1.3

  debug@4.4.0:
    dependencies:
      ms: 2.1.3

  decode-named-character-reference@1.0.2:
    dependencies:
      character-entities: 2.0.2

  deep-eql@5.0.2: {}

  deep-is@0.1.4: {}

  define-data-property@1.1.4:
    dependencies:
      es-define-property: 1.0.1
      es-errors: 1.3.0
      gopd: 1.2.0

  define-properties@1.2.1:
    dependencies:
      define-data-property: 1.1.4
      has-property-descriptors: 1.0.2
      object-keys: 1.1.1

  defu@6.1.4: {}

  delay@5.0.0: {}

  delayed-stream@1.0.0: {}

  dequal@2.0.3: {}

  destr@2.0.3: {}

  detect-indent@6.1.0: {}

  detect-libc@1.0.3: {}

  detect-libc@2.0.3: {}

  detect-node-es@1.1.0: {}

  detect-package-manager@3.0.2:
    dependencies:
      execa: 5.1.1

  deterministic-object-hash@2.0.2:
    dependencies:
      base-64: 1.0.0

  devalue@5.1.1: {}

  devlop@1.1.0:
    dependencies:
      dequal: 2.0.3

  dezalgo@1.0.4:
    dependencies:
      asap: 2.0.6
      wrappy: 1.0.2

  diff@5.2.0: {}

  dir-glob@3.0.1:
    dependencies:
      path-type: 4.0.0

  direction@2.0.1: {}

  dlv@1.1.3: {}

  dns-packet@5.6.1:
    dependencies:
      '@leichtgewicht/ip-codec': 2.0.5

  doctrine@2.1.0:
    dependencies:
      esutils: 2.0.3

  dot-prop@8.0.2:
    dependencies:
      type-fest: 3.13.1

  dotenv@16.4.7: {}

  drizzle-orm@0.39.3(@electric-sql/pglite@0.2.13)(@opentelemetry/api@1.7.0)(kysely@0.26.3)(pg@8.11.3):
    optionalDependencies:
      '@electric-sql/pglite': 0.2.13
      '@opentelemetry/api': 1.7.0
      kysely: 0.26.3
      pg: 8.11.3

  dset@3.1.4: {}

  dunder-proto@1.0.1:
    dependencies:
      call-bind-apply-helpers: 1.0.1
      es-errors: 1.3.0
      gopd: 1.2.0

  eastasianwidth@0.2.0: {}

  electron-to-chromium@1.5.101: {}

  emoji-regex-xs@1.0.0: {}

  emoji-regex@10.4.0: {}

  emoji-regex@8.0.0: {}

  emoji-regex@9.2.2: {}

  end-of-stream@1.4.4:
    dependencies:
      once: 1.4.0

  enhanced-resolve@5.18.1:
    dependencies:
      graceful-fs: 4.2.11
      tapable: 2.2.1

  enquirer@2.4.1:
    dependencies:
      ansi-colors: 4.1.3
      strip-ansi: 6.0.1

  entities@4.5.0: {}

  env-paths@3.0.0: {}

  error-stack-parser@1.3.6:
    dependencies:
      stackframe: 0.3.1

  es-abstract@1.23.9:
    dependencies:
      array-buffer-byte-length: 1.0.2
      arraybuffer.prototype.slice: 1.0.4
      available-typed-arrays: 1.0.7
      call-bind: 1.0.8
      call-bound: 1.0.3
      data-view-buffer: 1.0.2
      data-view-byte-length: 1.0.2
      data-view-byte-offset: 1.0.1
      es-define-property: 1.0.1
      es-errors: 1.3.0
      es-object-atoms: 1.1.1
      es-set-tostringtag: 2.1.0
      es-to-primitive: 1.3.0
      function.prototype.name: 1.1.8
      get-intrinsic: 1.2.7
      get-proto: 1.0.1
      get-symbol-description: 1.1.0
      globalthis: 1.0.4
      gopd: 1.2.0
      has-property-descriptors: 1.0.2
      has-proto: 1.2.0
      has-symbols: 1.1.0
      hasown: 2.0.2
      internal-slot: 1.1.0
      is-array-buffer: 3.0.5
      is-callable: 1.2.7
      is-data-view: 1.0.2
      is-regex: 1.2.1
      is-shared-array-buffer: 1.0.4
      is-string: 1.1.1
      is-typed-array: 1.1.15
      is-weakref: 1.1.1
      math-intrinsics: 1.1.0
      object-inspect: 1.13.3
      object-keys: 1.1.1
      object.assign: 4.1.7
      own-keys: 1.0.1
      regexp.prototype.flags: 1.5.4
      safe-array-concat: 1.1.3
      safe-push-apply: 1.0.0
      safe-regex-test: 1.1.0
      set-proto: 1.0.0
      string.prototype.trim: 1.2.10
      string.prototype.trimend: 1.0.9
      string.prototype.trimstart: 1.0.8
      typed-array-buffer: 1.0.3
      typed-array-byte-length: 1.0.3
      typed-array-byte-offset: 1.0.4
      typed-array-length: 1.0.7
      unbox-primitive: 1.1.0
      which-typed-array: 1.1.18

  es-define-property@1.0.1: {}

  es-errors@1.3.0: {}

  es-module-lexer@1.6.0: {}

  es-object-atoms@1.1.1:
    dependencies:
      es-errors: 1.3.0

  es-set-tostringtag@2.1.0:
    dependencies:
      es-errors: 1.3.0
      get-intrinsic: 1.2.7
      has-tostringtag: 1.0.2
      hasown: 2.0.2

  es-shim-unscopables@1.1.0:
    dependencies:
      hasown: 2.0.2

  es-to-primitive@1.3.0:
    dependencies:
      is-callable: 1.2.7
      is-date-object: 1.1.0
      is-symbol: 1.1.1

  esast-util-from-estree@2.0.0:
    dependencies:
      '@types/estree-jsx': 1.0.5
      devlop: 1.1.0
      estree-util-visit: 2.0.0
      unist-util-position-from-estree: 2.0.0

  esast-util-from-js@2.0.1:
    dependencies:
      '@types/estree-jsx': 1.0.5
      acorn: 8.14.0
      esast-util-from-estree: 2.0.0
      vfile-message: 4.0.2

  esbuild@0.25.0:
    optionalDependencies:
      '@esbuild/aix-ppc64': 0.25.0
      '@esbuild/android-arm': 0.25.0
      '@esbuild/android-arm64': 0.25.0
      '@esbuild/android-x64': 0.25.0
      '@esbuild/darwin-arm64': 0.25.0
      '@esbuild/darwin-x64': 0.25.0
      '@esbuild/freebsd-arm64': 0.25.0
      '@esbuild/freebsd-x64': 0.25.0
      '@esbuild/linux-arm': 0.25.0
      '@esbuild/linux-arm64': 0.25.0
      '@esbuild/linux-ia32': 0.25.0
      '@esbuild/linux-loong64': 0.25.0
      '@esbuild/linux-mips64el': 0.25.0
      '@esbuild/linux-ppc64': 0.25.0
      '@esbuild/linux-riscv64': 0.25.0
      '@esbuild/linux-s390x': 0.25.0
      '@esbuild/linux-x64': 0.25.0
      '@esbuild/netbsd-arm64': 0.25.0
      '@esbuild/netbsd-x64': 0.25.0
      '@esbuild/openbsd-arm64': 0.25.0
      '@esbuild/openbsd-x64': 0.25.0
      '@esbuild/sunos-x64': 0.25.0
      '@esbuild/win32-arm64': 0.25.0
      '@esbuild/win32-ia32': 0.25.0
      '@esbuild/win32-x64': 0.25.0

  escalade@3.2.0: {}

  escape-string-regexp@2.0.0: {}

  escape-string-regexp@4.0.0: {}

  escape-string-regexp@5.0.0: {}

  eslint-import-resolver-node@0.3.9:
    dependencies:
      debug: 3.2.7
      is-core-module: 2.16.1
      resolve: 1.22.10
    transitivePeerDependencies:
      - supports-color

  eslint-module-utils@2.12.0(@typescript-eslint/parser@8.24.0(eslint@9.20.1(jiti@2.4.2))(typescript@5.7.3))(eslint-import-resolver-node@0.3.9)(eslint@9.20.1(jiti@2.4.2)):
    dependencies:
      debug: 3.2.7
    optionalDependencies:
      '@typescript-eslint/parser': 8.24.0(eslint@9.20.1(jiti@2.4.2))(typescript@5.7.3)
      eslint: 9.20.1(jiti@2.4.2)
      eslint-import-resolver-node: 0.3.9
    transitivePeerDependencies:
      - supports-color

  eslint-plugin-import@2.31.0(@typescript-eslint/parser@8.24.0(eslint@9.20.1(jiti@2.4.2))(typescript@5.7.3))(eslint@9.20.1(jiti@2.4.2)):
    dependencies:
      '@rtsao/scc': 1.1.0
      array-includes: 3.1.8
      array.prototype.findlastindex: 1.2.5
      array.prototype.flat: 1.3.3
      array.prototype.flatmap: 1.3.3
      debug: 3.2.7
      doctrine: 2.1.0
      eslint: 9.20.1(jiti@2.4.2)
      eslint-import-resolver-node: 0.3.9
      eslint-module-utils: 2.12.0(@typescript-eslint/parser@8.24.0(eslint@9.20.1(jiti@2.4.2))(typescript@5.7.3))(eslint-import-resolver-node@0.3.9)(eslint@9.20.1(jiti@2.4.2))
      hasown: 2.0.2
      is-core-module: 2.16.1
      is-glob: 4.0.3
      minimatch: 3.1.2
      object.fromentries: 2.0.8
      object.groupby: 1.0.3
      object.values: 1.2.1
      semver: 6.3.1
      string.prototype.trimend: 1.0.9
      tsconfig-paths: 3.15.0
    optionalDependencies:
      '@typescript-eslint/parser': 8.24.0(eslint@9.20.1(jiti@2.4.2))(typescript@5.7.3)
    transitivePeerDependencies:
      - eslint-import-resolver-typescript
      - eslint-import-resolver-webpack
      - supports-color

  eslint-plugin-react-hooks@5.1.0(eslint@9.20.1(jiti@2.4.2)):
    dependencies:
      eslint: 9.20.1(jiti@2.4.2)

  eslint-plugin-react-refresh@0.4.19(eslint@9.20.1(jiti@2.4.2)):
    dependencies:
      eslint: 9.20.1(jiti@2.4.2)

  eslint-scope@8.2.0:
    dependencies:
      esrecurse: 4.3.0
      estraverse: 5.3.0

  eslint-visitor-keys@3.4.3: {}

  eslint-visitor-keys@4.2.0: {}

  eslint@9.20.1(jiti@2.4.2):
    dependencies:
      '@eslint-community/eslint-utils': 4.4.1(eslint@9.20.1(jiti@2.4.2))
      '@eslint-community/regexpp': 4.12.1
      '@eslint/config-array': 0.19.2
      '@eslint/core': 0.11.0
      '@eslint/eslintrc': 3.2.0
      '@eslint/js': 9.20.0
      '@eslint/plugin-kit': 0.2.5
      '@humanfs/node': 0.16.6
      '@humanwhocodes/module-importer': 1.0.1
      '@humanwhocodes/retry': 0.4.1
      '@types/estree': 1.0.6
      '@types/json-schema': 7.0.15
      ajv: 6.12.6
      chalk: 4.1.2
      cross-spawn: 7.0.6
      debug: 4.4.0
      escape-string-regexp: 4.0.0
      eslint-scope: 8.2.0
      eslint-visitor-keys: 4.2.0
      espree: 10.3.0
      esquery: 1.6.0
      esutils: 2.0.3
      fast-deep-equal: 3.1.3
      file-entry-cache: 8.0.0
      find-up: 5.0.0
      glob-parent: 6.0.2
      ignore: 5.3.2
      imurmurhash: 0.1.4
      is-glob: 4.0.3
      json-stable-stringify-without-jsonify: 1.0.1
      lodash.merge: 4.6.2
      minimatch: 3.1.2
      natural-compare: 1.4.0
      optionator: 0.9.4
    optionalDependencies:
      jiti: 2.4.2
    transitivePeerDependencies:
      - supports-color

  espree@10.3.0:
    dependencies:
      acorn: 8.14.0
      acorn-jsx: 5.3.2(acorn@8.14.0)
      eslint-visitor-keys: 4.2.0

  esprima@4.0.1: {}

  esquery@1.6.0:
    dependencies:
      estraverse: 5.3.0

  esrecurse@4.3.0:
    dependencies:
      estraverse: 5.3.0

  estraverse@5.3.0: {}

  estree-util-attach-comments@3.0.0:
    dependencies:
      '@types/estree': 1.0.6

  estree-util-build-jsx@3.0.1:
    dependencies:
      '@types/estree-jsx': 1.0.5
      devlop: 1.1.0
      estree-util-is-identifier-name: 3.0.0
      estree-walker: 3.0.3

  estree-util-is-identifier-name@3.0.0: {}

  estree-util-scope@1.0.0:
    dependencies:
      '@types/estree': 1.0.6
      devlop: 1.1.0

  estree-util-to-js@2.0.0:
    dependencies:
      '@types/estree-jsx': 1.0.5
      astring: 1.9.0
      source-map: 0.7.4

  estree-util-visit@2.0.0:
    dependencies:
      '@types/estree-jsx': 1.0.5
      '@types/unist': 3.0.3

  estree-walker@2.0.2: {}

  estree-walker@3.0.3:
    dependencies:
      '@types/estree': 1.0.6

  esutils@2.0.3: {}

  event-target-shim@5.0.1: {}

  eventemitter3@5.0.1: {}

  events@3.3.0: {}

  execa@5.1.1:
    dependencies:
      cross-spawn: 7.0.6
      get-stream: 6.0.1
      human-signals: 2.1.0
      is-stream: 2.0.1
      merge-stream: 2.0.0
      npm-run-path: 4.0.1
      onetime: 5.1.2
      signal-exit: 3.0.7
      strip-final-newline: 2.0.0

  expect-type@1.1.0: {}

  expressive-code@0.40.1:
    dependencies:
      '@expressive-code/core': 0.40.1
      '@expressive-code/plugin-frames': 0.40.1
      '@expressive-code/plugin-shiki': 0.40.1
      '@expressive-code/plugin-text-markers': 0.40.1

  extend@3.0.2: {}

  extendable-error@0.1.7: {}

  external-editor@3.1.0:
    dependencies:
      chardet: 0.7.0
      iconv-lite: 0.4.24
      tmp: 0.0.33

  fast-copy@3.0.2: {}

  fast-deep-equal@3.1.3: {}

  fast-glob@3.3.3:
    dependencies:
      '@nodelib/fs.stat': 2.0.5
      '@nodelib/fs.walk': 1.2.8
      glob-parent: 5.1.2
      merge2: 1.4.1
      micromatch: 4.0.8

  fast-json-stable-stringify@2.1.0: {}

  fast-levenshtein@2.0.6: {}

  fast-printf@1.6.10: {}

  fast-redact@3.5.0: {}

  fast-safe-stringify@2.1.1: {}

  fast-uri@3.0.6: {}

  fastq@1.18.0:
    dependencies:
      reusify: 1.0.4

  fdir@6.4.3(picomatch@4.0.2):
    optionalDependencies:
      picomatch: 4.0.2

  file-entry-cache@8.0.0:
    dependencies:
      flat-cache: 4.0.1

  fill-range@7.1.1:
    dependencies:
      to-regex-range: 5.0.1

  find-up-simple@1.0.0: {}

  find-up@4.1.0:
    dependencies:
      locate-path: 5.0.0
      path-exists: 4.0.0

  find-up@5.0.0:
    dependencies:
      locate-path: 6.0.0
      path-exists: 4.0.0

  find-yarn-workspace-root2@1.2.16:
    dependencies:
      micromatch: 4.0.8
      pkg-dir: 4.2.0

  flat-cache@4.0.1:
    dependencies:
      flatted: 3.3.2
      keyv: 4.5.4

  flatted@3.3.2: {}

  flattie@1.1.1: {}

  for-each@0.3.5:
    dependencies:
      is-callable: 1.2.7

  foreground-child@3.3.0:
    dependencies:
      cross-spawn: 7.0.6
      signal-exit: 4.1.0

  form-data@4.0.1:
    dependencies:
      asynckit: 0.4.0
      combined-stream: 1.0.8
      mime-types: 2.1.35

  formidable@2.1.2:
    dependencies:
      dezalgo: 1.0.4
      hexoid: 1.0.0
      once: 1.4.0
      qs: 6.14.0

  fraction.js@4.3.7: {}

  framer-motion@6.5.1(react-dom@18.3.1(react@18.3.1))(react@18.3.1):
    dependencies:
      '@motionone/dom': 10.12.0
      framesync: 6.0.1
      hey-listen: 1.0.8
      popmotion: 11.0.3
      react: 18.3.1
      react-dom: 18.3.1(react@18.3.1)
      style-value-types: 5.0.0
      tslib: 2.8.1
    optionalDependencies:
      '@emotion/is-prop-valid': 0.8.8

  framesync@6.0.1:
    dependencies:
      tslib: 2.8.1

  fs-extra@7.0.1:
    dependencies:
      graceful-fs: 4.2.11
      jsonfile: 4.0.0
      universalify: 0.1.2

  fs-extra@8.1.0:
    dependencies:
      graceful-fs: 4.2.11
      jsonfile: 4.0.0
      universalify: 0.1.2

  fsevents@2.3.3:
    optional: true

  function-bind@1.1.2: {}

  function.prototype.name@1.1.8:
    dependencies:
      call-bind: 1.0.8
      call-bound: 1.0.3
      define-properties: 1.2.1
      functions-have-names: 1.2.3
      hasown: 2.0.2
      is-callable: 1.2.7

  functions-have-names@1.2.3: {}

  gensync@1.0.0-beta.2: {}

  get-caller-file@2.0.5: {}

  get-east-asian-width@1.3.0: {}

  get-intrinsic@1.2.7:
    dependencies:
      call-bind-apply-helpers: 1.0.1
      es-define-property: 1.0.1
      es-errors: 1.3.0
      es-object-atoms: 1.1.1
      function-bind: 1.1.2
      get-proto: 1.0.1
      gopd: 1.2.0
      has-symbols: 1.1.0
      hasown: 2.0.2
      math-intrinsics: 1.1.0

  get-nonce@1.0.1: {}

  get-proto@1.0.1:
    dependencies:
      dunder-proto: 1.0.1
      es-object-atoms: 1.1.1

  get-stream@6.0.1: {}

  get-symbol-description@1.1.0:
    dependencies:
      call-bound: 1.0.3
      es-errors: 1.3.0
      get-intrinsic: 1.2.7

  get-tsconfig@4.10.0:
    dependencies:
      resolve-pkg-maps: 1.0.0
    optional: true

  get-value@3.0.1:
    dependencies:
      isobject: 3.0.1

  github-slugger@2.0.0: {}

  glob-parent@5.1.2:
    dependencies:
      is-glob: 4.0.3

  glob-parent@6.0.2:
    dependencies:
      is-glob: 4.0.3

  glob@10.4.5:
    dependencies:
      foreground-child: 3.3.0
      jackspeak: 3.4.3
      minimatch: 9.0.5
      minipass: 7.1.2
      package-json-from-dist: 1.0.1
      path-scurry: 1.11.1

  globals@11.12.0: {}

  globals@14.0.0: {}

  globals@15.15.0: {}

  globalthis@1.0.4:
    dependencies:
      define-properties: 1.2.1
      gopd: 1.2.0

  globby@11.1.0:
    dependencies:
      array-union: 2.1.0
      dir-glob: 3.0.1
      fast-glob: 3.3.3
      ignore: 5.3.2
      merge2: 1.4.1
      slash: 3.0.0

  globrex@0.1.2: {}

  gopd@1.2.0: {}

  graceful-fs@4.2.11: {}

  graphemer@1.4.0: {}

  graphiql@3.8.3(@codemirror/language@6.0.0)(@types/node@20.17.14)(@types/react-dom@18.3.5(@types/react@18.3.18))(@types/react@18.3.18)(graphql@16.10.0)(react-dom@18.3.1(react@18.3.1))(react@18.3.1):
    dependencies:
      '@graphiql/react': 0.28.2(@codemirror/language@6.0.0)(@types/node@20.17.14)(@types/react-dom@18.3.5(@types/react@18.3.18))(@types/react@18.3.18)(graphql@16.10.0)(react-dom@18.3.1(react@18.3.1))(react@18.3.1)
      graphql: 16.10.0
      react: 18.3.1
      react-dom: 18.3.1(react@18.3.1)
    transitivePeerDependencies:
      - '@codemirror/language'
      - '@types/node'
      - '@types/react'
      - '@types/react-dom'
      - graphql-ws

  graphql-language-service@5.3.0(graphql@16.10.0):
    dependencies:
      debounce-promise: 3.1.2
      graphql: 16.10.0
      nullthrows: 1.1.1
      vscode-languageserver-types: 3.17.5

  graphql-request@6.1.0(graphql@16.10.0):
    dependencies:
      '@graphql-typed-document-node/core': 3.2.0(graphql@16.10.0)
      cross-fetch: 3.2.0
      graphql: 16.10.0
    transitivePeerDependencies:
      - encoding

  graphql-scalars@1.24.0(graphql@16.10.0):
    dependencies:
      graphql: 16.10.0
      tslib: 2.8.1

  graphql-yoga@5.10.10(graphql@16.10.0):
    dependencies:
      '@envelop/core': 5.0.3
      '@graphql-tools/executor': 1.3.12(graphql@16.10.0)
      '@graphql-tools/schema': 10.0.16(graphql@16.10.0)
      '@graphql-tools/utils': 10.7.2(graphql@16.10.0)
      '@graphql-yoga/logger': 2.0.1
      '@graphql-yoga/subscription': 5.0.3
      '@whatwg-node/fetch': 0.10.3
      '@whatwg-node/server': 0.9.65
      dset: 3.1.4
      graphql: 16.10.0
      lru-cache: 10.4.3
      tslib: 2.8.1

  graphql@16.10.0: {}

  h3@1.14.0:
    dependencies:
      cookie-es: 1.2.2
      crossws: 0.3.3
      defu: 6.1.4
      destr: 2.0.3
      iron-webcrypto: 1.2.1
      ohash: 1.1.4
      radix3: 1.1.2
      ufo: 1.5.4
      uncrypto: 0.1.3
      unenv: 1.10.0

  has-bigints@1.1.0: {}

  has-flag@4.0.0: {}

  has-property-descriptors@1.0.2:
    dependencies:
      es-define-property: 1.0.1

  has-proto@1.2.0:
    dependencies:
      dunder-proto: 1.0.1

  has-symbols@1.1.0: {}

  has-tostringtag@1.0.2:
    dependencies:
      has-symbols: 1.1.0

  hasown@2.0.2:
    dependencies:
      function-bind: 1.1.2

  hast-util-embedded@3.0.0:
    dependencies:
      '@types/hast': 3.0.4
      hast-util-is-element: 3.0.0

  hast-util-format@1.1.0:
    dependencies:
      '@types/hast': 3.0.4
      hast-util-embedded: 3.0.0
      hast-util-minify-whitespace: 1.0.1
      hast-util-phrasing: 3.0.1
      hast-util-whitespace: 3.0.0
      html-whitespace-sensitive-tag-names: 3.0.1
      unist-util-visit-parents: 6.0.1

  hast-util-from-html@2.0.3:
    dependencies:
      '@types/hast': 3.0.4
      devlop: 1.1.0
      hast-util-from-parse5: 8.0.2
      parse5: 7.2.1
      vfile: 6.0.3
      vfile-message: 4.0.2

  hast-util-from-parse5@8.0.2:
    dependencies:
      '@types/hast': 3.0.4
      '@types/unist': 3.0.3
      devlop: 1.1.0
      hastscript: 9.0.0
      property-information: 6.5.0
      vfile: 6.0.3
      vfile-location: 5.0.3
      web-namespaces: 2.0.1

  hast-util-has-property@3.0.0:
    dependencies:
      '@types/hast': 3.0.4

  hast-util-is-body-ok-link@3.0.1:
    dependencies:
      '@types/hast': 3.0.4

  hast-util-is-element@3.0.0:
    dependencies:
      '@types/hast': 3.0.4

  hast-util-minify-whitespace@1.0.1:
    dependencies:
      '@types/hast': 3.0.4
      hast-util-embedded: 3.0.0
      hast-util-is-element: 3.0.0
      hast-util-whitespace: 3.0.0
      unist-util-is: 6.0.0

  hast-util-parse-selector@4.0.0:
    dependencies:
      '@types/hast': 3.0.4

  hast-util-phrasing@3.0.1:
    dependencies:
      '@types/hast': 3.0.4
      hast-util-embedded: 3.0.0
      hast-util-has-property: 3.0.0
      hast-util-is-body-ok-link: 3.0.1
      hast-util-is-element: 3.0.0

  hast-util-raw@9.1.0:
    dependencies:
      '@types/hast': 3.0.4
      '@types/unist': 3.0.3
      '@ungap/structured-clone': 1.3.0
      hast-util-from-parse5: 8.0.2
      hast-util-to-parse5: 8.0.0
      html-void-elements: 3.0.0
      mdast-util-to-hast: 13.2.0
      parse5: 7.2.1
      unist-util-position: 5.0.0
      unist-util-visit: 5.0.0
      vfile: 6.0.3
      web-namespaces: 2.0.1
      zwitch: 2.0.4

  hast-util-select@6.0.3:
    dependencies:
      '@types/hast': 3.0.4
      '@types/unist': 3.0.3
      bcp-47-match: 2.0.3
      comma-separated-tokens: 2.0.3
      css-selector-parser: 3.0.5
      devlop: 1.1.0
      direction: 2.0.1
      hast-util-has-property: 3.0.0
      hast-util-to-string: 3.0.1
      hast-util-whitespace: 3.0.0
      nth-check: 2.1.1
      property-information: 6.5.0
      space-separated-tokens: 2.0.2
      unist-util-visit: 5.0.0
      zwitch: 2.0.4

  hast-util-to-estree@3.1.1:
    dependencies:
      '@types/estree': 1.0.6
      '@types/estree-jsx': 1.0.5
      '@types/hast': 3.0.4
      comma-separated-tokens: 2.0.3
      devlop: 1.1.0
      estree-util-attach-comments: 3.0.0
      estree-util-is-identifier-name: 3.0.0
      hast-util-whitespace: 3.0.0
      mdast-util-mdx-expression: 2.0.1
      mdast-util-mdx-jsx: 3.2.0
      mdast-util-mdxjs-esm: 2.0.1
      property-information: 6.5.0
      space-separated-tokens: 2.0.2
      style-to-object: 1.0.8
      unist-util-position: 5.0.0
      zwitch: 2.0.4
    transitivePeerDependencies:
      - supports-color

  hast-util-to-html@9.0.4:
    dependencies:
      '@types/hast': 3.0.4
      '@types/unist': 3.0.3
      ccount: 2.0.1
      comma-separated-tokens: 2.0.3
      hast-util-whitespace: 3.0.0
      html-void-elements: 3.0.0
      mdast-util-to-hast: 13.2.0
      property-information: 6.5.0
      space-separated-tokens: 2.0.2
      stringify-entities: 4.0.4
      zwitch: 2.0.4

  hast-util-to-jsx-runtime@2.3.2:
    dependencies:
      '@types/estree': 1.0.6
      '@types/hast': 3.0.4
      '@types/unist': 3.0.3
      comma-separated-tokens: 2.0.3
      devlop: 1.1.0
      estree-util-is-identifier-name: 3.0.0
      hast-util-whitespace: 3.0.0
      mdast-util-mdx-expression: 2.0.1
      mdast-util-mdx-jsx: 3.2.0
      mdast-util-mdxjs-esm: 2.0.1
      property-information: 6.5.0
      space-separated-tokens: 2.0.2
      style-to-object: 1.0.8
      unist-util-position: 5.0.0
      vfile-message: 4.0.2
    transitivePeerDependencies:
      - supports-color

  hast-util-to-parse5@8.0.0:
    dependencies:
      '@types/hast': 3.0.4
      comma-separated-tokens: 2.0.3
      devlop: 1.1.0
      property-information: 6.5.0
      space-separated-tokens: 2.0.2
      web-namespaces: 2.0.1
      zwitch: 2.0.4

  hast-util-to-string@3.0.1:
    dependencies:
      '@types/hast': 3.0.4

  hast-util-to-text@4.0.2:
    dependencies:
      '@types/hast': 3.0.4
      '@types/unist': 3.0.3
      hast-util-is-element: 3.0.0
      unist-util-find-after: 5.0.0

  hast-util-whitespace@3.0.0:
    dependencies:
      '@types/hast': 3.0.4

  hastscript@9.0.0:
    dependencies:
      '@types/hast': 3.0.4
      comma-separated-tokens: 2.0.3
      hast-util-parse-selector: 4.0.0
      property-information: 6.5.0
      space-separated-tokens: 2.0.2

  help-me@5.0.0: {}

  hexoid@1.0.0: {}

  hey-listen@1.0.8: {}

  hono@4.6.17: {}

  html-escaper@2.0.2: {}

  html-escaper@3.0.3: {}

  html-void-elements@3.0.0: {}

  html-whitespace-sensitive-tag-names@3.0.1: {}

  http-cache-semantics@4.1.1: {}

  http-terminator@3.2.0:
    dependencies:
      delay: 5.0.0
      p-wait-for: 3.2.0
      roarr: 7.21.1
      type-fest: 2.19.0

  human-id@4.1.1: {}

  human-signals@2.1.0: {}

  i18next@23.16.8:
    dependencies:
      '@babel/runtime': 7.26.7

  iconv-lite@0.4.24:
    dependencies:
      safer-buffer: 2.1.2

  ieee754@1.2.1: {}

  ignore@5.3.2: {}

  import-fresh@3.3.1:
    dependencies:
      parent-module: 1.0.1
      resolve-from: 4.0.0

  import-meta-resolve@4.1.0: {}

  imurmurhash@0.1.4: {}

  indent-string@5.0.0: {}

  ink@4.4.1(@types/react@18.3.18)(react@18.3.1):
    dependencies:
      '@alcalzone/ansi-tokenize': 0.1.3
      ansi-escapes: 6.2.1
      auto-bind: 5.0.1
      chalk: 5.4.1
      cli-boxes: 3.0.0
      cli-cursor: 4.0.0
      cli-truncate: 3.1.0
      code-excerpt: 4.0.0
      indent-string: 5.0.0
      is-ci: 3.0.1
      is-lower-case: 2.0.2
      is-upper-case: 2.0.2
      lodash: 4.17.21
      patch-console: 2.0.0
      react: 18.3.1
      react-reconciler: 0.29.2(react@18.3.1)
      scheduler: 0.23.2
      signal-exit: 3.0.7
      slice-ansi: 6.0.0
      stack-utils: 2.0.6
      string-width: 5.1.2
      type-fest: 0.12.0
      widest-line: 4.0.1
      wrap-ansi: 8.1.0
      ws: 8.18.0
      yoga-wasm-web: 0.3.3
    optionalDependencies:
      '@types/react': 18.3.18
    transitivePeerDependencies:
      - bufferutil
      - utf-8-validate

  inline-style-parser@0.2.4: {}

  internal-slot@1.1.0:
    dependencies:
      es-errors: 1.3.0
      hasown: 2.0.2
      side-channel: 1.1.0

  iron-webcrypto@1.2.1: {}

  is-alphabetical@2.0.1: {}

  is-alphanumerical@2.0.1:
    dependencies:
      is-alphabetical: 2.0.1
      is-decimal: 2.0.1

  is-array-buffer@3.0.5:
    dependencies:
      call-bind: 1.0.8
      call-bound: 1.0.3
      get-intrinsic: 1.2.7

  is-arrayish@0.3.2: {}

  is-async-function@2.1.1:
    dependencies:
      async-function: 1.0.0
      call-bound: 1.0.3
      get-proto: 1.0.1
      has-tostringtag: 1.0.2
      safe-regex-test: 1.1.0

  is-bigint@1.1.0:
    dependencies:
      has-bigints: 1.1.0

  is-binary-path@2.1.0:
    dependencies:
      binary-extensions: 2.3.0

  is-boolean-object@1.2.2:
    dependencies:
      call-bound: 1.0.3
      has-tostringtag: 1.0.2

  is-buffer@2.0.5: {}

  is-callable@1.2.7: {}

  is-ci@3.0.1:
    dependencies:
      ci-info: 3.9.0

  is-core-module@2.16.1:
    dependencies:
      hasown: 2.0.2

  is-data-view@1.0.2:
    dependencies:
      call-bound: 1.0.3
      get-intrinsic: 1.2.7
      is-typed-array: 1.1.15

  is-date-object@1.1.0:
    dependencies:
      call-bound: 1.0.3
      has-tostringtag: 1.0.2

  is-decimal@2.0.1: {}

  is-docker@3.0.0: {}

  is-extglob@2.1.1: {}

  is-finalizationregistry@1.1.1:
    dependencies:
      call-bound: 1.0.3

  is-fullwidth-code-point@3.0.0: {}

  is-fullwidth-code-point@4.0.0: {}

  is-generator-function@1.1.0:
    dependencies:
      call-bound: 1.0.3
      get-proto: 1.0.1
      has-tostringtag: 1.0.2
      safe-regex-test: 1.1.0

  is-glob@4.0.3:
    dependencies:
      is-extglob: 2.1.1

  is-hexadecimal@2.0.1: {}

  is-inside-container@1.0.0:
    dependencies:
      is-docker: 3.0.0

  is-lower-case@2.0.2:
    dependencies:
      tslib: 2.8.1

  is-map@2.0.3: {}

  is-number-object@1.1.1:
    dependencies:
      call-bound: 1.0.3
      has-tostringtag: 1.0.2

  is-number@7.0.0: {}

  is-plain-obj@4.1.0: {}

  is-plain-object@2.0.4:
    dependencies:
      isobject: 3.0.1

  is-primitive@3.0.1: {}

  is-regex@1.2.1:
    dependencies:
      call-bound: 1.0.3
      gopd: 1.2.0
      has-tostringtag: 1.0.2
      hasown: 2.0.2

  is-set@2.0.3: {}

  is-shared-array-buffer@1.0.4:
    dependencies:
      call-bound: 1.0.3

  is-stream@2.0.1: {}

  is-string@1.1.1:
    dependencies:
      call-bound: 1.0.3
      has-tostringtag: 1.0.2

  is-subdir@1.2.0:
    dependencies:
      better-path-resolve: 1.0.0

  is-symbol@1.1.1:
    dependencies:
      call-bound: 1.0.3
      has-symbols: 1.1.0
      safe-regex-test: 1.1.0

  is-typed-array@1.1.15:
    dependencies:
      which-typed-array: 1.1.18

  is-upper-case@2.0.2:
    dependencies:
      tslib: 2.8.1

  is-weakmap@2.0.2: {}

  is-weakref@1.1.1:
    dependencies:
      call-bound: 1.0.3

  is-weakset@2.0.4:
    dependencies:
      call-bound: 1.0.3
      get-intrinsic: 1.2.7

  is-what@4.1.16: {}

  is-windows@1.0.2: {}

  is-wsl@3.1.0:
    dependencies:
      is-inside-container: 1.0.0

  isarray@2.0.5: {}

  isexe@2.0.0: {}

  isobject@3.0.1: {}

  isows@1.0.6(ws@8.18.0):
    dependencies:
      ws: 8.18.0

  istanbul-lib-coverage@3.2.2: {}

  istanbul-lib-report@3.0.1:
    dependencies:
      istanbul-lib-coverage: 3.2.2
      make-dir: 4.0.0
      supports-color: 7.2.0

  istanbul-lib-source-maps@5.0.6:
    dependencies:
      '@jridgewell/trace-mapping': 0.3.25
      debug: 4.4.0
      istanbul-lib-coverage: 3.2.2
    transitivePeerDependencies:
      - supports-color

  istanbul-reports@3.1.7:
    dependencies:
      html-escaper: 2.0.2
      istanbul-lib-report: 3.0.1

  jackspeak@3.4.3:
    dependencies:
      '@isaacs/cliui': 8.0.2
    optionalDependencies:
      '@pkgjs/parseargs': 0.11.0

  jiti@2.4.2: {}

  joycon@3.1.1: {}

  js-tokens@4.0.0: {}

  js-yaml@3.14.1:
    dependencies:
      argparse: 1.0.10
      esprima: 4.0.1

  js-yaml@4.1.0:
    dependencies:
      argparse: 2.0.1

  jsesc@3.1.0: {}

  json-buffer@3.0.1: {}

  json-schema-traverse@0.4.1: {}

  json-schema-traverse@1.0.0: {}

  json-schema-typed@8.0.1: {}

  json-stable-stringify-without-jsonify@1.0.1: {}

  json5@1.0.2:
    dependencies:
      minimist: 1.2.8

  json5@2.2.3: {}

  jsonfile@4.0.0:
    optionalDependencies:
      graceful-fs: 4.2.11

  keyv@4.5.4:
    dependencies:
      json-buffer: 3.0.1

  kleur@3.0.3: {}

  kleur@4.1.5: {}

  klona@2.0.6: {}

  kysely@0.26.3: {}

  level-supports@4.0.1: {}

  level-transcoder@1.0.1:
    dependencies:
      buffer: 6.0.3
      module-error: 1.0.2

  levn@0.4.1:
    dependencies:
      prelude-ls: 1.2.1
      type-check: 0.4.0

  lightningcss-darwin-arm64@1.29.1:
    optional: true

  lightningcss-darwin-x64@1.29.1:
    optional: true

  lightningcss-freebsd-x64@1.29.1:
    optional: true

  lightningcss-linux-arm-gnueabihf@1.29.1:
    optional: true

  lightningcss-linux-arm64-gnu@1.29.1:
    optional: true

  lightningcss-linux-arm64-musl@1.29.1:
    optional: true

  lightningcss-linux-x64-gnu@1.29.1:
    optional: true

  lightningcss-linux-x64-musl@1.29.1:
    optional: true

  lightningcss-win32-arm64-msvc@1.29.1:
    optional: true

  lightningcss-win32-x64-msvc@1.29.1:
    optional: true

  lightningcss@1.29.1:
    dependencies:
      detect-libc: 1.0.3
    optionalDependencies:
      lightningcss-darwin-arm64: 1.29.1
      lightningcss-darwin-x64: 1.29.1
      lightningcss-freebsd-x64: 1.29.1
      lightningcss-linux-arm-gnueabihf: 1.29.1
      lightningcss-linux-arm64-gnu: 1.29.1
      lightningcss-linux-arm64-musl: 1.29.1
      lightningcss-linux-x64-gnu: 1.29.1
      lightningcss-linux-x64-musl: 1.29.1
      lightningcss-win32-arm64-msvc: 1.29.1
      lightningcss-win32-x64-msvc: 1.29.1

  lilconfig@3.1.3: {}

  lines-and-columns@1.2.4: {}

  linkify-it@5.0.0:
    dependencies:
      uc.micro: 2.1.0

  load-tsconfig@0.2.5: {}

  load-yaml-file@0.2.0:
    dependencies:
      graceful-fs: 4.2.11
      js-yaml: 3.14.1
      pify: 4.0.1
      strip-bom: 3.0.0

  locate-path@5.0.0:
    dependencies:
      p-locate: 4.1.0

  locate-path@6.0.0:
    dependencies:
      p-locate: 5.0.0

  lodash.merge@4.6.2: {}

  lodash.sortby@4.7.0: {}

  lodash.startcase@4.4.0: {}

  lodash@4.17.21: {}

  longest-streak@3.1.0: {}

  loose-envify@1.4.0:
    dependencies:
      js-tokens: 4.0.0

  loupe@3.1.2: {}

  lru-cache@10.4.3: {}

  lru-cache@5.1.1:
    dependencies:
      yallist: 3.1.1

  lucide-react@0.475.0(react@18.3.1):
    dependencies:
      react: 18.3.1

  magic-string@0.30.17:
    dependencies:
      '@jridgewell/sourcemap-codec': 1.5.0

  magicast@0.3.5:
    dependencies:
      '@babel/parser': 7.26.7
      '@babel/types': 7.26.7
      source-map-js: 1.2.1

  make-dir@4.0.0:
    dependencies:
      semver: 7.7.0

  markdown-extensions@2.0.0: {}

  markdown-it@14.1.0:
    dependencies:
      argparse: 2.0.1
      entities: 4.5.0
      linkify-it: 5.0.0
      mdurl: 2.0.0
      punycode.js: 2.3.1
      uc.micro: 2.1.0

  markdown-table@3.0.4: {}

  math-intrinsics@1.1.0: {}

  mdast-util-definitions@6.0.0:
    dependencies:
      '@types/mdast': 4.0.4
      '@types/unist': 3.0.3
      unist-util-visit: 5.0.0

  mdast-util-directive@3.1.0:
    dependencies:
      '@types/mdast': 4.0.4
      '@types/unist': 3.0.3
      ccount: 2.0.1
      devlop: 1.1.0
      mdast-util-from-markdown: 2.0.2
      mdast-util-to-markdown: 2.1.2
      parse-entities: 4.0.2
      stringify-entities: 4.0.4
      unist-util-visit-parents: 6.0.1
    transitivePeerDependencies:
      - supports-color

  mdast-util-find-and-replace@3.0.2:
    dependencies:
      '@types/mdast': 4.0.4
      escape-string-regexp: 5.0.0
      unist-util-is: 6.0.0
      unist-util-visit-parents: 6.0.1

  mdast-util-from-markdown@2.0.2:
    dependencies:
      '@types/mdast': 4.0.4
      '@types/unist': 3.0.3
      decode-named-character-reference: 1.0.2
      devlop: 1.1.0
      mdast-util-to-string: 4.0.0
      micromark: 4.0.1
      micromark-util-decode-numeric-character-reference: 2.0.2
      micromark-util-decode-string: 2.0.1
      micromark-util-normalize-identifier: 2.0.1
      micromark-util-symbol: 2.0.1
      micromark-util-types: 2.0.1
      unist-util-stringify-position: 4.0.0
    transitivePeerDependencies:
      - supports-color

  mdast-util-gfm-autolink-literal@2.0.1:
    dependencies:
      '@types/mdast': 4.0.4
      ccount: 2.0.1
      devlop: 1.1.0
      mdast-util-find-and-replace: 3.0.2
      micromark-util-character: 2.1.1

  mdast-util-gfm-footnote@2.0.0:
    dependencies:
      '@types/mdast': 4.0.4
      devlop: 1.1.0
      mdast-util-from-markdown: 2.0.2
      mdast-util-to-markdown: 2.1.2
      micromark-util-normalize-identifier: 2.0.1
    transitivePeerDependencies:
      - supports-color

  mdast-util-gfm-strikethrough@2.0.0:
    dependencies:
      '@types/mdast': 4.0.4
      mdast-util-from-markdown: 2.0.2
      mdast-util-to-markdown: 2.1.2
    transitivePeerDependencies:
      - supports-color

  mdast-util-gfm-table@2.0.0:
    dependencies:
      '@types/mdast': 4.0.4
      devlop: 1.1.0
      markdown-table: 3.0.4
      mdast-util-from-markdown: 2.0.2
      mdast-util-to-markdown: 2.1.2
    transitivePeerDependencies:
      - supports-color

  mdast-util-gfm-task-list-item@2.0.0:
    dependencies:
      '@types/mdast': 4.0.4
      devlop: 1.1.0
      mdast-util-from-markdown: 2.0.2
      mdast-util-to-markdown: 2.1.2
    transitivePeerDependencies:
      - supports-color

  mdast-util-gfm@3.0.0:
    dependencies:
      mdast-util-from-markdown: 2.0.2
      mdast-util-gfm-autolink-literal: 2.0.1
      mdast-util-gfm-footnote: 2.0.0
      mdast-util-gfm-strikethrough: 2.0.0
      mdast-util-gfm-table: 2.0.0
      mdast-util-gfm-task-list-item: 2.0.0
      mdast-util-to-markdown: 2.1.2
    transitivePeerDependencies:
      - supports-color

  mdast-util-mdx-expression@2.0.1:
    dependencies:
      '@types/estree-jsx': 1.0.5
      '@types/hast': 3.0.4
      '@types/mdast': 4.0.4
      devlop: 1.1.0
      mdast-util-from-markdown: 2.0.2
      mdast-util-to-markdown: 2.1.2
    transitivePeerDependencies:
      - supports-color

  mdast-util-mdx-jsx@3.2.0:
    dependencies:
      '@types/estree-jsx': 1.0.5
      '@types/hast': 3.0.4
      '@types/mdast': 4.0.4
      '@types/unist': 3.0.3
      ccount: 2.0.1
      devlop: 1.1.0
      mdast-util-from-markdown: 2.0.2
      mdast-util-to-markdown: 2.1.2
      parse-entities: 4.0.2
      stringify-entities: 4.0.4
      unist-util-stringify-position: 4.0.0
      vfile-message: 4.0.2
    transitivePeerDependencies:
      - supports-color

  mdast-util-mdx@3.0.0:
    dependencies:
      mdast-util-from-markdown: 2.0.2
      mdast-util-mdx-expression: 2.0.1
      mdast-util-mdx-jsx: 3.2.0
      mdast-util-mdxjs-esm: 2.0.1
      mdast-util-to-markdown: 2.1.2
    transitivePeerDependencies:
      - supports-color

  mdast-util-mdxjs-esm@2.0.1:
    dependencies:
      '@types/estree-jsx': 1.0.5
      '@types/hast': 3.0.4
      '@types/mdast': 4.0.4
      devlop: 1.1.0
      mdast-util-from-markdown: 2.0.2
      mdast-util-to-markdown: 2.1.2
    transitivePeerDependencies:
      - supports-color

  mdast-util-phrasing@4.1.0:
    dependencies:
      '@types/mdast': 4.0.4
      unist-util-is: 6.0.0

  mdast-util-to-hast@13.2.0:
    dependencies:
      '@types/hast': 3.0.4
      '@types/mdast': 4.0.4
      '@ungap/structured-clone': 1.3.0
      devlop: 1.1.0
      micromark-util-sanitize-uri: 2.0.1
      trim-lines: 3.0.1
      unist-util-position: 5.0.0
      unist-util-visit: 5.0.0
      vfile: 6.0.3

  mdast-util-to-markdown@2.1.2:
    dependencies:
      '@types/mdast': 4.0.4
      '@types/unist': 3.0.3
      longest-streak: 3.1.0
      mdast-util-phrasing: 4.1.0
      mdast-util-to-string: 4.0.0
      micromark-util-classify-character: 2.0.1
      micromark-util-decode-string: 2.0.1
      unist-util-visit: 5.0.0
      zwitch: 2.0.4

  mdast-util-to-string@4.0.0:
    dependencies:
      '@types/mdast': 4.0.4

  mdurl@2.0.0: {}

  merge-stream@2.0.0: {}

  merge2@1.4.1: {}

  meros@1.3.0(@types/node@20.17.14):
    optionalDependencies:
      '@types/node': 20.17.14

  methods@1.1.2: {}

  micromark-core-commonmark@2.0.2:
    dependencies:
      decode-named-character-reference: 1.0.2
      devlop: 1.1.0
      micromark-factory-destination: 2.0.1
      micromark-factory-label: 2.0.1
      micromark-factory-space: 2.0.1
      micromark-factory-title: 2.0.1
      micromark-factory-whitespace: 2.0.1
      micromark-util-character: 2.1.1
      micromark-util-chunked: 2.0.1
      micromark-util-classify-character: 2.0.1
      micromark-util-html-tag-name: 2.0.1
      micromark-util-normalize-identifier: 2.0.1
      micromark-util-resolve-all: 2.0.1
      micromark-util-subtokenize: 2.0.4
      micromark-util-symbol: 2.0.1
      micromark-util-types: 2.0.1

  micromark-extension-directive@3.0.2:
    dependencies:
      devlop: 1.1.0
      micromark-factory-space: 2.0.1
      micromark-factory-whitespace: 2.0.1
      micromark-util-character: 2.1.1
      micromark-util-symbol: 2.0.1
      micromark-util-types: 2.0.1
      parse-entities: 4.0.2

  micromark-extension-gfm-autolink-literal@2.1.0:
    dependencies:
      micromark-util-character: 2.1.1
      micromark-util-sanitize-uri: 2.0.1
      micromark-util-symbol: 2.0.1
      micromark-util-types: 2.0.1

  micromark-extension-gfm-footnote@2.1.0:
    dependencies:
      devlop: 1.1.0
      micromark-core-commonmark: 2.0.2
      micromark-factory-space: 2.0.1
      micromark-util-character: 2.1.1
      micromark-util-normalize-identifier: 2.0.1
      micromark-util-sanitize-uri: 2.0.1
      micromark-util-symbol: 2.0.1
      micromark-util-types: 2.0.1

  micromark-extension-gfm-strikethrough@2.1.0:
    dependencies:
      devlop: 1.1.0
      micromark-util-chunked: 2.0.1
      micromark-util-classify-character: 2.0.1
      micromark-util-resolve-all: 2.0.1
      micromark-util-symbol: 2.0.1
      micromark-util-types: 2.0.1

  micromark-extension-gfm-table@2.1.1:
    dependencies:
      devlop: 1.1.0
      micromark-factory-space: 2.0.1
      micromark-util-character: 2.1.1
      micromark-util-symbol: 2.0.1
      micromark-util-types: 2.0.1

  micromark-extension-gfm-tagfilter@2.0.0:
    dependencies:
      micromark-util-types: 2.0.1

  micromark-extension-gfm-task-list-item@2.1.0:
    dependencies:
      devlop: 1.1.0
      micromark-factory-space: 2.0.1
      micromark-util-character: 2.1.1
      micromark-util-symbol: 2.0.1
      micromark-util-types: 2.0.1

  micromark-extension-gfm@3.0.0:
    dependencies:
      micromark-extension-gfm-autolink-literal: 2.1.0
      micromark-extension-gfm-footnote: 2.1.0
      micromark-extension-gfm-strikethrough: 2.1.0
      micromark-extension-gfm-table: 2.1.1
      micromark-extension-gfm-tagfilter: 2.0.0
      micromark-extension-gfm-task-list-item: 2.1.0
      micromark-util-combine-extensions: 2.0.1
      micromark-util-types: 2.0.1

  micromark-extension-mdx-expression@3.0.0:
    dependencies:
      '@types/estree': 1.0.6
      devlop: 1.1.0
      micromark-factory-mdx-expression: 2.0.2
      micromark-factory-space: 2.0.1
      micromark-util-character: 2.1.1
      micromark-util-events-to-acorn: 2.0.2
      micromark-util-symbol: 2.0.1
      micromark-util-types: 2.0.1

  micromark-extension-mdx-jsx@3.0.1:
    dependencies:
      '@types/acorn': 4.0.6
      '@types/estree': 1.0.6
      devlop: 1.1.0
      estree-util-is-identifier-name: 3.0.0
      micromark-factory-mdx-expression: 2.0.2
      micromark-factory-space: 2.0.1
      micromark-util-character: 2.1.1
      micromark-util-events-to-acorn: 2.0.2
      micromark-util-symbol: 2.0.1
      micromark-util-types: 2.0.1
      vfile-message: 4.0.2

  micromark-extension-mdx-md@2.0.0:
    dependencies:
      micromark-util-types: 2.0.1

  micromark-extension-mdxjs-esm@3.0.0:
    dependencies:
      '@types/estree': 1.0.6
      devlop: 1.1.0
      micromark-core-commonmark: 2.0.2
      micromark-util-character: 2.1.1
      micromark-util-events-to-acorn: 2.0.2
      micromark-util-symbol: 2.0.1
      micromark-util-types: 2.0.1
      unist-util-position-from-estree: 2.0.0
      vfile-message: 4.0.2

  micromark-extension-mdxjs@3.0.0:
    dependencies:
      acorn: 8.14.0
      acorn-jsx: 5.3.2(acorn@8.14.0)
      micromark-extension-mdx-expression: 3.0.0
      micromark-extension-mdx-jsx: 3.0.1
      micromark-extension-mdx-md: 2.0.0
      micromark-extension-mdxjs-esm: 3.0.0
      micromark-util-combine-extensions: 2.0.1
      micromark-util-types: 2.0.1

  micromark-factory-destination@2.0.1:
    dependencies:
      micromark-util-character: 2.1.1
      micromark-util-symbol: 2.0.1
      micromark-util-types: 2.0.1

  micromark-factory-label@2.0.1:
    dependencies:
      devlop: 1.1.0
      micromark-util-character: 2.1.1
      micromark-util-symbol: 2.0.1
      micromark-util-types: 2.0.1

  micromark-factory-mdx-expression@2.0.2:
    dependencies:
      '@types/estree': 1.0.6
      devlop: 1.1.0
      micromark-factory-space: 2.0.1
      micromark-util-character: 2.1.1
      micromark-util-events-to-acorn: 2.0.2
      micromark-util-symbol: 2.0.1
      micromark-util-types: 2.0.1
      unist-util-position-from-estree: 2.0.0
      vfile-message: 4.0.2

  micromark-factory-space@2.0.1:
    dependencies:
      micromark-util-character: 2.1.1
      micromark-util-types: 2.0.1

  micromark-factory-title@2.0.1:
    dependencies:
      micromark-factory-space: 2.0.1
      micromark-util-character: 2.1.1
      micromark-util-symbol: 2.0.1
      micromark-util-types: 2.0.1

  micromark-factory-whitespace@2.0.1:
    dependencies:
      micromark-factory-space: 2.0.1
      micromark-util-character: 2.1.1
      micromark-util-symbol: 2.0.1
      micromark-util-types: 2.0.1

  micromark-util-character@2.1.1:
    dependencies:
      micromark-util-symbol: 2.0.1
      micromark-util-types: 2.0.1

  micromark-util-chunked@2.0.1:
    dependencies:
      micromark-util-symbol: 2.0.1

  micromark-util-classify-character@2.0.1:
    dependencies:
      micromark-util-character: 2.1.1
      micromark-util-symbol: 2.0.1
      micromark-util-types: 2.0.1

  micromark-util-combine-extensions@2.0.1:
    dependencies:
      micromark-util-chunked: 2.0.1
      micromark-util-types: 2.0.1

  micromark-util-decode-numeric-character-reference@2.0.2:
    dependencies:
      micromark-util-symbol: 2.0.1

  micromark-util-decode-string@2.0.1:
    dependencies:
      decode-named-character-reference: 1.0.2
      micromark-util-character: 2.1.1
      micromark-util-decode-numeric-character-reference: 2.0.2
      micromark-util-symbol: 2.0.1

  micromark-util-encode@2.0.1: {}

  micromark-util-events-to-acorn@2.0.2:
    dependencies:
      '@types/acorn': 4.0.6
      '@types/estree': 1.0.6
      '@types/unist': 3.0.3
      devlop: 1.1.0
      estree-util-visit: 2.0.0
      micromark-util-symbol: 2.0.1
      micromark-util-types: 2.0.1
      vfile-message: 4.0.2

  micromark-util-html-tag-name@2.0.1: {}

  micromark-util-normalize-identifier@2.0.1:
    dependencies:
      micromark-util-symbol: 2.0.1

  micromark-util-resolve-all@2.0.1:
    dependencies:
      micromark-util-types: 2.0.1

  micromark-util-sanitize-uri@2.0.1:
    dependencies:
      micromark-util-character: 2.1.1
      micromark-util-encode: 2.0.1
      micromark-util-symbol: 2.0.1

  micromark-util-subtokenize@2.0.4:
    dependencies:
      devlop: 1.1.0
      micromark-util-chunked: 2.0.1
      micromark-util-symbol: 2.0.1
      micromark-util-types: 2.0.1

  micromark-util-symbol@2.0.1: {}

  micromark-util-types@2.0.1: {}

  micromark@4.0.1:
    dependencies:
      '@types/debug': 4.1.12
      debug: 4.4.0
      decode-named-character-reference: 1.0.2
      devlop: 1.1.0
      micromark-core-commonmark: 2.0.2
      micromark-factory-space: 2.0.1
      micromark-util-character: 2.1.1
      micromark-util-chunked: 2.0.1
      micromark-util-combine-extensions: 2.0.1
      micromark-util-decode-numeric-character-reference: 2.0.2
      micromark-util-encode: 2.0.1
      micromark-util-normalize-identifier: 2.0.1
      micromark-util-resolve-all: 2.0.1
      micromark-util-sanitize-uri: 2.0.1
      micromark-util-subtokenize: 2.0.4
      micromark-util-symbol: 2.0.1
      micromark-util-types: 2.0.1
    transitivePeerDependencies:
      - supports-color

  micromatch@4.0.8:
    dependencies:
      braces: 3.0.3
      picomatch: 2.3.1

  mime-db@1.52.0: {}

  mime-types@2.1.35:
    dependencies:
      mime-db: 1.52.0

  mime@2.6.0: {}

  mime@3.0.0: {}

  mimic-fn@2.1.0: {}

  mimic-fn@4.0.0: {}

  minimatch@3.1.2:
    dependencies:
      brace-expansion: 1.1.11

  minimatch@9.0.5:
    dependencies:
      brace-expansion: 2.0.1

  minimist@1.2.8: {}

  minipass@7.1.2: {}

  module-error@1.0.2: {}

  mri@1.2.0: {}

  mrmime@2.0.0: {}

  ms@2.1.3: {}

  mz@2.7.0:
    dependencies:
      any-promise: 1.3.0
      object-assign: 4.1.1
      thenify-all: 1.6.0

  nanoid@3.3.8: {}

  napi-macros@2.2.2: {}

  natural-compare@1.4.0: {}

  neotraverse@0.6.18: {}

  nlcst-to-string@4.0.0:
    dependencies:
      '@types/nlcst': 2.0.3

  node-fetch-native@1.6.6: {}

  node-fetch@2.7.0:
    dependencies:
      whatwg-url: 5.0.0

  node-gyp-build@4.8.4: {}

  node-releases@2.0.19: {}

  normalize-path@3.0.0: {}

  normalize-range@0.1.2: {}

  npm-run-path@4.0.1:
    dependencies:
      path-key: 3.1.1

  nth-check@2.1.1:
    dependencies:
      boolbase: 1.0.0

  nullthrows@1.1.1: {}

  object-assign@4.1.1: {}

  object-inspect@1.13.3: {}

  object-keys@1.1.1: {}

  object.assign@4.1.7:
    dependencies:
      call-bind: 1.0.8
      call-bound: 1.0.3
      define-properties: 1.2.1
      es-object-atoms: 1.1.1
      has-symbols: 1.1.0
      object-keys: 1.1.1

  object.fromentries@2.0.8:
    dependencies:
      call-bind: 1.0.8
      define-properties: 1.2.1
      es-abstract: 1.23.9
      es-object-atoms: 1.1.1

  object.groupby@1.0.3:
    dependencies:
      call-bind: 1.0.8
      define-properties: 1.2.1
      es-abstract: 1.23.9

  object.values@1.2.1:
    dependencies:
      call-bind: 1.0.8
      call-bound: 1.0.3
      define-properties: 1.2.1
      es-object-atoms: 1.1.1

  obuf@1.1.2: {}

  ofetch@1.4.1:
    dependencies:
      destr: 2.0.3
      node-fetch-native: 1.6.6
      ufo: 1.5.4

  ohash@1.1.4: {}

  on-exit-leak-free@2.1.2: {}

  once@1.4.0:
    dependencies:
      wrappy: 1.0.2

  onetime@5.1.2:
    dependencies:
      mimic-fn: 2.1.0

  oniguruma-to-es@2.3.0:
    dependencies:
      emoji-regex-xs: 1.0.0
      regex: 5.1.1
      regex-recursion: 5.1.1

  optionator@0.9.4:
    dependencies:
      deep-is: 0.1.4
      fast-levenshtein: 2.0.6
      levn: 0.4.1
      prelude-ls: 1.2.1
      type-check: 0.4.0
      word-wrap: 1.2.5

  os-tmpdir@1.0.2: {}

  outdent@0.5.0: {}

  own-keys@1.0.1:
    dependencies:
      get-intrinsic: 1.2.7
      object-keys: 1.1.1
      safe-push-apply: 1.0.0

  ox@0.6.7(typescript@5.7.3)(zod@3.24.2):
    dependencies:
      '@adraffy/ens-normalize': 1.11.0
      '@noble/curves': 1.8.1
      '@noble/hashes': 1.7.1
      '@scure/bip32': 1.6.2
      '@scure/bip39': 1.5.4
      abitype: 1.0.8(typescript@5.7.3)(zod@3.24.2)
      eventemitter3: 5.0.1
    optionalDependencies:
      typescript: 5.7.3
    transitivePeerDependencies:
      - zod

  p-filter@2.1.0:
    dependencies:
      p-map: 2.1.0

  p-finally@1.0.0: {}

  p-limit@2.3.0:
    dependencies:
      p-try: 2.2.0

  p-limit@3.1.0:
    dependencies:
      yocto-queue: 0.1.0

  p-limit@6.2.0:
    dependencies:
      yocto-queue: 1.1.1

  p-locate@4.1.0:
    dependencies:
      p-limit: 2.3.0

  p-locate@5.0.0:
    dependencies:
      p-limit: 3.1.0

  p-map@2.1.0: {}

  p-queue@8.1.0:
    dependencies:
      eventemitter3: 5.0.1
      p-timeout: 6.1.4

  p-timeout@3.2.0:
    dependencies:
      p-finally: 1.0.0

  p-timeout@6.1.4: {}

  p-try@2.2.0: {}

  p-wait-for@3.2.0:
    dependencies:
      p-timeout: 3.2.0

  package-json-from-dist@1.0.1: {}

  package-manager-detector@0.2.9: {}

  packet-reader@1.0.0: {}

  pagefind@1.3.0:
    optionalDependencies:
      '@pagefind/darwin-arm64': 1.3.0
      '@pagefind/darwin-x64': 1.3.0
      '@pagefind/linux-arm64': 1.3.0
      '@pagefind/linux-x64': 1.3.0
      '@pagefind/windows-x64': 1.3.0

  pako@2.1.0: {}

  parent-module@1.0.1:
    dependencies:
      callsites: 3.1.0

  parse-entities@4.0.2:
    dependencies:
      '@types/unist': 2.0.11
      character-entities-legacy: 3.0.0
      character-reference-invalid: 2.0.1
      decode-named-character-reference: 1.0.2
      is-alphanumerical: 2.0.1
      is-decimal: 2.0.1
      is-hexadecimal: 2.0.1

  parse-latin@7.0.0:
    dependencies:
      '@types/nlcst': 2.0.3
      '@types/unist': 3.0.3
      nlcst-to-string: 4.0.0
      unist-util-modify-children: 4.0.0
      unist-util-visit-children: 3.0.0
      vfile: 6.0.3

  parse-prometheus-text-format@1.1.1:
    dependencies:
      shallow-equal: 1.2.1

  parse5@7.2.1:
    dependencies:
      entities: 4.5.0

  patch-console@2.0.0: {}

  path-exists@4.0.0: {}

  path-key@3.1.1: {}

  path-parse@1.0.7: {}

  path-scurry@1.11.1:
    dependencies:
      lru-cache: 10.4.3
      minipass: 7.1.2

  path-type@4.0.0: {}

  pathe@1.1.2: {}

  pathe@2.0.2: {}

  pathval@2.0.0: {}

  pg-cloudflare@1.1.1:
    optional: true

  pg-connection-string@2.7.0: {}

  pg-copy-streams@6.0.6:
    dependencies:
      obuf: 1.1.2

  pg-int8@1.0.1: {}

  pg-pool@3.7.0(pg@8.11.3):
    dependencies:
      pg: 8.11.3

  pg-protocol@1.7.0: {}

  pg-query-emscripten@5.1.0: {}

  pg-types@2.2.0:
    dependencies:
      pg-int8: 1.0.1
      postgres-array: 2.0.0
      postgres-bytea: 1.0.0
      postgres-date: 1.0.7
      postgres-interval: 1.2.0

  pg@8.11.3:
    dependencies:
      buffer-writer: 2.0.0
      packet-reader: 1.0.0
      pg-connection-string: 2.7.0
      pg-pool: 3.7.0(pg@8.11.3)
      pg-protocol: 1.7.0
      pg-types: 2.2.0
      pgpass: 1.0.5
    optionalDependencies:
      pg-cloudflare: 1.1.1

  pgpass@1.0.5:
    dependencies:
      split2: 4.2.0

  picocolors@1.1.1: {}

  picomatch@2.3.1: {}

  picomatch@4.0.2: {}

  pify@4.0.1: {}

  pino-abstract-transport@1.2.0:
    dependencies:
      readable-stream: 4.7.0
      split2: 4.2.0

  pino-pretty@10.3.1:
    dependencies:
      colorette: 2.0.20
      dateformat: 4.6.3
      fast-copy: 3.0.2
      fast-safe-stringify: 2.1.1
      help-me: 5.0.0
      joycon: 3.1.1
      minimist: 1.2.8
      on-exit-leak-free: 2.1.2
      pino-abstract-transport: 1.2.0
      pump: 3.0.2
      readable-stream: 4.7.0
      secure-json-parse: 2.7.0
      sonic-boom: 3.8.1
      strip-json-comments: 3.1.1

  pino-std-serializers@6.2.2: {}

  pino@8.21.0:
    dependencies:
      atomic-sleep: 1.0.0
      fast-redact: 3.5.0
      on-exit-leak-free: 2.1.2
      pino-abstract-transport: 1.2.0
      pino-std-serializers: 6.2.2
      process-warning: 3.0.0
      quick-format-unescaped: 4.0.4
      real-require: 0.2.0
      safe-stable-stringify: 2.5.0
      sonic-boom: 3.8.1
      thread-stream: 2.7.0

  pirates@4.0.6: {}

  pkg-dir@4.2.0:
    dependencies:
      find-up: 4.1.0

<<<<<<< HEAD
  ponder@0.9.20(@opentelemetry/api@1.7.0)(@types/node@20.17.14)(@types/react@18.3.18)(hono@4.6.17)(lightningcss@1.29.1)(typescript@5.7.3)(viem@2.22.13(typescript@5.7.3)(zod@3.24.1))(zod@3.24.1):
=======
  ponder@0.9.18(@opentelemetry/api@1.7.0)(@types/node@20.17.14)(@types/react@18.3.18)(hono@4.6.17)(lightningcss@1.29.1)(typescript@5.7.3)(viem@2.22.13(typescript@5.7.3)(zod@3.24.2))(zod@3.24.2):
>>>>>>> 25be5f85
    dependencies:
      '@babel/code-frame': 7.26.2
      '@commander-js/extra-typings': 12.1.0(commander@12.1.0)
      '@electric-sql/pglite': 0.2.13
      '@escape.tech/graphql-armor-max-aliases': 2.6.0
      '@escape.tech/graphql-armor-max-depth': 2.4.0
      '@escape.tech/graphql-armor-max-tokens': 2.5.0
      '@hono/node-server': 1.13.3(hono@4.6.17)
      '@ponder/utils': 0.2.3(typescript@5.7.3)(viem@2.22.13(typescript@5.7.3)(zod@3.24.2))
      abitype: 0.10.3(typescript@5.7.3)(zod@3.24.2)
      commander: 12.1.0
      conf: 12.0.0
      dataloader: 2.2.3
      detect-package-manager: 3.0.2
      dotenv: 16.4.7
      drizzle-orm: 0.39.3(@electric-sql/pglite@0.2.13)(@opentelemetry/api@1.7.0)(kysely@0.26.3)(pg@8.11.3)
      glob: 10.4.5
      graphql: 16.10.0
      graphql-yoga: 5.10.10(graphql@16.10.0)
      hono: 4.6.17
      http-terminator: 3.2.0
      ink: 4.4.1(@types/react@18.3.18)(react@18.3.1)
      kysely: 0.26.3
      pg: 8.11.3
      pg-connection-string: 2.7.0
      pg-copy-streams: 6.0.6
      pg-query-emscripten: 5.1.0
      picocolors: 1.1.1
      pino: 8.21.0
      prom-client: 15.1.3
      react: 18.3.1
      semver: 7.7.1
      stacktrace-parser: 0.1.10
      superjson: 2.2.2
      viem: 2.22.13(typescript@5.7.3)(zod@3.24.2)
      vite: 5.4.14(@types/node@20.17.14)(lightningcss@1.29.1)
      vite-node: 1.0.2(@types/node@20.17.14)(lightningcss@1.29.1)
      vite-tsconfig-paths: 4.3.1(typescript@5.7.3)(vite@5.4.14(@types/node@20.17.14)(lightningcss@1.29.1))
    optionalDependencies:
      typescript: 5.7.3
    transitivePeerDependencies:
      - '@aws-sdk/client-rds-data'
      - '@cloudflare/workers-types'
      - '@libsql/client'
      - '@libsql/client-wasm'
      - '@neondatabase/serverless'
      - '@op-engineering/op-sqlite'
      - '@opentelemetry/api'
      - '@planetscale/database'
      - '@prisma/client'
      - '@tidbcloud/serverless'
      - '@types/better-sqlite3'
      - '@types/node'
      - '@types/pg'
      - '@types/react'
      - '@types/sql.js'
      - '@vercel/postgres'
      - '@xata.io/client'
      - better-sqlite3
      - bufferutil
      - bun-types
      - expo-sqlite
      - knex
      - less
      - lightningcss
      - mysql2
      - pg-native
      - postgres
      - prisma
      - react-devtools-core
      - sass
      - sass-embedded
      - sql.js
      - sqlite3
      - stylus
      - sugarss
      - supports-color
      - terser
      - utf-8-validate
      - zod

  popmotion@11.0.3:
    dependencies:
      framesync: 6.0.1
      hey-listen: 1.0.8
      style-value-types: 5.0.0
      tslib: 2.8.1

  possible-typed-array-names@1.1.0: {}

  postcss-load-config@6.0.1(jiti@2.4.2)(postcss@8.5.1)(tsx@4.19.2)(yaml@2.7.0):
    dependencies:
      lilconfig: 3.1.3
    optionalDependencies:
      jiti: 2.4.2
      postcss: 8.5.1
      tsx: 4.19.2
      yaml: 2.7.0

  postcss-nested@6.2.0(postcss@8.5.1):
    dependencies:
      postcss: 8.5.1
      postcss-selector-parser: 6.1.2

  postcss-selector-parser@6.1.2:
    dependencies:
      cssesc: 3.0.0
      util-deprecate: 1.0.2

  postcss-value-parser@4.2.0: {}

  postcss@8.5.1:
    dependencies:
      nanoid: 3.3.8
      picocolors: 1.1.1
      source-map-js: 1.2.1

  postgres-array@2.0.0: {}

  postgres-bytea@1.0.0: {}

  postgres-date@1.0.7: {}

  postgres-interval@1.2.0:
    dependencies:
      xtend: 4.0.2

  preferred-pm@4.1.1:
    dependencies:
      find-up-simple: 1.0.0
      find-yarn-workspace-root2: 1.2.16
      which-pm: 3.0.1

  prelude-ls@1.2.1: {}

  prettier@2.8.8: {}

  prismjs@1.29.0: {}

  process-warning@3.0.0: {}

  process@0.11.10: {}

  progress@2.0.3: {}

  prom-client@15.1.3:
    dependencies:
      '@opentelemetry/api': 1.7.0
      tdigest: 0.1.2

  prompts@2.4.2:
    dependencies:
      kleur: 3.0.3
      sisteransi: 1.0.5

  property-information@6.5.0: {}

  pump@3.0.2:
    dependencies:
      end-of-stream: 1.4.4
      once: 1.4.0

  punycode.js@2.3.1: {}

  punycode@2.3.1: {}

  qs@6.14.0:
    dependencies:
      side-channel: 1.1.0

  queue-microtask@1.2.3: {}

  quick-format-unescaped@4.0.4: {}

  radix3@1.1.2: {}

  react-compiler-runtime@19.0.0-beta-37ed2a7-20241206(react@18.3.1):
    dependencies:
      react: 18.3.1

  react-dom@18.3.1(react@18.3.1):
    dependencies:
      loose-envify: 1.4.0
      react: 18.3.1
      scheduler: 0.23.2

  react-reconciler@0.29.2(react@18.3.1):
    dependencies:
      loose-envify: 1.4.0
      react: 18.3.1
      scheduler: 0.23.2

  react-refresh@0.14.2: {}

  react-remove-scroll-bar@2.3.8(@types/react@18.3.18)(react@18.3.1):
    dependencies:
      react: 18.3.1
      react-style-singleton: 2.2.3(@types/react@18.3.18)(react@18.3.1)
      tslib: 2.8.1
    optionalDependencies:
      '@types/react': 18.3.18

  react-remove-scroll@2.6.3(@types/react@18.3.18)(react@18.3.1):
    dependencies:
      react: 18.3.1
      react-remove-scroll-bar: 2.3.8(@types/react@18.3.18)(react@18.3.1)
      react-style-singleton: 2.2.3(@types/react@18.3.18)(react@18.3.1)
      tslib: 2.8.1
      use-callback-ref: 1.3.3(@types/react@18.3.18)(react@18.3.1)
      use-sidecar: 1.1.3(@types/react@18.3.18)(react@18.3.1)
    optionalDependencies:
      '@types/react': 18.3.18

  react-router-dom@7.1.5(react-dom@18.3.1(react@18.3.1))(react@18.3.1):
    dependencies:
      react: 18.3.1
      react-dom: 18.3.1(react@18.3.1)
      react-router: 7.1.5(react-dom@18.3.1(react@18.3.1))(react@18.3.1)

  react-router@7.1.5(react-dom@18.3.1(react@18.3.1))(react@18.3.1):
    dependencies:
      '@types/cookie': 0.6.0
      cookie: 1.0.2
      react: 18.3.1
      set-cookie-parser: 2.7.1
      turbo-stream: 2.4.0
    optionalDependencies:
      react-dom: 18.3.1(react@18.3.1)

  react-style-singleton@2.2.3(@types/react@18.3.18)(react@18.3.1):
    dependencies:
      get-nonce: 1.0.1
      react: 18.3.1
      tslib: 2.8.1
    optionalDependencies:
      '@types/react': 18.3.18

  react@18.3.1:
    dependencies:
      loose-envify: 1.4.0

  read-yaml-file@1.1.0:
    dependencies:
      graceful-fs: 4.2.11
      js-yaml: 3.14.1
      pify: 4.0.1
      strip-bom: 3.0.0

  readable-stream@4.7.0:
    dependencies:
      abort-controller: 3.0.0
      buffer: 6.0.3
      events: 3.3.0
      process: 0.11.10
      string_decoder: 1.3.0

  readdirp@3.6.0:
    dependencies:
      picomatch: 2.3.1

  readdirp@4.1.2: {}

  real-require@0.2.0: {}

  recma-build-jsx@1.0.0:
    dependencies:
      '@types/estree': 1.0.6
      estree-util-build-jsx: 3.0.1
      vfile: 6.0.3

  recma-jsx@1.0.0(acorn@8.14.0):
    dependencies:
      acorn-jsx: 5.3.2(acorn@8.14.0)
      estree-util-to-js: 2.0.0
      recma-parse: 1.0.0
      recma-stringify: 1.0.0
      unified: 11.0.5
    transitivePeerDependencies:
      - acorn

  recma-parse@1.0.0:
    dependencies:
      '@types/estree': 1.0.6
      esast-util-from-js: 2.0.1
      unified: 11.0.5
      vfile: 6.0.3

  recma-stringify@1.0.0:
    dependencies:
      '@types/estree': 1.0.6
      estree-util-to-js: 2.0.0
      unified: 11.0.5
      vfile: 6.0.3

  reflect.getprototypeof@1.0.10:
    dependencies:
      call-bind: 1.0.8
      define-properties: 1.2.1
      es-abstract: 1.23.9
      es-errors: 1.3.0
      es-object-atoms: 1.1.1
      get-intrinsic: 1.2.7
      get-proto: 1.0.1
      which-builtin-type: 1.2.1

  regenerator-runtime@0.14.1: {}

  regex-recursion@5.1.1:
    dependencies:
      regex: 5.1.1
      regex-utilities: 2.3.0

  regex-utilities@2.3.0: {}

  regex@5.1.1:
    dependencies:
      regex-utilities: 2.3.0

  regexp.prototype.flags@1.5.4:
    dependencies:
      call-bind: 1.0.8
      define-properties: 1.2.1
      es-errors: 1.3.0
      get-proto: 1.0.1
      gopd: 1.2.0
      set-function-name: 2.0.2

  rehype-expressive-code@0.40.1:
    dependencies:
      expressive-code: 0.40.1

  rehype-format@5.0.1:
    dependencies:
      '@types/hast': 3.0.4
      hast-util-format: 1.1.0

  rehype-parse@9.0.1:
    dependencies:
      '@types/hast': 3.0.4
      hast-util-from-html: 2.0.3
      unified: 11.0.5

  rehype-raw@7.0.0:
    dependencies:
      '@types/hast': 3.0.4
      hast-util-raw: 9.1.0
      vfile: 6.0.3

  rehype-recma@1.0.0:
    dependencies:
      '@types/estree': 1.0.6
      '@types/hast': 3.0.4
      hast-util-to-estree: 3.1.1
    transitivePeerDependencies:
      - supports-color

  rehype-stringify@10.0.1:
    dependencies:
      '@types/hast': 3.0.4
      hast-util-to-html: 9.0.4
      unified: 11.0.5

  rehype@13.0.2:
    dependencies:
      '@types/hast': 3.0.4
      rehype-parse: 9.0.1
      rehype-stringify: 10.0.1
      unified: 11.0.5

  remark-directive@3.0.1:
    dependencies:
      '@types/mdast': 4.0.4
      mdast-util-directive: 3.1.0
      micromark-extension-directive: 3.0.2
      unified: 11.0.5
    transitivePeerDependencies:
      - supports-color

  remark-gfm@4.0.0:
    dependencies:
      '@types/mdast': 4.0.4
      mdast-util-gfm: 3.0.0
      micromark-extension-gfm: 3.0.0
      remark-parse: 11.0.0
      remark-stringify: 11.0.0
      unified: 11.0.5
    transitivePeerDependencies:
      - supports-color

  remark-mdx@3.1.0:
    dependencies:
      mdast-util-mdx: 3.0.0
      micromark-extension-mdxjs: 3.0.0
    transitivePeerDependencies:
      - supports-color

  remark-parse@11.0.0:
    dependencies:
      '@types/mdast': 4.0.4
      mdast-util-from-markdown: 2.0.2
      micromark-util-types: 2.0.1
      unified: 11.0.5
    transitivePeerDependencies:
      - supports-color

  remark-rehype@11.1.1:
    dependencies:
      '@types/hast': 3.0.4
      '@types/mdast': 4.0.4
      mdast-util-to-hast: 13.2.0
      unified: 11.0.5
      vfile: 6.0.3

  remark-smartypants@3.0.2:
    dependencies:
      retext: 9.0.0
      retext-smartypants: 6.2.0
      unified: 11.0.5
      unist-util-visit: 5.0.0

  remark-stringify@11.0.0:
    dependencies:
      '@types/mdast': 4.0.4
      mdast-util-to-markdown: 2.1.2
      unified: 11.0.5

  require-directory@2.1.1: {}

  require-from-string@2.0.2: {}

  resolve-from@4.0.0: {}

  resolve-from@5.0.0: {}

  resolve-pkg-maps@1.0.0:
    optional: true

  resolve@1.22.10:
    dependencies:
      is-core-module: 2.16.1
      path-parse: 1.0.7
      supports-preserve-symlinks-flag: 1.0.0

  restore-cursor@4.0.0:
    dependencies:
      onetime: 5.1.2
      signal-exit: 3.0.7

  retext-latin@4.0.0:
    dependencies:
      '@types/nlcst': 2.0.3
      parse-latin: 7.0.0
      unified: 11.0.5

  retext-smartypants@6.2.0:
    dependencies:
      '@types/nlcst': 2.0.3
      nlcst-to-string: 4.0.0
      unist-util-visit: 5.0.0

  retext-stringify@4.0.0:
    dependencies:
      '@types/nlcst': 2.0.3
      nlcst-to-string: 4.0.0
      unified: 11.0.5

  retext@9.0.0:
    dependencies:
      '@types/nlcst': 2.0.3
      retext-latin: 4.0.0
      retext-stringify: 4.0.0
      unified: 11.0.5

  reusify@1.0.4: {}

  roarr@7.21.1:
    dependencies:
      fast-printf: 1.6.10
      safe-stable-stringify: 2.5.0
      semver-compare: 1.0.0

  rollup@4.31.0:
    dependencies:
      '@types/estree': 1.0.6
    optionalDependencies:
      '@rollup/rollup-android-arm-eabi': 4.31.0
      '@rollup/rollup-android-arm64': 4.31.0
      '@rollup/rollup-darwin-arm64': 4.31.0
      '@rollup/rollup-darwin-x64': 4.31.0
      '@rollup/rollup-freebsd-arm64': 4.31.0
      '@rollup/rollup-freebsd-x64': 4.31.0
      '@rollup/rollup-linux-arm-gnueabihf': 4.31.0
      '@rollup/rollup-linux-arm-musleabihf': 4.31.0
      '@rollup/rollup-linux-arm64-gnu': 4.31.0
      '@rollup/rollup-linux-arm64-musl': 4.31.0
      '@rollup/rollup-linux-loongarch64-gnu': 4.31.0
      '@rollup/rollup-linux-powerpc64le-gnu': 4.31.0
      '@rollup/rollup-linux-riscv64-gnu': 4.31.0
      '@rollup/rollup-linux-s390x-gnu': 4.31.0
      '@rollup/rollup-linux-x64-gnu': 4.31.0
      '@rollup/rollup-linux-x64-musl': 4.31.0
      '@rollup/rollup-win32-arm64-msvc': 4.31.0
      '@rollup/rollup-win32-ia32-msvc': 4.31.0
      '@rollup/rollup-win32-x64-msvc': 4.31.0
      fsevents: 2.3.3

  run-parallel@1.2.0:
    dependencies:
      queue-microtask: 1.2.3

  safe-array-concat@1.1.3:
    dependencies:
      call-bind: 1.0.8
      call-bound: 1.0.3
      get-intrinsic: 1.2.7
      has-symbols: 1.1.0
      isarray: 2.0.5

  safe-buffer@5.2.1: {}

  safe-push-apply@1.0.0:
    dependencies:
      es-errors: 1.3.0
      isarray: 2.0.5

  safe-regex-test@1.1.0:
    dependencies:
      call-bound: 1.0.3
      es-errors: 1.3.0
      is-regex: 1.2.1

  safe-stable-stringify@2.5.0: {}

  safer-buffer@2.1.2: {}

  sax@1.4.1: {}

  scheduler@0.23.2:
    dependencies:
      loose-envify: 1.4.0

  secure-json-parse@2.7.0: {}

  semver-compare@1.0.0: {}

  semver@6.3.1: {}

  semver@7.6.3: {}

  semver@7.7.0: {}

  semver@7.7.1: {}

  set-cookie-parser@2.7.1: {}

  set-function-length@1.2.2:
    dependencies:
      define-data-property: 1.1.4
      es-errors: 1.3.0
      function-bind: 1.1.2
      get-intrinsic: 1.2.7
      gopd: 1.2.0
      has-property-descriptors: 1.0.2

  set-function-name@2.0.2:
    dependencies:
      define-data-property: 1.1.4
      es-errors: 1.3.0
      functions-have-names: 1.2.3
      has-property-descriptors: 1.0.2

  set-proto@1.0.0:
    dependencies:
      dunder-proto: 1.0.1
      es-errors: 1.3.0
      es-object-atoms: 1.1.1

  set-value@4.1.0:
    dependencies:
      is-plain-object: 2.0.4
      is-primitive: 3.0.1

  shallow-equal@1.2.1: {}

  sharp@0.33.5:
    dependencies:
      color: 4.2.3
      detect-libc: 2.0.3
      semver: 7.6.3
    optionalDependencies:
      '@img/sharp-darwin-arm64': 0.33.5
      '@img/sharp-darwin-x64': 0.33.5
      '@img/sharp-libvips-darwin-arm64': 1.0.4
      '@img/sharp-libvips-darwin-x64': 1.0.4
      '@img/sharp-libvips-linux-arm': 1.0.5
      '@img/sharp-libvips-linux-arm64': 1.0.4
      '@img/sharp-libvips-linux-s390x': 1.0.4
      '@img/sharp-libvips-linux-x64': 1.0.4
      '@img/sharp-libvips-linuxmusl-arm64': 1.0.4
      '@img/sharp-libvips-linuxmusl-x64': 1.0.4
      '@img/sharp-linux-arm': 0.33.5
      '@img/sharp-linux-arm64': 0.33.5
      '@img/sharp-linux-s390x': 0.33.5
      '@img/sharp-linux-x64': 0.33.5
      '@img/sharp-linuxmusl-arm64': 0.33.5
      '@img/sharp-linuxmusl-x64': 0.33.5
      '@img/sharp-wasm32': 0.33.5
      '@img/sharp-win32-ia32': 0.33.5
      '@img/sharp-win32-x64': 0.33.5

  shebang-command@2.0.0:
    dependencies:
      shebang-regex: 3.0.0

  shebang-regex@3.0.0: {}

  shiki@1.29.2:
    dependencies:
      '@shikijs/core': 1.29.2
      '@shikijs/engine-javascript': 1.29.2
      '@shikijs/engine-oniguruma': 1.29.2
      '@shikijs/langs': 1.29.2
      '@shikijs/themes': 1.29.2
      '@shikijs/types': 1.29.2
      '@shikijs/vscode-textmate': 10.0.1
      '@types/hast': 3.0.4

  side-channel-list@1.0.0:
    dependencies:
      es-errors: 1.3.0
      object-inspect: 1.13.3

  side-channel-map@1.0.1:
    dependencies:
      call-bound: 1.0.3
      es-errors: 1.3.0
      get-intrinsic: 1.2.7
      object-inspect: 1.13.3

  side-channel-weakmap@1.0.2:
    dependencies:
      call-bound: 1.0.3
      es-errors: 1.3.0
      get-intrinsic: 1.2.7
      object-inspect: 1.13.3
      side-channel-map: 1.0.1

  side-channel@1.1.0:
    dependencies:
      es-errors: 1.3.0
      object-inspect: 1.13.3
      side-channel-list: 1.0.0
      side-channel-map: 1.0.1
      side-channel-weakmap: 1.0.2

  siginfo@2.0.0: {}

  signal-exit@3.0.7: {}

  signal-exit@4.1.0: {}

  simple-swizzle@0.2.2:
    dependencies:
      is-arrayish: 0.3.2

  sisteransi@1.0.5: {}

  sitemap@8.0.0:
    dependencies:
      '@types/node': 17.0.45
      '@types/sax': 1.2.7
      arg: 5.0.2
      sax: 1.4.1

  slash@3.0.0: {}

  slice-ansi@5.0.0:
    dependencies:
      ansi-styles: 6.2.1
      is-fullwidth-code-point: 4.0.0

  slice-ansi@6.0.0:
    dependencies:
      ansi-styles: 6.2.1
      is-fullwidth-code-point: 4.0.0

  smol-toml@1.3.1: {}

  sonic-boom@3.8.1:
    dependencies:
      atomic-sleep: 1.0.0

  source-map-js@1.2.1: {}

  source-map@0.5.6: {}

  source-map@0.7.4: {}

  source-map@0.8.0-beta.0:
    dependencies:
      whatwg-url: 7.1.0

  space-separated-tokens@2.0.2: {}

  spawndamnit@3.0.1:
    dependencies:
      cross-spawn: 7.0.6
      signal-exit: 4.1.0

  split2@4.2.0: {}

  sprintf-js@1.0.3: {}

  stack-generator@1.1.0:
    dependencies:
      stackframe: 1.3.4

  stack-utils@2.0.6:
    dependencies:
      escape-string-regexp: 2.0.0

  stackback@0.0.2: {}

  stackframe@0.3.1: {}

  stackframe@1.3.4: {}

  stacktrace-gps@2.4.4:
    dependencies:
      source-map: 0.5.6
      stackframe: 0.3.1

  stacktrace-js@1.3.1:
    dependencies:
      error-stack-parser: 1.3.6
      stack-generator: 1.1.0
      stacktrace-gps: 2.4.4

  stacktrace-parser@0.1.10:
    dependencies:
      type-fest: 0.7.1

  starlight-theme-rapide@0.4.0(@astrojs/starlight@0.32.1(astro@5.2.3(@types/node@20.17.14)(jiti@2.4.2)(lightningcss@1.29.1)(rollup@4.31.0)(tsx@4.19.2)(typescript@5.7.3)(yaml@2.7.0))):
    dependencies:
      '@astrojs/starlight': 0.32.1(astro@5.2.3(@types/node@20.17.14)(jiti@2.4.2)(lightningcss@1.29.1)(rollup@4.31.0)(tsx@4.19.2)(typescript@5.7.3)(yaml@2.7.0))

  std-env@3.8.0: {}

  stream-replace-string@2.0.0: {}

  streamsearch@1.1.0: {}

  string-width@4.2.3:
    dependencies:
      emoji-regex: 8.0.0
      is-fullwidth-code-point: 3.0.0
      strip-ansi: 6.0.1

  string-width@5.1.2:
    dependencies:
      eastasianwidth: 0.2.0
      emoji-regex: 9.2.2
      strip-ansi: 7.1.0

  string-width@7.2.0:
    dependencies:
      emoji-regex: 10.4.0
      get-east-asian-width: 1.3.0
      strip-ansi: 7.1.0

  string.prototype.trim@1.2.10:
    dependencies:
      call-bind: 1.0.8
      call-bound: 1.0.3
      define-data-property: 1.1.4
      define-properties: 1.2.1
      es-abstract: 1.23.9
      es-object-atoms: 1.1.1
      has-property-descriptors: 1.0.2

  string.prototype.trimend@1.0.9:
    dependencies:
      call-bind: 1.0.8
      call-bound: 1.0.3
      define-properties: 1.2.1
      es-object-atoms: 1.1.1

  string.prototype.trimstart@1.0.8:
    dependencies:
      call-bind: 1.0.8
      define-properties: 1.2.1
      es-object-atoms: 1.1.1

  string_decoder@1.3.0:
    dependencies:
      safe-buffer: 5.2.1

  stringify-entities@4.0.4:
    dependencies:
      character-entities-html4: 2.1.0
      character-entities-legacy: 3.0.0

  strip-ansi@6.0.1:
    dependencies:
      ansi-regex: 5.0.1

  strip-ansi@7.1.0:
    dependencies:
      ansi-regex: 6.1.0

  strip-bom@3.0.0: {}

  strip-final-newline@2.0.0: {}

  strip-json-comments@3.1.1: {}

  stubborn-fs@1.2.5: {}

  style-mod@4.1.2: {}

  style-to-object@1.0.8:
    dependencies:
      inline-style-parser: 0.2.4

  style-value-types@5.0.0:
    dependencies:
      hey-listen: 1.0.8
      tslib: 2.8.1

  sucrase@3.35.0:
    dependencies:
      '@jridgewell/gen-mapping': 0.3.8
      commander: 4.1.1
      glob: 10.4.5
      lines-and-columns: 1.2.4
      mz: 2.7.0
      pirates: 4.0.6
      ts-interface-checker: 0.1.13

  superagent@8.1.2:
    dependencies:
      component-emitter: 1.3.1
      cookiejar: 2.1.4
      debug: 4.4.0
      fast-safe-stringify: 2.1.1
      form-data: 4.0.1
      formidable: 2.1.2
      methods: 1.1.2
      mime: 2.6.0
      qs: 6.14.0
      semver: 7.7.0
    transitivePeerDependencies:
      - supports-color

  superjson@2.2.2:
    dependencies:
      copy-anything: 3.0.5

  supertest@6.3.4:
    dependencies:
      methods: 1.1.2
      superagent: 8.1.2
    transitivePeerDependencies:
      - supports-color

  supports-color@7.2.0:
    dependencies:
      has-flag: 4.0.0

  supports-preserve-symlinks-flag@1.0.0: {}

  tailwind-merge@3.0.1: {}

  tailwindcss-animate@1.0.7(tailwindcss@4.0.6):
    dependencies:
      tailwindcss: 4.0.6

  tailwindcss@4.0.6: {}

  tapable@2.2.1: {}

  tdigest@0.1.2:
    dependencies:
      bintrees: 1.0.2

  term-size@2.2.1: {}

  test-exclude@7.0.1:
    dependencies:
      '@istanbuljs/schema': 0.1.3
      glob: 10.4.5
      minimatch: 9.0.5

  thenify-all@1.6.0:
    dependencies:
      thenify: 3.3.1

  thenify@3.3.1:
    dependencies:
      any-promise: 1.3.0

  thread-stream@2.7.0:
    dependencies:
      real-require: 0.2.0

  tinybench@2.9.0: {}

  tinyexec@0.3.2: {}

  tinyglobby@0.2.11:
    dependencies:
      fdir: 6.4.3(picomatch@4.0.2)
      picomatch: 4.0.2

  tinypool@1.0.2: {}

  tinyrainbow@2.0.0: {}

  tinyspy@3.0.2: {}

  tmp@0.0.33:
    dependencies:
      os-tmpdir: 1.0.2

  to-regex-range@5.0.1:
    dependencies:
      is-number: 7.0.0

  toggle-selection@1.0.6: {}

  tr46@0.0.3: {}

  tr46@1.0.1:
    dependencies:
      punycode: 2.3.1

  tree-kill@1.2.2: {}

  trim-lines@3.0.1: {}

  trough@2.2.0: {}

  ts-api-utils@2.0.1(typescript@5.7.3):
    dependencies:
      typescript: 5.7.3

  ts-deepmerge@7.0.2: {}

  ts-interface-checker@0.1.13: {}

  ts-pattern@5.6.2: {}

  tsconfck@3.1.4(typescript@5.7.3):
    optionalDependencies:
      typescript: 5.7.3

  tsconfig-paths@3.15.0:
    dependencies:
      '@types/json5': 0.0.29
      json5: 1.0.2
      minimist: 1.2.8
      strip-bom: 3.0.0

  tslib@2.8.1: {}

  tsup@8.3.6(jiti@2.4.2)(postcss@8.5.1)(tsx@4.19.2)(typescript@5.7.3)(yaml@2.7.0):
    dependencies:
      bundle-require: 5.1.0(esbuild@0.25.0)
      cac: 6.7.14
      chokidar: 4.0.3
      consola: 3.4.0
      debug: 4.4.0
      esbuild: 0.25.0
      joycon: 3.1.1
      picocolors: 1.1.1
      postcss-load-config: 6.0.1(jiti@2.4.2)(postcss@8.5.1)(tsx@4.19.2)(yaml@2.7.0)
      resolve-from: 5.0.0
      rollup: 4.31.0
      source-map: 0.8.0-beta.0
      sucrase: 3.35.0
      tinyexec: 0.3.2
      tinyglobby: 0.2.11
      tree-kill: 1.2.2
    optionalDependencies:
      postcss: 8.5.1
      typescript: 5.7.3
    transitivePeerDependencies:
      - jiti
      - supports-color
      - tsx
      - yaml

  tsx@4.19.2:
    dependencies:
      esbuild: 0.25.0
      get-tsconfig: 4.10.0
    optionalDependencies:
      fsevents: 2.3.3
    optional: true

  turbo-stream@2.4.0: {}

  type-check@0.4.0:
    dependencies:
      prelude-ls: 1.2.1

  type-fest@0.12.0: {}

  type-fest@0.7.1: {}

  type-fest@2.19.0: {}

  type-fest@3.13.1: {}

  type-fest@4.33.0: {}

  typed-array-buffer@1.0.3:
    dependencies:
      call-bound: 1.0.3
      es-errors: 1.3.0
      is-typed-array: 1.1.15

  typed-array-byte-length@1.0.3:
    dependencies:
      call-bind: 1.0.8
      for-each: 0.3.5
      gopd: 1.2.0
      has-proto: 1.2.0
      is-typed-array: 1.1.15

  typed-array-byte-offset@1.0.4:
    dependencies:
      available-typed-arrays: 1.0.7
      call-bind: 1.0.8
      for-each: 0.3.5
      gopd: 1.2.0
      has-proto: 1.2.0
      is-typed-array: 1.1.15
      reflect.getprototypeof: 1.0.10

  typed-array-length@1.0.7:
    dependencies:
      call-bind: 1.0.8
      for-each: 0.3.5
      gopd: 1.2.0
      is-typed-array: 1.1.15
      possible-typed-array-names: 1.1.0
      reflect.getprototypeof: 1.0.10

  typescript-eslint@8.24.0(eslint@9.20.1(jiti@2.4.2))(typescript@5.7.3):
    dependencies:
      '@typescript-eslint/eslint-plugin': 8.24.0(@typescript-eslint/parser@8.24.0(eslint@9.20.1(jiti@2.4.2))(typescript@5.7.3))(eslint@9.20.1(jiti@2.4.2))(typescript@5.7.3)
      '@typescript-eslint/parser': 8.24.0(eslint@9.20.1(jiti@2.4.2))(typescript@5.7.3)
      '@typescript-eslint/utils': 8.24.0(eslint@9.20.1(jiti@2.4.2))(typescript@5.7.3)
      eslint: 9.20.1(jiti@2.4.2)
      typescript: 5.7.3
    transitivePeerDependencies:
      - supports-color

  typescript-logging@1.0.1:
    dependencies:
      stacktrace-js: 1.3.1

  typescript@5.7.3: {}

  uc.micro@2.1.0: {}

  ufo@1.5.4: {}

  uint8array-extras@0.3.0: {}

  ultrahtml@1.5.3: {}

  unbox-primitive@1.1.0:
    dependencies:
      call-bound: 1.0.3
      has-bigints: 1.1.0
      has-symbols: 1.1.0
      which-boxed-primitive: 1.1.1

  uncrypto@0.1.3: {}

  undici-types@6.19.8: {}

  unenv@1.10.0:
    dependencies:
      consola: 3.4.0
      defu: 6.1.4
      mime: 3.0.0
      node-fetch-native: 1.6.6
      pathe: 1.1.2

  unified@11.0.5:
    dependencies:
      '@types/unist': 3.0.3
      bail: 2.0.2
      devlop: 1.1.0
      extend: 3.0.2
      is-plain-obj: 4.1.0
      trough: 2.2.0
      vfile: 6.0.3

  unist-util-find-after@5.0.0:
    dependencies:
      '@types/unist': 3.0.3
      unist-util-is: 6.0.0

  unist-util-is@6.0.0:
    dependencies:
      '@types/unist': 3.0.3

  unist-util-modify-children@4.0.0:
    dependencies:
      '@types/unist': 3.0.3
      array-iterate: 2.0.1

  unist-util-position-from-estree@2.0.0:
    dependencies:
      '@types/unist': 3.0.3

  unist-util-position@5.0.0:
    dependencies:
      '@types/unist': 3.0.3

  unist-util-remove-position@5.0.0:
    dependencies:
      '@types/unist': 3.0.3
      unist-util-visit: 5.0.0

  unist-util-stringify-position@4.0.0:
    dependencies:
      '@types/unist': 3.0.3

  unist-util-visit-children@3.0.0:
    dependencies:
      '@types/unist': 3.0.3

  unist-util-visit-parents@6.0.1:
    dependencies:
      '@types/unist': 3.0.3
      unist-util-is: 6.0.0

  unist-util-visit@5.0.0:
    dependencies:
      '@types/unist': 3.0.3
      unist-util-is: 6.0.0
      unist-util-visit-parents: 6.0.1

  universalify@0.1.2: {}

  unstorage@1.14.4:
    dependencies:
      anymatch: 3.1.3
      chokidar: 3.6.0
      destr: 2.0.3
      h3: 1.14.0
      lru-cache: 10.4.3
      node-fetch-native: 1.6.6
      ofetch: 1.4.1
      ufo: 1.5.4

  update-browserslist-db@1.1.2(browserslist@4.24.4):
    dependencies:
      browserslist: 4.24.4
      escalade: 3.2.0
      picocolors: 1.1.1

  uri-js@4.4.1:
    dependencies:
      punycode: 2.3.1

  urlpattern-polyfill@10.0.0: {}

  use-callback-ref@1.3.3(@types/react@18.3.18)(react@18.3.1):
    dependencies:
      react: 18.3.1
      tslib: 2.8.1
    optionalDependencies:
      '@types/react': 18.3.18

  use-sidecar@1.1.3(@types/react@18.3.18)(react@18.3.1):
    dependencies:
      detect-node-es: 1.1.0
      react: 18.3.1
      tslib: 2.8.1
    optionalDependencies:
      '@types/react': 18.3.18

  util-deprecate@1.0.2: {}

  value-or-promise@1.0.12: {}

  vfile-location@5.0.3:
    dependencies:
      '@types/unist': 3.0.3
      vfile: 6.0.3

  vfile-message@4.0.2:
    dependencies:
      '@types/unist': 3.0.3
      unist-util-stringify-position: 4.0.0

  vfile@6.0.3:
    dependencies:
      '@types/unist': 3.0.3
      vfile-message: 4.0.2

  viem@2.22.13(typescript@5.7.3)(zod@3.24.2):
    dependencies:
      '@noble/curves': 1.8.1
      '@noble/hashes': 1.7.1
      '@scure/bip32': 1.6.2
      '@scure/bip39': 1.5.4
      abitype: 1.0.8(typescript@5.7.3)(zod@3.24.2)
      isows: 1.0.6(ws@8.18.0)
      ox: 0.6.7(typescript@5.7.3)(zod@3.24.2)
      ws: 8.18.0
    optionalDependencies:
      typescript: 5.7.3
    transitivePeerDependencies:
      - bufferutil
      - utf-8-validate
      - zod

  vite-node@1.0.2(@types/node@20.17.14)(lightningcss@1.29.1):
    dependencies:
      cac: 6.7.14
      debug: 4.4.0
      pathe: 1.1.2
      picocolors: 1.1.1
      vite: 5.4.14(@types/node@20.17.14)(lightningcss@1.29.1)
    transitivePeerDependencies:
      - '@types/node'
      - less
      - lightningcss
      - sass
      - sass-embedded
      - stylus
      - sugarss
      - supports-color
      - terser

  vite-node@3.0.5(@types/node@20.17.14)(jiti@2.4.2)(lightningcss@1.29.1)(tsx@4.19.2)(yaml@2.7.0):
    dependencies:
      cac: 6.7.14
      debug: 4.4.0
      es-module-lexer: 1.6.0
      pathe: 2.0.2
      vite: 6.1.0(@types/node@20.17.14)(jiti@2.4.2)(lightningcss@1.29.1)(tsx@4.19.2)(yaml@2.7.0)
    transitivePeerDependencies:
      - '@types/node'
      - jiti
      - less
      - lightningcss
      - sass
      - sass-embedded
      - stylus
      - sugarss
      - supports-color
      - terser
      - tsx
      - yaml

  vite-tsconfig-paths@4.3.1(typescript@5.7.3)(vite@5.4.14(@types/node@20.17.14)(lightningcss@1.29.1)):
    dependencies:
      debug: 4.4.0
      globrex: 0.1.2
      tsconfck: 3.1.4(typescript@5.7.3)
    optionalDependencies:
      vite: 5.4.14(@types/node@20.17.14)(lightningcss@1.29.1)
    transitivePeerDependencies:
      - supports-color
      - typescript

  vite@5.4.14(@types/node@20.17.14)(lightningcss@1.29.1):
    dependencies:
      esbuild: 0.25.0
      postcss: 8.5.1
      rollup: 4.31.0
    optionalDependencies:
      '@types/node': 20.17.14
      fsevents: 2.3.3
      lightningcss: 1.29.1

  vite@6.1.0(@types/node@20.17.14)(jiti@2.4.2)(lightningcss@1.29.1)(tsx@4.19.2)(yaml@2.7.0):
    dependencies:
      esbuild: 0.25.0
      postcss: 8.5.1
      rollup: 4.31.0
    optionalDependencies:
      '@types/node': 20.17.14
      fsevents: 2.3.3
      jiti: 2.4.2
      lightningcss: 1.29.1
      tsx: 4.19.2
      yaml: 2.7.0

  vitefu@1.0.5(vite@6.1.0(@types/node@20.17.14)(jiti@2.4.2)(lightningcss@1.29.1)(tsx@4.19.2)(yaml@2.7.0)):
    optionalDependencies:
      vite: 6.1.0(@types/node@20.17.14)(jiti@2.4.2)(lightningcss@1.29.1)(tsx@4.19.2)(yaml@2.7.0)

  vitest@3.0.5(@types/debug@4.1.12)(@types/node@20.17.14)(jiti@2.4.2)(lightningcss@1.29.1)(tsx@4.19.2)(yaml@2.7.0):
    dependencies:
      '@vitest/expect': 3.0.5
      '@vitest/mocker': 3.0.5(vite@6.1.0(@types/node@20.17.14)(jiti@2.4.2)(lightningcss@1.29.1)(tsx@4.19.2)(yaml@2.7.0))
      '@vitest/pretty-format': 3.0.5
      '@vitest/runner': 3.0.5
      '@vitest/snapshot': 3.0.5
      '@vitest/spy': 3.0.5
      '@vitest/utils': 3.0.5
      chai: 5.1.2
      debug: 4.4.0
      expect-type: 1.1.0
      magic-string: 0.30.17
      pathe: 2.0.2
      std-env: 3.8.0
      tinybench: 2.9.0
      tinyexec: 0.3.2
      tinypool: 1.0.2
      tinyrainbow: 2.0.0
      vite: 6.1.0(@types/node@20.17.14)(jiti@2.4.2)(lightningcss@1.29.1)(tsx@4.19.2)(yaml@2.7.0)
      vite-node: 3.0.5(@types/node@20.17.14)(jiti@2.4.2)(lightningcss@1.29.1)(tsx@4.19.2)(yaml@2.7.0)
      why-is-node-running: 2.3.0
    optionalDependencies:
      '@types/debug': 4.1.12
      '@types/node': 20.17.14
    transitivePeerDependencies:
      - jiti
      - less
      - lightningcss
      - msw
      - sass
      - sass-embedded
      - stylus
      - sugarss
      - supports-color
      - terser
      - tsx
      - yaml

  vscode-languageserver-types@3.17.5: {}

  w3c-keyname@2.2.8: {}

  web-namespaces@2.0.1: {}

  webidl-conversions@3.0.1: {}

  webidl-conversions@4.0.2: {}

  whatwg-url@5.0.0:
    dependencies:
      tr46: 0.0.3
      webidl-conversions: 3.0.1

  whatwg-url@7.1.0:
    dependencies:
      lodash.sortby: 4.7.0
      tr46: 1.0.1
      webidl-conversions: 4.0.2

  when-exit@2.1.4: {}

  which-boxed-primitive@1.1.1:
    dependencies:
      is-bigint: 1.1.0
      is-boolean-object: 1.2.2
      is-number-object: 1.1.1
      is-string: 1.1.1
      is-symbol: 1.1.1

  which-builtin-type@1.2.1:
    dependencies:
      call-bound: 1.0.3
      function.prototype.name: 1.1.8
      has-tostringtag: 1.0.2
      is-async-function: 2.1.1
      is-date-object: 1.1.0
      is-finalizationregistry: 1.1.1
      is-generator-function: 1.1.0
      is-regex: 1.2.1
      is-weakref: 1.1.1
      isarray: 2.0.5
      which-boxed-primitive: 1.1.1
      which-collection: 1.0.2
      which-typed-array: 1.1.18

  which-collection@1.0.2:
    dependencies:
      is-map: 2.0.3
      is-set: 2.0.3
      is-weakmap: 2.0.2
      is-weakset: 2.0.4

  which-pm-runs@1.1.0: {}

  which-pm@3.0.1:
    dependencies:
      load-yaml-file: 0.2.0

  which-typed-array@1.1.18:
    dependencies:
      available-typed-arrays: 1.0.7
      call-bind: 1.0.8
      call-bound: 1.0.3
      for-each: 0.3.5
      gopd: 1.2.0
      has-tostringtag: 1.0.2

  which@2.0.2:
    dependencies:
      isexe: 2.0.0

  why-is-node-running@2.3.0:
    dependencies:
      siginfo: 2.0.0
      stackback: 0.0.2

  widest-line@4.0.1:
    dependencies:
      string-width: 5.1.2

  widest-line@5.0.0:
    dependencies:
      string-width: 7.2.0

  word-wrap@1.2.5: {}

  wrap-ansi@7.0.0:
    dependencies:
      ansi-styles: 4.3.0
      string-width: 4.2.3
      strip-ansi: 6.0.1

  wrap-ansi@8.1.0:
    dependencies:
      ansi-styles: 6.2.1
      string-width: 5.1.2
      strip-ansi: 7.1.0

  wrap-ansi@9.0.0:
    dependencies:
      ansi-styles: 6.2.1
      string-width: 7.2.0
      strip-ansi: 7.1.0

  wrappy@1.0.2: {}

  ws@8.18.0: {}

  xtend@4.0.2: {}

  xxhash-wasm@1.1.0: {}

  y18n@5.0.8: {}

  yallist@3.1.1: {}

  yaml@2.7.0:
    optional: true

  yargs-parser@21.1.1: {}

  yargs@17.7.2:
    dependencies:
      cliui: 8.0.1
      escalade: 3.2.0
      get-caller-file: 2.0.5
      require-directory: 2.1.1
      string-width: 4.2.3
      y18n: 5.0.8
      yargs-parser: 21.1.1

  yocto-queue@0.1.0: {}

  yocto-queue@1.1.1: {}

  yocto-spinner@0.2.0:
    dependencies:
      yoctocolors: 2.1.1

  yoctocolors@2.1.1: {}

  yoga-wasm-web@0.3.3: {}

  zod-to-json-schema@3.24.1(zod@3.24.2):
    dependencies:
      zod: 3.24.2

  zod-to-ts@1.2.0(typescript@5.7.3)(zod@3.24.2):
    dependencies:
      typescript: 5.7.3
      zod: 3.24.2

  zod@3.24.2: {}

  zwitch@2.0.4: {}<|MERGE_RESOLUTION|>--- conflicted
+++ resolved
@@ -204,11 +204,7 @@
         version: 4.6.17
       ponder:
         specifier: 'catalog:'
-<<<<<<< HEAD
-        version: 0.9.20(@opentelemetry/api@1.7.0)(@types/node@20.17.14)(@types/react@18.3.18)(hono@4.6.17)(lightningcss@1.29.1)(typescript@5.7.3)(viem@2.22.13(typescript@5.7.3)(zod@3.24.1))(zod@3.24.1)
-=======
-        version: 0.9.18(@opentelemetry/api@1.7.0)(@types/node@20.17.14)(@types/react@18.3.18)(hono@4.6.17)(lightningcss@1.29.1)(typescript@5.7.3)(viem@2.22.13(typescript@5.7.3)(zod@3.24.2))(zod@3.24.2)
->>>>>>> 25be5f85
+        version: 0.9.20(@opentelemetry/api@1.7.0)(@types/node@20.17.14)(@types/react@18.3.18)(hono@4.6.17)(lightningcss@1.29.1)(typescript@5.7.3)(viem@2.22.13(typescript@5.7.3)(zod@3.24.2))(zod@3.24.2)
       ts-deepmerge:
         specifier: ^7.0.2
         version: 7.0.2
@@ -423,7 +419,7 @@
         version: 4.6.17
       ponder:
         specifier: 'catalog:'
-        version: 0.9.18(@opentelemetry/api@1.7.0)(@types/node@20.17.14)(@types/react@18.3.18)(hono@4.6.17)(lightningcss@1.29.1)(typescript@5.7.3)(viem@2.22.13(typescript@5.7.3)(zod@3.24.2))(zod@3.24.2)
+        version: 0.9.20(@opentelemetry/api@1.7.0)(@types/node@20.17.14)(@types/react@18.3.18)(hono@4.6.17)(lightningcss@1.29.1)(typescript@5.7.3)(viem@2.22.13(typescript@5.7.3)(zod@3.24.2))(zod@3.24.2)
       tsup:
         specifier: 'catalog:'
         version: 8.3.6(jiti@2.4.2)(postcss@8.5.1)(tsx@4.19.2)(typescript@5.7.3)(yaml@2.7.0)
@@ -438,11 +434,7 @@
     dependencies:
       ponder:
         specifier: 'catalog:'
-<<<<<<< HEAD
-        version: 0.9.20(@opentelemetry/api@1.7.0)(@types/node@20.17.14)(@types/react@18.3.18)(hono@4.6.17)(lightningcss@1.29.1)(typescript@5.7.3)(viem@2.22.13(typescript@5.7.3)(zod@3.24.1))(zod@3.24.1)
-=======
-        version: 0.9.18(@opentelemetry/api@1.7.0)(@types/node@20.17.14)(@types/react@18.3.18)(hono@4.6.17)(lightningcss@1.29.1)(typescript@5.7.3)(viem@2.22.13(typescript@5.7.3)(zod@3.24.2))(zod@3.24.2)
->>>>>>> 25be5f85
+        version: 0.9.20(@opentelemetry/api@1.7.0)(@types/node@20.17.14)(@types/react@18.3.18)(hono@4.6.17)(lightningcss@1.29.1)(typescript@5.7.3)(viem@2.22.13(typescript@5.7.3)(zod@3.24.2))(zod@3.24.2)
       viem:
         specifier: 'catalog:'
         version: 2.22.13(typescript@5.7.3)(zod@3.24.2)
@@ -9928,7 +9920,7 @@
 
   make-dir@4.0.0:
     dependencies:
-      semver: 7.7.0
+      semver: 7.7.1
 
   markdown-extensions@2.0.0: {}
 
@@ -10799,11 +10791,7 @@
     dependencies:
       find-up: 4.1.0
 
-<<<<<<< HEAD
-  ponder@0.9.20(@opentelemetry/api@1.7.0)(@types/node@20.17.14)(@types/react@18.3.18)(hono@4.6.17)(lightningcss@1.29.1)(typescript@5.7.3)(viem@2.22.13(typescript@5.7.3)(zod@3.24.1))(zod@3.24.1):
-=======
-  ponder@0.9.18(@opentelemetry/api@1.7.0)(@types/node@20.17.14)(@types/react@18.3.18)(hono@4.6.17)(lightningcss@1.29.1)(typescript@5.7.3)(viem@2.22.13(typescript@5.7.3)(zod@3.24.2))(zod@3.24.2):
->>>>>>> 25be5f85
+  ponder@0.9.20(@opentelemetry/api@1.7.0)(@types/node@20.17.14)(@types/react@18.3.18)(hono@4.6.17)(lightningcss@1.29.1)(typescript@5.7.3)(viem@2.22.13(typescript@5.7.3)(zod@3.24.2))(zod@3.24.2):
     dependencies:
       '@babel/code-frame': 7.26.2
       '@commander-js/extra-typings': 12.1.0(commander@12.1.0)
