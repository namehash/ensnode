--- conflicted
+++ resolved
@@ -10,19 +10,11 @@
       specifier: ^1.9.4
       version: 1.9.4
     '@ponder/client':
-<<<<<<< HEAD
-      specifier: ^0.9.23
-      version: 0.9.24
-    '@ponder/react':
-      specifier: ^0.9.23
-      version: 0.9.24
-=======
       specifier: ^0.9.26
       version: 0.9.26
     '@ponder/react':
       specifier: ^0.9.26
       version: 0.9.26
->>>>>>> fc6e0050
     '@ponder/utils':
       specifier: ^0.2.3
       version: 0.2.3
@@ -39,13 +31,8 @@
       specifier: ^4.6.14
       version: 4.6.17
     ponder:
-<<<<<<< HEAD
-      specifier: ^0.9.23
-      version: 0.9.24
-=======
       specifier: ^0.9.26
       version: 0.9.26
->>>>>>> fc6e0050
     tsup:
       specifier: ^8.3.6
       version: 8.3.6
@@ -215,17 +202,10 @@
         version: 0.11.1(@types/node@22.13.9)(graphql@16.10.0)
       '@ponder/client':
         specifier: 'catalog:'
-<<<<<<< HEAD
-        version: 0.9.24(@electric-sql/pglite@0.2.13)(@opentelemetry/api@1.7.0)(kysely@0.26.3)(pg@8.11.3)(typescript@5.7.3)
-      '@ponder/react':
-        specifier: 'catalog:'
-        version: 0.9.24(@ponder/client@0.9.24(@electric-sql/pglite@0.2.13)(@opentelemetry/api@1.7.0)(kysely@0.26.3)(pg@8.11.3)(typescript@5.7.3))(@tanstack/react-query@5.67.1(react@18.3.1))(react@18.3.1)(typescript@5.7.3)
-=======
         version: 0.9.26(@electric-sql/pglite@0.2.13)(@opentelemetry/api@1.7.0)(kysely@0.26.3)(pg@8.11.3)(typescript@5.7.3)
       '@ponder/react':
         specifier: 'catalog:'
         version: 0.9.26(@ponder/client@0.9.26(@electric-sql/pglite@0.2.13)(@opentelemetry/api@1.7.0)(kysely@0.26.3)(pg@8.11.3)(typescript@5.7.3))(@tanstack/react-query@5.66.9(react@18.3.1))(react@18.3.1)(typescript@5.7.3)
->>>>>>> fc6e0050
       '@ponder/utils':
         specifier: 'catalog:'
         version: 0.2.3(typescript@5.7.3)(viem@2.22.13(typescript@5.7.3)(zod@3.24.2))
@@ -328,11 +308,7 @@
         version: 4.6.17
       ponder:
         specifier: 'catalog:'
-<<<<<<< HEAD
-        version: 0.9.24(@opentelemetry/api@1.7.0)(@types/node@20.17.14)(@types/react@19.0.10)(hono@4.6.17)(lightningcss@1.29.1)(typescript@5.7.3)(viem@2.22.13(typescript@5.7.3)(zod@3.24.2))(zod@3.24.2)
-=======
         version: 0.9.26(@opentelemetry/api@1.7.0)(@types/node@20.17.14)(hono@4.6.17)(lightningcss@1.29.1)(typescript@5.7.3)(viem@2.22.13(typescript@5.7.3)(zod@3.24.2))(zod@3.24.2)
->>>>>>> fc6e0050
       ts-deepmerge:
         specifier: ^7.0.2
         version: 7.0.2
@@ -580,11 +556,7 @@
         version: 4.6.17
       ponder:
         specifier: 'catalog:'
-<<<<<<< HEAD
-        version: 0.9.22(@opentelemetry/api@1.7.0)(@types/node@20.17.14)(@types/react@19.0.10)(hono@4.6.17)(lightningcss@1.29.1)(typescript@5.7.3)(viem@2.22.13(typescript@5.7.3)(zod@3.24.2))(zod@3.24.2)
-=======
         version: 0.9.26(@opentelemetry/api@1.7.0)(@types/node@20.17.14)(hono@4.6.17)(lightningcss@1.29.1)(typescript@5.7.3)(viem@2.22.13(typescript@5.7.3)(zod@3.24.2))(zod@3.24.2)
->>>>>>> fc6e0050
       tsup:
         specifier: 'catalog:'
         version: 8.3.6(jiti@2.4.2)(postcss@8.5.1)(tsx@4.19.2)(typescript@5.7.3)(yaml@2.7.0)
@@ -599,11 +571,7 @@
     dependencies:
       ponder:
         specifier: 'catalog:'
-<<<<<<< HEAD
-        version: 0.9.22(@opentelemetry/api@1.7.0)(@types/node@22.13.9)(@types/react@19.0.10)(hono@4.6.17)(lightningcss@1.29.1)(typescript@5.7.3)(viem@2.22.13(typescript@5.7.3)(zod@3.24.2))(zod@3.24.2)
-=======
         version: 0.9.26(@opentelemetry/api@1.7.0)(@types/node@22.13.5)(hono@4.6.17)(lightningcss@1.29.1)(typescript@5.7.3)(viem@2.22.13(typescript@5.7.3)(zod@3.24.2))(zod@3.24.2)
->>>>>>> fc6e0050
       viem:
         specifier: 'catalog:'
         version: 2.22.13(typescript@5.7.3)(zod@3.24.2)
@@ -1775,30 +1743,18 @@
     resolution: {integrity: sha512-+1VkjdD0QBLPodGrJUeqarH8VAIvQODIbwh9XpP5Syisf7YoQgsJKPNFoqqLQlu+VQ/tVSshMR6loPMn8U+dPg==}
     engines: {node: '>=14'}
 
-<<<<<<< HEAD
-  '@ponder/client@0.9.24':
-    resolution: {integrity: sha512-0PUmPn/HiqASXhtlUrF+CHAXkiXKmHCaH/j1z/7vNVENUvWTN3Ca1brvezX7UPQwap82wWKnqN33s8Xe5W/1ZQ==}
-=======
   '@ponder/client@0.9.26':
     resolution: {integrity: sha512-6MA+jDgQySgvE1c4IJh/tnneqtMVDbnOfZobsJFuEteVdsJw1f8PJXoA1jbQ+Lp8r0/8O6e9z1uBcSjVUUstHw==}
->>>>>>> fc6e0050
     peerDependencies:
       typescript: '>=5.0.4'
     peerDependenciesMeta:
       typescript:
         optional: true
 
-<<<<<<< HEAD
-  '@ponder/react@0.9.24':
-    resolution: {integrity: sha512-EZOsCyGxm98jUiRd94Q2O3kNIOUGrOQ7ea9PeIP8kXaf0ybugNeRBPehLVGUIljvC3zalA7L2I6uqLph5aq3lA==}
-    peerDependencies:
-      '@ponder/client': '>=0.9.24'
-=======
   '@ponder/react@0.9.26':
     resolution: {integrity: sha512-cYjGX7YJjNYZeHLPPeQWT+UzIgGSRH4SJydBU7f6q2r8rczAb08Gftq1D/IYDoiJ1H3uuCL64PaeWsG2Zz7KPw==}
     peerDependencies:
       '@ponder/client': '>=0.9.26'
->>>>>>> fc6e0050
       '@tanstack/react-query': '>=5.0.0'
       react: '>=18'
       typescript: '>=5.0.4'
@@ -2881,17 +2837,6 @@
   atomically@2.0.3:
     resolution: {integrity: sha512-kU6FmrwZ3Lx7/7y3hPS5QnbJfaohcIul5fGqf7ok+4KklIEk9tJ0C2IQPdacSbVUWv6zVHXEBWoWd6NrVMT7Cw==}
 
-<<<<<<< HEAD
-  atropos@1.0.2:
-    resolution: {integrity: sha512-0RqyHfMyIhRXgnHuSQz2LVOE81jtAQ7EZTrF75ngiipklIsxajZ2vD042EXdiIEDs6eEAzfE10k+YhIbNl4/eg==}
-    engines: {node: '>= 12.0.0'}
-
-  auto-bind@5.0.1:
-    resolution: {integrity: sha512-ooviqdwwgfIfNmDwo94wlshcdzfO64XV0Cg6oDsDYBJfITDz1EngD2z7DkbvCWn+XIMsIqW27sEVF6qcpJrRcg==}
-    engines: {node: ^12.20.0 || ^14.13.1 || >=16.0.0}
-
-=======
->>>>>>> fc6e0050
   autoprefixer@10.4.20:
     resolution: {integrity: sha512-XY25y5xSv/wEoqzDyXXME4AFfkZI0P23z6Fs3YgymDnKJkCGOnkL0iTxCa85UTqaSgfcqyf3UA6+c7wUvx/16g==}
     engines: {node: ^10 || ^12 || >=14}
@@ -5142,16 +5087,6 @@
   parse5@7.2.1:
     resolution: {integrity: sha512-BuBYQYlv1ckiPdQi/ohiivi9Sagc9JG+Ozs0r7b/0iK3sKmrb0b9FdWdBbOdx6hBCM/F9Ir82ofnBhtZOjCRPQ==}
 
-<<<<<<< HEAD
-  patch-console@2.0.0:
-    resolution: {integrity: sha512-0YNdUceMdaQwoKce1gatDScmMo5pu/tfABfnzEqeG0gtTmd7mh/WcwgUjtAeOU7N8nFFlbQBnFK2gXW5fGvmMA==}
-    engines: {node: ^12.20.0 || ^14.13.1 || >=16.0.0}
-
-  path-browserify@1.0.1:
-    resolution: {integrity: sha512-b7uo2UCUOYZcnF/3ID0lulOJi/bafxa1xPe7ZPsammBSpjSWQkjNxlt635YGS2MiR9GjvuXCtz2emr3jbsz98g==}
-
-=======
->>>>>>> fc6e0050
   path-exists@4.0.0:
     resolution: {integrity: sha512-ak9Qy5Q7jYb2Wwcey5Fpvg2KoAc/ZIhLSLOSBmRmygPsGwkVVt0fZa0qrtMz+m6tJTAHfZQ8FnmB4MG4LWy7/w==}
     engines: {node: '>=8'}
@@ -5262,25 +5197,8 @@
     resolution: {integrity: sha512-HRDzbaKjC+AOWVXxAU/x54COGeIv9eb+6CkDSQoNTt4XyWoIJvuPsXizxu/Fr23EiekbtZwmh1IcIG/l/a10GQ==}
     engines: {node: '>=8'}
 
-<<<<<<< HEAD
-  ponder@0.9.22:
-    resolution: {integrity: sha512-+2UvzHP6EmzFf5MI2Aus3v65SeKXtl75ixBE0exfZFrHg23j2yAHe9p00Y9pQ1Xq10yAkDRPb6SHfYPOLpFkMQ==}
-    engines: {node: '>=18.14'}
-    hasBin: true
-    peerDependencies:
-      hono: '>=4.5'
-      typescript: '>=5.0.4'
-      viem: '>=2'
-    peerDependenciesMeta:
-      typescript:
-        optional: true
-
-  ponder@0.9.24:
-    resolution: {integrity: sha512-PDHiPjpgFmt3ChP2x3lw7wXgWHBX0z+kzuBbnmbtoQnyD9f+bK1910sSC77xA6Uhy4VfqxR7XPcAKF/rSRSCTg==}
-=======
   ponder@0.9.26:
     resolution: {integrity: sha512-iKbe1Ykre+Ky+dU8UQeKTBLrPduSXE5h/b5Dawot56YMx/MYrUj5CCvQzzWMd5LCJvdGt7gNJfmsvhFPQi30zg==}
->>>>>>> fc6e0050
     engines: {node: '>=18.14'}
     hasBin: true
     peerDependencies:
@@ -8168,11 +8086,7 @@
   '@pkgjs/parseargs@0.11.0':
     optional: true
 
-<<<<<<< HEAD
-  '@ponder/client@0.9.24(@electric-sql/pglite@0.2.13)(@opentelemetry/api@1.7.0)(kysely@0.26.3)(pg@8.11.3)(typescript@5.7.3)':
-=======
   '@ponder/client@0.9.26(@electric-sql/pglite@0.2.13)(@opentelemetry/api@1.7.0)(kysely@0.26.3)(pg@8.11.3)(typescript@5.7.3)':
->>>>>>> fc6e0050
     dependencies:
       drizzle-orm: 0.39.3(@electric-sql/pglite@0.2.13)(@opentelemetry/api@1.7.0)(kysely@0.26.3)(pg@8.11.3)
       eventsource: 3.0.5
@@ -8208,17 +8122,10 @@
       - sql.js
       - sqlite3
 
-<<<<<<< HEAD
-  '@ponder/react@0.9.24(@ponder/client@0.9.24(@electric-sql/pglite@0.2.13)(@opentelemetry/api@1.7.0)(kysely@0.26.3)(pg@8.11.3)(typescript@5.7.3))(@tanstack/react-query@5.67.1(react@18.3.1))(react@18.3.1)(typescript@5.7.3)':
-    dependencies:
-      '@ponder/client': 0.9.24(@electric-sql/pglite@0.2.13)(@opentelemetry/api@1.7.0)(kysely@0.26.3)(pg@8.11.3)(typescript@5.7.3)
-      '@tanstack/react-query': 5.67.1(react@18.3.1)
-=======
   '@ponder/react@0.9.26(@ponder/client@0.9.26(@electric-sql/pglite@0.2.13)(@opentelemetry/api@1.7.0)(kysely@0.26.3)(pg@8.11.3)(typescript@5.7.3))(@tanstack/react-query@5.66.9(react@18.3.1))(react@18.3.1)(typescript@5.7.3)':
     dependencies:
       '@ponder/client': 0.9.26(@electric-sql/pglite@0.2.13)(@opentelemetry/api@1.7.0)(kysely@0.26.3)(pg@8.11.3)(typescript@5.7.3)
       '@tanstack/react-query': 5.66.9(react@18.3.1)
->>>>>>> fc6e0050
       react: 18.3.1
       superjson: 2.2.2
     optionalDependencies:
@@ -9555,13 +9462,6 @@
       stubborn-fs: 1.2.5
       when-exit: 2.1.4
 
-<<<<<<< HEAD
-  atropos@1.0.2: {}
-
-  auto-bind@5.0.1: {}
-
-=======
->>>>>>> fc6e0050
   autoprefixer@10.4.20(postcss@8.5.1):
     dependencies:
       browserslist: 4.24.4
@@ -12272,13 +12172,6 @@
     dependencies:
       entities: 4.5.0
 
-<<<<<<< HEAD
-  patch-console@2.0.0: {}
-
-  path-browserify@1.0.1: {}
-
-=======
->>>>>>> fc6e0050
   path-exists@4.0.0: {}
 
   path-key@3.1.1: {}
@@ -12395,11 +12288,7 @@
     dependencies:
       find-up: 4.1.0
 
-<<<<<<< HEAD
-  ponder@0.9.22(@opentelemetry/api@1.7.0)(@types/node@20.17.14)(@types/react@19.0.10)(hono@4.6.17)(lightningcss@1.29.1)(typescript@5.7.3)(viem@2.22.13(typescript@5.7.3)(zod@3.24.2))(zod@3.24.2):
-=======
   ponder@0.9.26(@opentelemetry/api@1.7.0)(@types/node@20.17.14)(hono@4.6.17)(lightningcss@1.29.1)(typescript@5.7.3)(viem@2.22.13(typescript@5.7.3)(zod@3.24.2))(zod@3.24.2):
->>>>>>> fc6e0050
     dependencies:
       '@babel/code-frame': 7.26.2
       '@commander-js/extra-typings': 12.1.0(commander@12.1.0)
@@ -12477,93 +12366,7 @@
       - terser
       - zod
 
-<<<<<<< HEAD
-  ponder@0.9.22(@opentelemetry/api@1.7.0)(@types/node@22.13.9)(@types/react@19.0.10)(hono@4.6.17)(lightningcss@1.29.1)(typescript@5.7.3)(viem@2.22.13(typescript@5.7.3)(zod@3.24.2))(zod@3.24.2):
-    dependencies:
-      '@babel/code-frame': 7.26.2
-      '@commander-js/extra-typings': 12.1.0(commander@12.1.0)
-      '@electric-sql/pglite': 0.2.13
-      '@escape.tech/graphql-armor-max-aliases': 2.6.0
-      '@escape.tech/graphql-armor-max-depth': 2.4.0
-      '@escape.tech/graphql-armor-max-tokens': 2.5.0
-      '@hono/node-server': 1.13.3(hono@4.6.17)
-      '@ponder/utils': 0.2.3(typescript@5.7.3)(viem@2.22.13(typescript@5.7.3)(zod@3.24.2))
-      abitype: 0.10.3(typescript@5.7.3)(zod@3.24.2)
-      commander: 12.1.0
-      conf: 12.0.0
-      dataloader: 2.2.3
-      detect-package-manager: 3.0.2
-      dotenv: 16.4.7
-      drizzle-orm: 0.39.3(@electric-sql/pglite@0.2.13)(@opentelemetry/api@1.7.0)(kysely@0.26.3)(pg@8.11.3)
-      glob: 10.4.5
-      graphql: 16.10.0
-      graphql-yoga: 5.10.10(graphql@16.10.0)
-      hono: 4.6.17
-      http-terminator: 3.2.0
-      ink: 4.4.1(@types/react@19.0.10)(react@18.3.1)
-      kysely: 0.26.3
-      pg: 8.11.3
-      pg-connection-string: 2.7.0
-      pg-copy-streams: 6.0.6
-      pg-query-emscripten: 5.1.0
-      picocolors: 1.1.1
-      pino: 8.21.0
-      prom-client: 15.1.3
-      react: 18.3.1
-      semver: 7.7.1
-      stacktrace-parser: 0.1.10
-      superjson: 2.2.2
-      viem: 2.22.13(typescript@5.7.3)(zod@3.24.2)
-      vite: 5.4.14(@types/node@22.13.9)(lightningcss@1.29.1)
-      vite-node: 1.0.2(@types/node@22.13.9)(lightningcss@1.29.1)
-      vite-tsconfig-paths: 4.3.1(typescript@5.7.3)(vite@5.4.14(@types/node@22.13.9)(lightningcss@1.29.1))
-    optionalDependencies:
-      typescript: 5.7.3
-    transitivePeerDependencies:
-      - '@aws-sdk/client-rds-data'
-      - '@cloudflare/workers-types'
-      - '@libsql/client'
-      - '@libsql/client-wasm'
-      - '@neondatabase/serverless'
-      - '@op-engineering/op-sqlite'
-      - '@opentelemetry/api'
-      - '@planetscale/database'
-      - '@prisma/client'
-      - '@tidbcloud/serverless'
-      - '@types/better-sqlite3'
-      - '@types/node'
-      - '@types/pg'
-      - '@types/react'
-      - '@types/sql.js'
-      - '@vercel/postgres'
-      - '@xata.io/client'
-      - better-sqlite3
-      - bufferutil
-      - bun-types
-      - expo-sqlite
-      - knex
-      - less
-      - lightningcss
-      - mysql2
-      - pg-native
-      - postgres
-      - prisma
-      - react-devtools-core
-      - sass
-      - sass-embedded
-      - sql.js
-      - sqlite3
-      - stylus
-      - sugarss
-      - supports-color
-      - terser
-      - utf-8-validate
-      - zod
-
-  ponder@0.9.24(@opentelemetry/api@1.7.0)(@types/node@20.17.14)(@types/react@19.0.10)(hono@4.6.17)(lightningcss@1.29.1)(typescript@5.7.3)(viem@2.22.13(typescript@5.7.3)(zod@3.24.2))(zod@3.24.2):
-=======
   ponder@0.9.26(@opentelemetry/api@1.7.0)(@types/node@22.13.5)(hono@4.6.17)(lightningcss@1.29.1)(typescript@5.7.3)(viem@2.22.13(typescript@5.7.3)(zod@3.24.2))(zod@3.24.2):
->>>>>>> fc6e0050
     dependencies:
       '@babel/code-frame': 7.26.2
       '@commander-js/extra-typings': 12.1.0(commander@12.1.0)
