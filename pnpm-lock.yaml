--- conflicted
+++ resolved
@@ -290,18 +290,9 @@
 
   packages/ens-deployments:
     dependencies:
-<<<<<<< HEAD
-      ponder:
-        specifier: 'catalog:'
-        version: 0.9.2(@opentelemetry/api@1.7.0)(@types/node@20.17.14)(@types/react@18.3.18)(hono@4.6.17)(lightningcss@1.29.1)(typescript@5.7.3)(viem@2.22.13(typescript@5.7.3)(zod@3.24.1))(zod@3.24.1)
-      viem:
-        specifier: 'catalog:'
-        version: 2.22.13(typescript@5.7.3)(zod@3.24.1)
-=======
       '@ponder/utils':
         specifier: ^0.2.3
         version: 0.2.3(typescript@5.7.3)(viem@2.22.13(typescript@5.7.3)(zod@3.24.1))
->>>>>>> a6a0f342
     devDependencies:
       '@biomejs/biome':
         specifier: 'catalog:'
