--- conflicted
+++ resolved
@@ -22,16 +22,11 @@
       specifier: ^4.6.14
       version: 4.6.17
     ponder:
-<<<<<<< HEAD
-      specifier: ^0.9.17
-      version: 0.9.17
+      specifier: ^0.9.18
+      version: 0.9.18
     tsup:
       specifier: ^8.3.6
       version: 8.3.6
-=======
-      specifier: ^0.9.18
-      version: 0.9.18
->>>>>>> a76d7d0f
     typescript:
       specifier: ^5.7.3
       version: 5.7.3
