lockfileVersion: '9.0'

settings:
  autoInstallPeers: true
  excludeLinksFromLockfile: false

catalogs:
  default:
    '@biomejs/biome':
      specifier: ^1.9.4
      version: 1.9.4
    '@types/node':
      specifier: ^20.9.0
      version: 20.17.14
    drizzle-orm:
<<<<<<< HEAD
      specifier: 0.36.4
=======
      specifier: ^0.36.4
>>>>>>> 856deacd
      version: 0.36.4
    hono:
      specifier: ^4.6.14
      version: 4.6.17
    ponder:
      specifier: ^0.8.26
      version: 0.8.26
    typescript:
      specifier: ^5.7.3
      version: 5.7.3
    viem:
      specifier: ^2.22.13
      version: 2.22.13
    vitest:
      specifier: ^3.0.3
      version: 3.0.3

importers:

  .:
    devDependencies:
      '@biomejs/biome':
        specifier: ^1.9.4
        version: 1.9.4

  apps/ensnode:
    dependencies:
      '@ensdomains/ensjs':
        specifier: ^4.0.2
<<<<<<< HEAD
        version: 4.0.2(typescript@5.7.3)(viem@2.22.11(typescript@5.7.3))
=======
        version: 4.0.2(typescript@5.7.3)(viem@2.22.13(typescript@5.7.3))
      ensnode-subgraph-graphql:
        specifier: workspace:*
        version: link:../../packages/ensnode-subgraph-graphql
>>>>>>> 856deacd
      ensnode-utils:
        specifier: workspace:*
        version: link:../../packages/ensnode-utils
      hono:
        specifier: 'catalog:'
        version: 4.6.17
      ponder:
<<<<<<< HEAD
        specifier: ^0.8.32
        version: 0.8.32(@opentelemetry/api@1.9.0)(@types/node@20.17.14)(hono@4.6.17)(typescript@5.7.3)(viem@2.22.11(typescript@5.7.3))
      ponder-subgraph-api:
        specifier: workspace:*
        version: link:../../packages/ponder-subgraph-api
=======
        specifier: 'catalog:'
        version: 0.8.26(@opentelemetry/api@1.7.0)(@types/node@20.17.14)(hono@4.6.17)(typescript@5.7.3)(viem@2.22.13(typescript@5.7.3))
      ponder-schema:
        specifier: workspace:*
        version: link:../../packages/ponder-schema
>>>>>>> 856deacd
      ts-deepmerge:
        specifier: ^7.0.2
        version: 7.0.2
      viem:
        specifier: 'catalog:'
        version: 2.22.13(typescript@5.7.3)
    devDependencies:
      '@biomejs/biome':
        specifier: 'catalog:'
        version: 1.9.4
      '@namehash/shared-configs':
        specifier: 'workspace:'
        version: link:../../packages/shared-configs
      '@types/node':
        specifier: 'catalog:'
        version: 20.17.14
      typescript:
        specifier: 'catalog:'
        version: 5.7.3
      vitest:
        specifier: 'catalog:'
        version: 3.0.3(@types/node@20.17.14)

<<<<<<< HEAD
  packages/ensnode-utils:
    devDependencies:
      '@biomejs/biome':
        specifier: 'catalog:'
        version: 1.9.4
      '@types/node':
        specifier: 'catalog:'
        version: 20.17.14
      typescript:
        specifier: 'catalog:'
        version: 5.7.3
      viem:
        specifier: 'catalog:'
        version: 2.22.11(typescript@5.7.3)
      vitest:
        specifier: 'catalog:'
        version: 3.0.3(@types/node@20.17.14)

  packages/ponder-subgraph-api:
=======
  packages/ensnode-subgraph-graphql:
>>>>>>> 856deacd
    dependencies:
      '@escape.tech/graphql-armor-max-aliases':
        specifier: ^2.6.0
        version: 2.6.0
      '@escape.tech/graphql-armor-max-depth':
        specifier: ^2.4.0
        version: 2.4.0
      '@escape.tech/graphql-armor-max-tokens':
        specifier: ^2.5.0
        version: 2.5.0
      change-case:
        specifier: ^5.4.4
        version: 5.4.4
      dataloader:
        specifier: ^2.2.3
        version: 2.2.3
      drizzle-orm:
        specifier: 'catalog:'
<<<<<<< HEAD
        version: 0.36.4(@electric-sql/pglite@0.2.13)(@opentelemetry/api@1.9.0)(kysely@0.26.3)(pg@8.13.1)(react@18.3.1)
=======
        version: 0.36.4(@electric-sql/pglite@0.2.13)(@opentelemetry/api@1.7.0)(kysely@0.26.3)(pg@8.11.3)(react@18.2.0)
>>>>>>> 856deacd
      graphql:
        specifier: ^16.10.0
        version: 16.10.0
      graphql-scalars:
        specifier: ^1.24.0
        version: 1.24.0(graphql@16.10.0)
      graphql-yoga:
        specifier: ^5.10.9
        version: 5.10.10(graphql@16.10.0)
    devDependencies:
      '@biomejs/biome':
        specifier: 'catalog:'
        version: 1.9.4
      '@namehash/shared-configs':
        specifier: 'workspace:'
        version: link:../shared-configs
      '@types/node':
        specifier: 'catalog:'
        version: 20.17.14
      hono:
        specifier: 'catalog:'
        version: 4.6.17
      typescript:
        specifier: 'catalog:'
        version: 5.7.3

  packages/ensnode-utils:
    devDependencies:
      '@biomejs/biome':
        specifier: 'catalog:'
        version: 1.9.4
      '@namehash/shared-configs':
        specifier: 'workspace:'
        version: link:../shared-configs
      '@types/node':
        specifier: 'catalog:'
        version: 20.17.14
      typescript:
        specifier: 'catalog:'
        version: 5.7.3
      viem:
        specifier: 'catalog:'
        version: 2.22.13(typescript@5.7.3)
      vitest:
        specifier: 'catalog:'
        version: 3.0.3(@types/node@20.17.14)

  packages/ponder-schema:
    dependencies:
      ponder:
        specifier: 'catalog:'
        version: 0.8.26(@opentelemetry/api@1.7.0)(@types/node@20.17.14)(hono@4.6.17)(typescript@5.7.3)(viem@2.22.13(typescript@5.7.3))
      viem:
        specifier: 'catalog:'
        version: 2.22.13(typescript@5.7.3)
    devDependencies:
      '@biomejs/biome':
        specifier: 'catalog:'
        version: 1.9.4
      '@namehash/shared-configs':
        specifier: 'workspace:'
        version: link:../shared-configs
      typescript:
        specifier: 'catalog:'
        version: 5.7.3

  packages/shared-configs:
    devDependencies:
      '@biomejs/biome':
        specifier: 'catalog:'
        version: 1.9.4
      typescript:
        specifier: 'catalog:'
        version: 5.7.3

packages:

  '@adraffy/ens-normalize@1.10.1':
    resolution: {integrity: sha512-96Z2IP3mYmF1Xg2cDm8f1gWGf/HUVedQ3FMifV4kG/PQ4yEP51xDtRAEfhVNt5f/uzpNkZHwWQuUcu6D6K+Ekw==}

  '@adraffy/ens-normalize@1.11.0':
    resolution: {integrity: sha512-/3DDPKHqqIqxUULp8yP4zODUY1i+2xvVWsv8A79xGWdCAG+8sb0hRh0Rk2QyOJUnnbyPUAZYcpBuRe3nS2OIUg==}

  '@alcalzone/ansi-tokenize@0.1.3':
    resolution: {integrity: sha512-3yWxPTq3UQ/FY9p1ErPxIyfT64elWaMvM9lIHnaqpyft63tkxodF5aUElYHrdisWve5cETkh1+KBw1yJuW0aRw==}
    engines: {node: '>=14.13.1'}

  '@babel/code-frame@7.26.2':
    resolution: {integrity: sha512-RJlIHRueQgwWitWgF8OdFYGZX328Ax5BCemNGlqHfplnRT9ESi8JkFlvaVYbS+UubVY6dpv87Fs2u5M29iNFVQ==}
    engines: {node: '>=6.9.0'}

  '@babel/helper-validator-identifier@7.25.9':
    resolution: {integrity: sha512-Ed61U6XJc3CVRfkERJWDz4dJwKe7iLmmJsbOGu9wSloNSFttHV0I8g6UAgb7qnK5ly5bGLPd4oXZlxCdANBOWQ==}
    engines: {node: '>=6.9.0'}

  '@biomejs/biome@1.9.4':
    resolution: {integrity: sha512-1rkd7G70+o9KkTn5KLmDYXihGoTaIGO9PIIN2ZB7UJxFrWw04CZHPYiMRjYsaDvVV7hP1dYNRLxSANLaBFGpog==}
    engines: {node: '>=14.21.3'}
    hasBin: true

  '@biomejs/cli-darwin-arm64@1.9.4':
    resolution: {integrity: sha512-bFBsPWrNvkdKrNCYeAp+xo2HecOGPAy9WyNyB/jKnnedgzl4W4Hb9ZMzYNbf8dMCGmUdSavlYHiR01QaYR58cw==}
    engines: {node: '>=14.21.3'}
    cpu: [arm64]
    os: [darwin]

  '@biomejs/cli-darwin-x64@1.9.4':
    resolution: {integrity: sha512-ngYBh/+bEedqkSevPVhLP4QfVPCpb+4BBe2p7Xs32dBgs7rh9nY2AIYUL6BgLw1JVXV8GlpKmb/hNiuIxfPfZg==}
    engines: {node: '>=14.21.3'}
    cpu: [x64]
    os: [darwin]

  '@biomejs/cli-linux-arm64-musl@1.9.4':
    resolution: {integrity: sha512-v665Ct9WCRjGa8+kTr0CzApU0+XXtRgwmzIf1SeKSGAv+2scAlW6JR5PMFo6FzqqZ64Po79cKODKf3/AAmECqA==}
    engines: {node: '>=14.21.3'}
    cpu: [arm64]
    os: [linux]

  '@biomejs/cli-linux-arm64@1.9.4':
    resolution: {integrity: sha512-fJIW0+LYujdjUgJJuwesP4EjIBl/N/TcOX3IvIHJQNsAqvV2CHIogsmA94BPG6jZATS4Hi+xv4SkBBQSt1N4/g==}
    engines: {node: '>=14.21.3'}
    cpu: [arm64]
    os: [linux]

  '@biomejs/cli-linux-x64-musl@1.9.4':
    resolution: {integrity: sha512-gEhi/jSBhZ2m6wjV530Yy8+fNqG8PAinM3oV7CyO+6c3CEh16Eizm21uHVsyVBEB6RIM8JHIl6AGYCv6Q6Q9Tg==}
    engines: {node: '>=14.21.3'}
    cpu: [x64]
    os: [linux]

  '@biomejs/cli-linux-x64@1.9.4':
    resolution: {integrity: sha512-lRCJv/Vi3Vlwmbd6K+oQ0KhLHMAysN8lXoCI7XeHlxaajk06u7G+UsFSO01NAs5iYuWKmVZjmiOzJ0OJmGsMwg==}
    engines: {node: '>=14.21.3'}
    cpu: [x64]
    os: [linux]

  '@biomejs/cli-win32-arm64@1.9.4':
    resolution: {integrity: sha512-tlbhLk+WXZmgwoIKwHIHEBZUwxml7bRJgk0X2sPyNR3S93cdRq6XulAZRQJ17FYGGzWne0fgrXBKpl7l4M87Hg==}
    engines: {node: '>=14.21.3'}
    cpu: [arm64]
    os: [win32]

  '@biomejs/cli-win32-x64@1.9.4':
    resolution: {integrity: sha512-8Y5wMhVIPaWe6jw2H+KlEm4wP/f7EW3810ZLmDlrEEy5KvBsb9ECEfu/kMWD484ijfQ8+nIi0giMgu9g1UAuuA==}
    engines: {node: '>=14.21.3'}
    cpu: [x64]
    os: [win32]

  '@commander-js/extra-typings@12.1.0':
    resolution: {integrity: sha512-wf/lwQvWAA0goIghcb91dQYpkLBcyhOhQNqG/VgWhnKzgt+UOMvra7EX/2fv70arm5RW+PUHoQHHDa6/p77Eqg==}
    peerDependencies:
      commander: ~12.1.0

  '@electric-sql/pglite@0.2.13':
    resolution: {integrity: sha512-YRY806NnScVqa21/1L1vaysSQ+0/cAva50z7vlwzaGiBOTS9JhdzIRHN0KfgMhobFAphbznZJ7urMso4RtMBIQ==}

  '@ensdomains/address-encoder@1.0.0-rc.3':
    resolution: {integrity: sha512-8o6zH69rObIqDY4PusEWuN9jvVOct+9jj9AOPO7ifc3ev8nmsly0e8TE1sHkhk0iKFbd3DlSsUnJ+yuRWmdLCQ==}

  '@ensdomains/address-encoder@1.1.1':
    resolution: {integrity: sha512-yg7s+suCuKRhaGsgLu57W/jxIs/Lnqs/SU7jT7UwS4ATSnW94jbUCbmyyZ82CQwKsmwaUE8uYvvVb4N6lfz29A==}

  '@ensdomains/content-hash@3.1.0-rc.1':
    resolution: {integrity: sha512-OzdkXgdFmduzcJKU4KRkkJkQHnm5p7m7FkX8k+bHOEoOIzc0ueGT/Jay4nnb60wNk1wSHRmzY+hHBMpFDiGReg==}

  '@ensdomains/dnsprovejs@0.5.1':
    resolution: {integrity: sha512-nfm4ggpK5YBVwVwLZKF9WPjRGRTL9aUxX2O4pqv/AnQCz3WeGHsW7VhVFLj2s4EoWSzCXwR1E6nuqgUwnH692w==}
    engines: {node: '>=16.8'}

  '@ensdomains/ensjs@4.0.2':
    resolution: {integrity: sha512-4vDIZEFAa1doNA3H9MppUHxflSDYYPVNyaDbdHLksTa4taq3y4dGpletX67Xea8nxI+cMfjEi4nOzLJmPzRE/g==}
    peerDependencies:
      viem: ^2.9.2

  '@envelop/core@5.0.3':
    resolution: {integrity: sha512-SE3JxL7odst8igN6x77QWyPpXKXz/Hs5o5Y27r+9Br6WHIhkW90lYYVITWIJQ/qYgn5PkpbaVgeFY9rgqQaZ/A==}
    engines: {node: '>=18.0.0'}

  '@envelop/types@5.0.0':
    resolution: {integrity: sha512-IPjmgSc4KpQRlO4qbEDnBEixvtb06WDmjKfi/7fkZaryh5HuOmTtixe1EupQI5XfXO8joc3d27uUZ0QdC++euA==}
    engines: {node: '>=18.0.0'}

  '@esbuild/aix-ppc64@0.19.12':
    resolution: {integrity: sha512-bmoCYyWdEL3wDQIVbcyzRyeKLgk2WtWLTWz1ZIAZF/EGbNOwSA6ew3PftJ1PqMiOOGu0OyFMzG53L0zqIpPeNA==}
    engines: {node: '>=12'}
    cpu: [ppc64]
    os: [aix]

  '@esbuild/aix-ppc64@0.21.5':
    resolution: {integrity: sha512-1SDgH6ZSPTlggy1yI6+Dbkiz8xzpHJEVAlF/AM1tHPLsf5STom9rwtjE4hKAF20FfXXNTFqEYXyJNWh1GiZedQ==}
    engines: {node: '>=12'}
    cpu: [ppc64]
    os: [aix]

  '@esbuild/android-arm64@0.19.12':
    resolution: {integrity: sha512-P0UVNGIienjZv3f5zq0DP3Nt2IE/3plFzuaS96vihvD0Hd6H/q4WXUGpCxD/E8YrSXfNyRPbpTq+T8ZQioSuPA==}
    engines: {node: '>=12'}
    cpu: [arm64]
    os: [android]

  '@esbuild/android-arm64@0.21.5':
    resolution: {integrity: sha512-c0uX9VAUBQ7dTDCjq+wdyGLowMdtR/GoC2U5IYk/7D1H1JYC0qseD7+11iMP2mRLN9RcCMRcjC4YMclCzGwS/A==}
    engines: {node: '>=12'}
    cpu: [arm64]
    os: [android]

  '@esbuild/android-arm@0.19.12':
    resolution: {integrity: sha512-qg/Lj1mu3CdQlDEEiWrlC4eaPZ1KztwGJ9B6J+/6G+/4ewxJg7gqj8eVYWvao1bXrqGiW2rsBZFSX3q2lcW05w==}
    engines: {node: '>=12'}
    cpu: [arm]
    os: [android]

  '@esbuild/android-arm@0.21.5':
    resolution: {integrity: sha512-vCPvzSjpPHEi1siZdlvAlsPxXl7WbOVUBBAowWug4rJHb68Ox8KualB+1ocNvT5fjv6wpkX6o/iEpbDrf68zcg==}
    engines: {node: '>=12'}
    cpu: [arm]
    os: [android]

  '@esbuild/android-x64@0.19.12':
    resolution: {integrity: sha512-3k7ZoUW6Q6YqhdhIaq/WZ7HwBpnFBlW905Fa4s4qWJyiNOgT1dOqDiVAQFwBH7gBRZr17gLrlFCRzF6jFh7Kew==}
    engines: {node: '>=12'}
    cpu: [x64]
    os: [android]

  '@esbuild/android-x64@0.21.5':
    resolution: {integrity: sha512-D7aPRUUNHRBwHxzxRvp856rjUHRFW1SdQATKXH2hqA0kAZb1hKmi02OpYRacl0TxIGz/ZmXWlbZgjwWYaCakTA==}
    engines: {node: '>=12'}
    cpu: [x64]
    os: [android]

  '@esbuild/darwin-arm64@0.19.12':
    resolution: {integrity: sha512-B6IeSgZgtEzGC42jsI+YYu9Z3HKRxp8ZT3cqhvliEHovq8HSX2YX8lNocDn79gCKJXOSaEot9MVYky7AKjCs8g==}
    engines: {node: '>=12'}
    cpu: [arm64]
    os: [darwin]

  '@esbuild/darwin-arm64@0.21.5':
    resolution: {integrity: sha512-DwqXqZyuk5AiWWf3UfLiRDJ5EDd49zg6O9wclZ7kUMv2WRFr4HKjXp/5t8JZ11QbQfUS6/cRCKGwYhtNAY88kQ==}
    engines: {node: '>=12'}
    cpu: [arm64]
    os: [darwin]

  '@esbuild/darwin-x64@0.19.12':
    resolution: {integrity: sha512-hKoVkKzFiToTgn+41qGhsUJXFlIjxI/jSYeZf3ugemDYZldIXIxhvwN6erJGlX4t5h417iFuheZ7l+YVn05N3A==}
    engines: {node: '>=12'}
    cpu: [x64]
    os: [darwin]

  '@esbuild/darwin-x64@0.21.5':
    resolution: {integrity: sha512-se/JjF8NlmKVG4kNIuyWMV/22ZaerB+qaSi5MdrXtd6R08kvs2qCN4C09miupktDitvh8jRFflwGFBQcxZRjbw==}
    engines: {node: '>=12'}
    cpu: [x64]
    os: [darwin]

  '@esbuild/freebsd-arm64@0.19.12':
    resolution: {integrity: sha512-4aRvFIXmwAcDBw9AueDQ2YnGmz5L6obe5kmPT8Vd+/+x/JMVKCgdcRwH6APrbpNXsPz+K653Qg8HB/oXvXVukA==}
    engines: {node: '>=12'}
    cpu: [arm64]
    os: [freebsd]

  '@esbuild/freebsd-arm64@0.21.5':
    resolution: {integrity: sha512-5JcRxxRDUJLX8JXp/wcBCy3pENnCgBR9bN6JsY4OmhfUtIHe3ZW0mawA7+RDAcMLrMIZaf03NlQiX9DGyB8h4g==}
    engines: {node: '>=12'}
    cpu: [arm64]
    os: [freebsd]

  '@esbuild/freebsd-x64@0.19.12':
    resolution: {integrity: sha512-EYoXZ4d8xtBoVN7CEwWY2IN4ho76xjYXqSXMNccFSx2lgqOG/1TBPW0yPx1bJZk94qu3tX0fycJeeQsKovA8gg==}
    engines: {node: '>=12'}
    cpu: [x64]
    os: [freebsd]

  '@esbuild/freebsd-x64@0.21.5':
    resolution: {integrity: sha512-J95kNBj1zkbMXtHVH29bBriQygMXqoVQOQYA+ISs0/2l3T9/kj42ow2mpqerRBxDJnmkUDCaQT/dfNXWX/ZZCQ==}
    engines: {node: '>=12'}
    cpu: [x64]
    os: [freebsd]

  '@esbuild/linux-arm64@0.19.12':
    resolution: {integrity: sha512-EoTjyYyLuVPfdPLsGVVVC8a0p1BFFvtpQDB/YLEhaXyf/5bczaGeN15QkR+O4S5LeJ92Tqotve7i1jn35qwvdA==}
    engines: {node: '>=12'}
    cpu: [arm64]
    os: [linux]

  '@esbuild/linux-arm64@0.21.5':
    resolution: {integrity: sha512-ibKvmyYzKsBeX8d8I7MH/TMfWDXBF3db4qM6sy+7re0YXya+K1cem3on9XgdT2EQGMu4hQyZhan7TeQ8XkGp4Q==}
    engines: {node: '>=12'}
    cpu: [arm64]
    os: [linux]

  '@esbuild/linux-arm@0.19.12':
    resolution: {integrity: sha512-J5jPms//KhSNv+LO1S1TX1UWp1ucM6N6XuL6ITdKWElCu8wXP72l9MM0zDTzzeikVyqFE6U8YAV9/tFyj0ti+w==}
    engines: {node: '>=12'}
    cpu: [arm]
    os: [linux]

  '@esbuild/linux-arm@0.21.5':
    resolution: {integrity: sha512-bPb5AHZtbeNGjCKVZ9UGqGwo8EUu4cLq68E95A53KlxAPRmUyYv2D6F0uUI65XisGOL1hBP5mTronbgo+0bFcA==}
    engines: {node: '>=12'}
    cpu: [arm]
    os: [linux]

  '@esbuild/linux-ia32@0.19.12':
    resolution: {integrity: sha512-Thsa42rrP1+UIGaWz47uydHSBOgTUnwBwNq59khgIwktK6x60Hivfbux9iNR0eHCHzOLjLMLfUMLCypBkZXMHA==}
    engines: {node: '>=12'}
    cpu: [ia32]
    os: [linux]

  '@esbuild/linux-ia32@0.21.5':
    resolution: {integrity: sha512-YvjXDqLRqPDl2dvRODYmmhz4rPeVKYvppfGYKSNGdyZkA01046pLWyRKKI3ax8fbJoK5QbxblURkwK/MWY18Tg==}
    engines: {node: '>=12'}
    cpu: [ia32]
    os: [linux]

  '@esbuild/linux-loong64@0.19.12':
    resolution: {integrity: sha512-LiXdXA0s3IqRRjm6rV6XaWATScKAXjI4R4LoDlvO7+yQqFdlr1Bax62sRwkVvRIrwXxvtYEHHI4dm50jAXkuAA==}
    engines: {node: '>=12'}
    cpu: [loong64]
    os: [linux]

  '@esbuild/linux-loong64@0.21.5':
    resolution: {integrity: sha512-uHf1BmMG8qEvzdrzAqg2SIG/02+4/DHB6a9Kbya0XDvwDEKCoC8ZRWI5JJvNdUjtciBGFQ5PuBlpEOXQj+JQSg==}
    engines: {node: '>=12'}
    cpu: [loong64]
    os: [linux]

  '@esbuild/linux-mips64el@0.19.12':
    resolution: {integrity: sha512-fEnAuj5VGTanfJ07ff0gOA6IPsvrVHLVb6Lyd1g2/ed67oU1eFzL0r9WL7ZzscD+/N6i3dWumGE1Un4f7Amf+w==}
    engines: {node: '>=12'}
    cpu: [mips64el]
    os: [linux]

  '@esbuild/linux-mips64el@0.21.5':
    resolution: {integrity: sha512-IajOmO+KJK23bj52dFSNCMsz1QP1DqM6cwLUv3W1QwyxkyIWecfafnI555fvSGqEKwjMXVLokcV5ygHW5b3Jbg==}
    engines: {node: '>=12'}
    cpu: [mips64el]
    os: [linux]

  '@esbuild/linux-ppc64@0.19.12':
    resolution: {integrity: sha512-nYJA2/QPimDQOh1rKWedNOe3Gfc8PabU7HT3iXWtNUbRzXS9+vgB0Fjaqr//XNbd82mCxHzik2qotuI89cfixg==}
    engines: {node: '>=12'}
    cpu: [ppc64]
    os: [linux]

  '@esbuild/linux-ppc64@0.21.5':
    resolution: {integrity: sha512-1hHV/Z4OEfMwpLO8rp7CvlhBDnjsC3CttJXIhBi+5Aj5r+MBvy4egg7wCbe//hSsT+RvDAG7s81tAvpL2XAE4w==}
    engines: {node: '>=12'}
    cpu: [ppc64]
    os: [linux]

  '@esbuild/linux-riscv64@0.19.12':
    resolution: {integrity: sha512-2MueBrlPQCw5dVJJpQdUYgeqIzDQgw3QtiAHUC4RBz9FXPrskyyU3VI1hw7C0BSKB9OduwSJ79FTCqtGMWqJHg==}
    engines: {node: '>=12'}
    cpu: [riscv64]
    os: [linux]

  '@esbuild/linux-riscv64@0.21.5':
    resolution: {integrity: sha512-2HdXDMd9GMgTGrPWnJzP2ALSokE/0O5HhTUvWIbD3YdjME8JwvSCnNGBnTThKGEB91OZhzrJ4qIIxk/SBmyDDA==}
    engines: {node: '>=12'}
    cpu: [riscv64]
    os: [linux]

  '@esbuild/linux-s390x@0.19.12':
    resolution: {integrity: sha512-+Pil1Nv3Umes4m3AZKqA2anfhJiVmNCYkPchwFJNEJN5QxmTs1uzyy4TvmDrCRNT2ApwSari7ZIgrPeUx4UZDg==}
    engines: {node: '>=12'}
    cpu: [s390x]
    os: [linux]

  '@esbuild/linux-s390x@0.21.5':
    resolution: {integrity: sha512-zus5sxzqBJD3eXxwvjN1yQkRepANgxE9lgOW2qLnmr8ikMTphkjgXu1HR01K4FJg8h1kEEDAqDcZQtbrRnB41A==}
    engines: {node: '>=12'}
    cpu: [s390x]
    os: [linux]

  '@esbuild/linux-x64@0.19.12':
    resolution: {integrity: sha512-B71g1QpxfwBvNrfyJdVDexenDIt1CiDN1TIXLbhOw0KhJzE78KIFGX6OJ9MrtC0oOqMWf+0xop4qEU8JrJTwCg==}
    engines: {node: '>=12'}
    cpu: [x64]
    os: [linux]

  '@esbuild/linux-x64@0.21.5':
    resolution: {integrity: sha512-1rYdTpyv03iycF1+BhzrzQJCdOuAOtaqHTWJZCWvijKD2N5Xu0TtVC8/+1faWqcP9iBCWOmjmhoH94dH82BxPQ==}
    engines: {node: '>=12'}
    cpu: [x64]
    os: [linux]

  '@esbuild/netbsd-x64@0.19.12':
    resolution: {integrity: sha512-3ltjQ7n1owJgFbuC61Oj++XhtzmymoCihNFgT84UAmJnxJfm4sYCiSLTXZtE00VWYpPMYc+ZQmB6xbSdVh0JWA==}
    engines: {node: '>=12'}
    cpu: [x64]
    os: [netbsd]

  '@esbuild/netbsd-x64@0.21.5':
    resolution: {integrity: sha512-Woi2MXzXjMULccIwMnLciyZH4nCIMpWQAs049KEeMvOcNADVxo0UBIQPfSmxB3CWKedngg7sWZdLvLczpe0tLg==}
    engines: {node: '>=12'}
    cpu: [x64]
    os: [netbsd]

  '@esbuild/openbsd-x64@0.19.12':
    resolution: {integrity: sha512-RbrfTB9SWsr0kWmb9srfF+L933uMDdu9BIzdA7os2t0TXhCRjrQyCeOt6wVxr79CKD4c+p+YhCj31HBkYcXebw==}
    engines: {node: '>=12'}
    cpu: [x64]
    os: [openbsd]

  '@esbuild/openbsd-x64@0.21.5':
    resolution: {integrity: sha512-HLNNw99xsvx12lFBUwoT8EVCsSvRNDVxNpjZ7bPn947b8gJPzeHWyNVhFsaerc0n3TsbOINvRP2byTZ5LKezow==}
    engines: {node: '>=12'}
    cpu: [x64]
    os: [openbsd]

  '@esbuild/sunos-x64@0.19.12':
    resolution: {integrity: sha512-HKjJwRrW8uWtCQnQOz9qcU3mUZhTUQvi56Q8DPTLLB+DawoiQdjsYq+j+D3s9I8VFtDr+F9CjgXKKC4ss89IeA==}
    engines: {node: '>=12'}
    cpu: [x64]
    os: [sunos]

  '@esbuild/sunos-x64@0.21.5':
    resolution: {integrity: sha512-6+gjmFpfy0BHU5Tpptkuh8+uw3mnrvgs+dSPQXQOv3ekbordwnzTVEb4qnIvQcYXq6gzkyTnoZ9dZG+D4garKg==}
    engines: {node: '>=12'}
    cpu: [x64]
    os: [sunos]

  '@esbuild/win32-arm64@0.19.12':
    resolution: {integrity: sha512-URgtR1dJnmGvX864pn1B2YUYNzjmXkuJOIqG2HdU62MVS4EHpU2946OZoTMnRUHklGtJdJZ33QfzdjGACXhn1A==}
    engines: {node: '>=12'}
    cpu: [arm64]
    os: [win32]

  '@esbuild/win32-arm64@0.21.5':
    resolution: {integrity: sha512-Z0gOTd75VvXqyq7nsl93zwahcTROgqvuAcYDUr+vOv8uHhNSKROyU961kgtCD1e95IqPKSQKH7tBTslnS3tA8A==}
    engines: {node: '>=12'}
    cpu: [arm64]
    os: [win32]

  '@esbuild/win32-ia32@0.19.12':
    resolution: {integrity: sha512-+ZOE6pUkMOJfmxmBZElNOx72NKpIa/HFOMGzu8fqzQJ5kgf6aTGrcJaFsNiVMH4JKpMipyK+7k0n2UXN7a8YKQ==}
    engines: {node: '>=12'}
    cpu: [ia32]
    os: [win32]

  '@esbuild/win32-ia32@0.21.5':
    resolution: {integrity: sha512-SWXFF1CL2RVNMaVs+BBClwtfZSvDgtL//G/smwAc5oVK/UPu2Gu9tIaRgFmYFFKrmg3SyAjSrElf0TiJ1v8fYA==}
    engines: {node: '>=12'}
    cpu: [ia32]
    os: [win32]

  '@esbuild/win32-x64@0.19.12':
    resolution: {integrity: sha512-T1QyPSDCyMXaO3pzBkF96E8xMkiRYbUEZADd29SyPGabqxMViNoii+NcK7eWJAEoU6RZyEm5lVSIjTmcdoB9HA==}
    engines: {node: '>=12'}
    cpu: [x64]
    os: [win32]

  '@esbuild/win32-x64@0.21.5':
    resolution: {integrity: sha512-tQd/1efJuzPC6rCFwEvLtci/xNFcTZknmXs98FYDfGE4wP9ClFV98nyKrzJKVPMhdDnjzLhdUyMX4PsQAPjwIw==}
    engines: {node: '>=12'}
    cpu: [x64]
    os: [win32]

  '@escape.tech/graphql-armor-max-aliases@2.6.0':
    resolution: {integrity: sha512-9dwRC5+dl986byBD9QRYRUrLALa7awpUe4aIM1j7StZHGJgmYRj3LZaWQM3JyI8j2FXg4rqBC4FJAiVYpRyWqw==}
    engines: {node: '>=18.0.0'}

  '@escape.tech/graphql-armor-max-depth@2.4.0':
    resolution: {integrity: sha512-4sQkvPITjkSW4mReGyBT5A4qFkBTzyK9HGOLm8Rrte/JrulVAsokK8HWDr/2Yw0KqSFBMCAmy575YMaYoTHLvQ==}
    engines: {node: '>=18.0.0'}

  '@escape.tech/graphql-armor-max-tokens@2.5.0':
    resolution: {integrity: sha512-XypQs0NELYwmz/Mx9wVjw1riI3bvZyU2Ya4BnV0AIFLd9UYYl0BzuI4BSR46t5V2Sh73ePl6Ru1jj5rb4nfVOw==}
    engines: {node: '>=18.0.0'}

  '@escape.tech/graphql-armor-types@0.7.0':
    resolution: {integrity: sha512-RHxyyp6PDgS6NAPnnmB6JdmUJ6oqhpSHFbsglGWeCcnNzceA5AkQFpir7VIDbVyS8LNC1xhipOtk7f9ycrIemQ==}

  '@graphql-tools/executor@1.3.12':
    resolution: {integrity: sha512-FzLXZQJOZHB75SecYFOIEEHw/qcxkRFViw0lVqHpaL07c+GqDxv6VOto0FZCIiV9RgGdyRj3O8lXDCp9Cw1MbA==}
    engines: {node: '>=16.0.0'}
    peerDependencies:
      graphql: ^14.0.0 || ^15.0.0 || ^16.0.0 || ^17.0.0

  '@graphql-tools/merge@9.0.17':
    resolution: {integrity: sha512-3K4g8KKbIqfdmK0L5+VtZsqwAeElPkvT5ejiH+KEhn2wyKNCi4HYHxpQk8xbu+dSwLlm9Lhet1hylpo/mWCkuQ==}
    engines: {node: '>=16.0.0'}
    peerDependencies:
      graphql: ^14.0.0 || ^15.0.0 || ^16.0.0 || ^17.0.0

  '@graphql-tools/schema@10.0.16':
    resolution: {integrity: sha512-G2zgb8hNg9Sx6Z2FSXm57ToNcwMls9A9cUm+EsCrnGGDsryzN5cONYePUpSGj5NCFivVp3o1FT5dg19P/1qeqQ==}
    engines: {node: '>=16.0.0'}
    peerDependencies:
      graphql: ^14.0.0 || ^15.0.0 || ^16.0.0 || ^17.0.0

  '@graphql-tools/utils@10.7.2':
    resolution: {integrity: sha512-Wn85S+hfkzfVFpXVrQ0hjnePa3p28aB6IdAGCiD1SqBCSMDRzL+OFEtyAyb30nV9Mqflqs9lCqjqlR2puG857Q==}
    engines: {node: '>=16.0.0'}
    peerDependencies:
      graphql: ^14.0.0 || ^15.0.0 || ^16.0.0 || ^17.0.0

  '@graphql-typed-document-node/core@3.2.0':
    resolution: {integrity: sha512-mB9oAsNCm9aM3/SOv4YtBMqZbYj10R7dkq8byBqxGY/ncFwhf2oQzMV+LCRlWoDSEBJ3COiR1yeDvMtsoOsuFQ==}
    peerDependencies:
      graphql: ^0.8.0 || ^0.9.0 || ^0.10.0 || ^0.11.0 || ^0.12.0 || ^0.13.0 || ^14.0.0 || ^15.0.0 || ^16.0.0 || ^17.0.0

  '@graphql-yoga/logger@2.0.1':
    resolution: {integrity: sha512-Nv0BoDGLMg9QBKy9cIswQ3/6aKaKjlTh87x3GiBg2Z4RrjyrM48DvOOK0pJh1C1At+b0mUIM67cwZcFTDLN4sA==}
    engines: {node: '>=18.0.0'}

  '@graphql-yoga/subscription@5.0.3':
    resolution: {integrity: sha512-xLGEataxCULjL9rlTCVFL1IW2E90TnDIL+mE4lZBi9X92jc6s+Q+jk6Ax3I98kryCJh0UMiwjit7CaIIczTiJg==}
    engines: {node: '>=18.0.0'}

  '@graphql-yoga/typed-event-target@3.0.2':
    resolution: {integrity: sha512-ZpJxMqB+Qfe3rp6uszCQoag4nSw42icURnBRfFYSOmTgEeOe4rD0vYlbA8spvCu2TlCesNTlEN9BLWtQqLxabA==}
    engines: {node: '>=18.0.0'}

  '@hono/node-server@1.13.3':
    resolution: {integrity: sha512-tEo3hcyQ6chvSnJ3tKzfX4z2sd7Q+ZkBwwBdW1Ya8Mz29dukxC2xcWiB/lAMwGJrYMW8QTgknIsLu1AsnMBe7A==}
    engines: {node: '>=18.14.1'}
    peerDependencies:
      hono: ^4

  '@isaacs/cliui@8.0.2':
    resolution: {integrity: sha512-O8jcjabXaleOG9DQ0+ARXWZBTfnP4WNAqzuiJK7ll44AmxGKv/J2M4TPjxjY3znBCfvBXFzucm1twdyFybFqEA==}
    engines: {node: '>=12'}

  '@jridgewell/sourcemap-codec@1.5.0':
    resolution: {integrity: sha512-gv3ZRaISU3fjPAgNsriBRqGWQL6quFx04YMPW/zD8XMLsU32mhCCbfbO6KZFLjvYpCZ8zyDEgqsgf+PwPaM7GQ==}

  '@leichtgewicht/ip-codec@2.0.5':
    resolution: {integrity: sha512-Vo+PSpZG2/fmgmiNzYK9qWRh8h/CHrwD0mo1h1DzL4yzHNSfWYujGTYsWGreD000gcgmZ7K4Ys6Tx9TxtsKdDw==}

  '@noble/curves@1.8.1':
    resolution: {integrity: sha512-warwspo+UYUPep0Q+vtdVB4Ugn8GGQj8iyB3gnRWsztmUHTI3S1nhdiWNsPUGL0vud7JlRRk1XEu7Lq1KGTnMQ==}
    engines: {node: ^14.21.3 || >=16}

  '@noble/hashes@1.7.1':
    resolution: {integrity: sha512-B8XBPsn4vT/KJAGqDzbwztd+6Yte3P4V7iafm24bxgDe/mlRuK6xmWPuCNrKt2vDafZ8MfJLlchDG/vYafQEjQ==}
    engines: {node: ^14.21.3 || >=16}

  '@nodelib/fs.scandir@2.1.5':
    resolution: {integrity: sha512-vq24Bq3ym5HEQm2NKCr3yXDwjc7vTsEThRDnkp2DK9p1uqLR+DHurm/NOTo0KG7HYHU7eppKZj3MyqYuMBf62g==}
    engines: {node: '>= 8'}

  '@nodelib/fs.stat@2.0.5':
    resolution: {integrity: sha512-RkhPPp2zrqDAQA/2jNhnztcPAlv64XdhIp7a7454A5ovI7Bukxgt7MX7udwAu3zg1DcpPU0rz3VV1SeaqvY4+A==}
    engines: {node: '>= 8'}

  '@nodelib/fs.walk@1.2.8':
    resolution: {integrity: sha512-oGB+UxlgWcgQkgwo8GcEGwemoTFt3FIO9ababBmaGwXIoBKZ+GTy0pP185beGg7Llih/NSHSV2XAs1lnznocSg==}
    engines: {node: '>= 8'}

  '@oclif/core@4.2.4':
    resolution: {integrity: sha512-JDqdhX6fBbijY3ouubfmX7yFBXy95YSpiAVk0TAaXXCoSqoo/2WMcV2Ufv2V+8zriafPU/rvKgI+ZE07/7HwfQ==}
    engines: {node: '>=18.0.0'}

  '@opentelemetry/api@1.7.0':
    resolution: {integrity: sha512-AdY5wvN0P2vXBi3b29hxZgSFvdhdxPB9+f0B6s//P9Q8nibRWeA3cHm8UmLpio9ABigkVHJ5NMPk+Mz8VCCyrw==}
    engines: {node: '>=8.0.0'}

  '@pkgjs/parseargs@0.11.0':
    resolution: {integrity: sha512-+1VkjdD0QBLPodGrJUeqarH8VAIvQODIbwh9XpP5Syisf7YoQgsJKPNFoqqLQlu+VQ/tVSshMR6loPMn8U+dPg==}
    engines: {node: '>=14'}

  '@ponder/utils@0.2.3':
    resolution: {integrity: sha512-QdlRXrn48nRM/QxNHRffO3PnIFvUf9qHE+rXSut44r74E4iiq9UrIPMhSMyCbJN68yU4QyTupZ/qpqE5PNAo8A==}
    peerDependencies:
      typescript: '>=5.0.4'
      viem: '>=2'
    peerDependenciesMeta:
      typescript:
        optional: true

  '@repeaterjs/repeater@3.0.6':
    resolution: {integrity: sha512-Javneu5lsuhwNCryN+pXH93VPQ8g0dBX7wItHFgYiwQmzE1sVdg5tWHiOgHywzL2W21XQopa7IwIEnNbmeUJYA==}

  '@rollup/rollup-android-arm-eabi@4.31.0':
    resolution: {integrity: sha512-9NrR4033uCbUBRgvLcBrJofa2KY9DzxL2UKZ1/4xA/mnTNyhZCWBuD8X3tPm1n4KxcgaraOYgrFKSgwjASfmlA==}
    cpu: [arm]
    os: [android]

  '@rollup/rollup-android-arm64@4.31.0':
    resolution: {integrity: sha512-iBbODqT86YBFHajxxF8ebj2hwKm1k8PTBQSojSt3d1FFt1gN+xf4CowE47iN0vOSdnd+5ierMHBbu/rHc7nq5g==}
    cpu: [arm64]
    os: [android]

  '@rollup/rollup-darwin-arm64@4.31.0':
    resolution: {integrity: sha512-WHIZfXgVBX30SWuTMhlHPXTyN20AXrLH4TEeH/D0Bolvx9PjgZnn4H677PlSGvU6MKNsjCQJYczkpvBbrBnG6g==}
    cpu: [arm64]
    os: [darwin]

  '@rollup/rollup-darwin-x64@4.31.0':
    resolution: {integrity: sha512-hrWL7uQacTEF8gdrQAqcDy9xllQ0w0zuL1wk1HV8wKGSGbKPVjVUv/DEwT2+Asabf8Dh/As+IvfdU+H8hhzrQQ==}
    cpu: [x64]
    os: [darwin]

  '@rollup/rollup-freebsd-arm64@4.31.0':
    resolution: {integrity: sha512-S2oCsZ4hJviG1QjPY1h6sVJLBI6ekBeAEssYKad1soRFv3SocsQCzX6cwnk6fID6UQQACTjeIMB+hyYrFacRew==}
    cpu: [arm64]
    os: [freebsd]

  '@rollup/rollup-freebsd-x64@4.31.0':
    resolution: {integrity: sha512-pCANqpynRS4Jirn4IKZH4tnm2+2CqCNLKD7gAdEjzdLGbH1iO0zouHz4mxqg0uEMpO030ejJ0aA6e1PJo2xrPA==}
    cpu: [x64]
    os: [freebsd]

  '@rollup/rollup-linux-arm-gnueabihf@4.31.0':
    resolution: {integrity: sha512-0O8ViX+QcBd3ZmGlcFTnYXZKGbFu09EhgD27tgTdGnkcYXLat4KIsBBQeKLR2xZDCXdIBAlWLkiXE1+rJpCxFw==}
    cpu: [arm]
    os: [linux]

  '@rollup/rollup-linux-arm-musleabihf@4.31.0':
    resolution: {integrity: sha512-w5IzG0wTVv7B0/SwDnMYmbr2uERQp999q8FMkKG1I+j8hpPX2BYFjWe69xbhbP6J9h2gId/7ogesl9hwblFwwg==}
    cpu: [arm]
    os: [linux]

  '@rollup/rollup-linux-arm64-gnu@4.31.0':
    resolution: {integrity: sha512-JyFFshbN5xwy6fulZ8B/8qOqENRmDdEkcIMF0Zz+RsfamEW+Zabl5jAb0IozP/8UKnJ7g2FtZZPEUIAlUSX8cA==}
    cpu: [arm64]
    os: [linux]

  '@rollup/rollup-linux-arm64-musl@4.31.0':
    resolution: {integrity: sha512-kpQXQ0UPFeMPmPYksiBL9WS/BDiQEjRGMfklVIsA0Sng347H8W2iexch+IEwaR7OVSKtr2ZFxggt11zVIlZ25g==}
    cpu: [arm64]
    os: [linux]

  '@rollup/rollup-linux-loongarch64-gnu@4.31.0':
    resolution: {integrity: sha512-pMlxLjt60iQTzt9iBb3jZphFIl55a70wexvo8p+vVFK+7ifTRookdoXX3bOsRdmfD+OKnMozKO6XM4zR0sHRrQ==}
    cpu: [loong64]
    os: [linux]

  '@rollup/rollup-linux-powerpc64le-gnu@4.31.0':
    resolution: {integrity: sha512-D7TXT7I/uKEuWiRkEFbed1UUYZwcJDU4vZQdPTcepK7ecPhzKOYk4Er2YR4uHKme4qDeIh6N3XrLfpuM7vzRWQ==}
    cpu: [ppc64]
    os: [linux]

  '@rollup/rollup-linux-riscv64-gnu@4.31.0':
    resolution: {integrity: sha512-wal2Tc8O5lMBtoePLBYRKj2CImUCJ4UNGJlLwspx7QApYny7K1cUYlzQ/4IGQBLmm+y0RS7dwc3TDO/pmcneTw==}
    cpu: [riscv64]
    os: [linux]

  '@rollup/rollup-linux-s390x-gnu@4.31.0':
    resolution: {integrity: sha512-O1o5EUI0+RRMkK9wiTVpk2tyzXdXefHtRTIjBbmFREmNMy7pFeYXCFGbhKFwISA3UOExlo5GGUuuj3oMKdK6JQ==}
    cpu: [s390x]
    os: [linux]

  '@rollup/rollup-linux-x64-gnu@4.31.0':
    resolution: {integrity: sha512-zSoHl356vKnNxwOWnLd60ixHNPRBglxpv2g7q0Cd3Pmr561gf0HiAcUBRL3S1vPqRC17Zo2CX/9cPkqTIiai1g==}
    cpu: [x64]
    os: [linux]

  '@rollup/rollup-linux-x64-musl@4.31.0':
    resolution: {integrity: sha512-ypB/HMtcSGhKUQNiFwqgdclWNRrAYDH8iMYH4etw/ZlGwiTVxBz2tDrGRrPlfZu6QjXwtd+C3Zib5pFqID97ZA==}
    cpu: [x64]
    os: [linux]

  '@rollup/rollup-win32-arm64-msvc@4.31.0':
    resolution: {integrity: sha512-JuhN2xdI/m8Hr+aVO3vspO7OQfUFO6bKLIRTAy0U15vmWjnZDLrEgCZ2s6+scAYaQVpYSh9tZtRijApw9IXyMw==}
    cpu: [arm64]
    os: [win32]

  '@rollup/rollup-win32-ia32-msvc@4.31.0':
    resolution: {integrity: sha512-U1xZZXYkvdf5MIWmftU8wrM5PPXzyaY1nGCI4KI4BFfoZxHamsIe+BtnPLIvvPykvQWlVbqUXdLa4aJUuilwLQ==}
    cpu: [ia32]
    os: [win32]

  '@rollup/rollup-win32-x64-msvc@4.31.0':
    resolution: {integrity: sha512-ul8rnCsUumNln5YWwz0ted2ZHFhzhRRnkpBZ+YRuHoRAlUji9KChpOUOndY7uykrPEPXVbHLlsdo6v5yXo/TXw==}
    cpu: [x64]
    os: [win32]

  '@scure/base@1.2.4':
    resolution: {integrity: sha512-5Yy9czTO47mqz+/J8GM6GIId4umdCk1wc1q8rKERQulIoc8VP9pzDcghv10Tl2E7R96ZUx/PhND3ESYUQX8NuQ==}

  '@scure/bip32@1.6.2':
    resolution: {integrity: sha512-t96EPDMbtGgtb7onKKqxRLfE5g05k7uHnHRM2xdE6BP/ZmxaLtPek4J4KfVn/90IQNrU1IOAqMgiDtUdtbe3nw==}

  '@scure/bip39@1.5.4':
    resolution: {integrity: sha512-TFM4ni0vKvCfBpohoh+/lY05i9gRbSwXWngAsF4CABQxoaOHijxuaZ2R6cStDQ5CHtHO9aGJTr4ksVJASRRyMA==}

  '@sindresorhus/is@7.0.1':
    resolution: {integrity: sha512-QWLl2P+rsCJeofkDNIT3WFmb6NrRud1SUYW8dIhXK/46XFV8Q/g7Bsvib0Askb0reRLe+WYPeeE+l5cH7SlkuQ==}
    engines: {node: '>=18'}

  '@sindresorhus/merge-streams@2.3.0':
    resolution: {integrity: sha512-LtoMMhxAlorcGhmFYI+LhPgbPZCkgP6ra1YL604EeF6U98pLlQ3iWIGMdWSC+vWmPBWBNgmDBAhnAobLROJmwg==}
    engines: {node: '>=18'}

  '@types/estree@1.0.6':
    resolution: {integrity: sha512-AYnb1nQyY49te+VRAVgmzfcgjYS91mY5P0TKUDCLEM+gNnA+3T6rWITXRLYCpahpqSQbN5cE+gHpnPyXjHWxcw==}

  '@types/node@20.17.14':
    resolution: {integrity: sha512-w6qdYetNL5KRBiSClK/KWai+2IMEJuAj+EujKCumalFOwXtvOXaEan9AuwcRID2IcOIAWSIfR495hBtgKlx2zg==}

  '@vitest/expect@3.0.3':
    resolution: {integrity: sha512-SbRCHU4qr91xguu+dH3RUdI5dC86zm8aZWydbp961aIR7G8OYNN6ZiayFuf9WAngRbFOfdrLHCGgXTj3GtoMRQ==}

  '@vitest/mocker@3.0.3':
    resolution: {integrity: sha512-XT2XBc4AN9UdaxJAeIlcSZ0ILi/GzmG5G8XSly4gaiqIvPV3HMTSIDZWJVX6QRJ0PX1m+W8Cy0K9ByXNb/bPIA==}
    peerDependencies:
      msw: ^2.4.9
      vite: ^5.0.0 || ^6.0.0
    peerDependenciesMeta:
      msw:
        optional: true
      vite:
        optional: true

  '@vitest/pretty-format@3.0.3':
    resolution: {integrity: sha512-gCrM9F7STYdsDoNjGgYXKPq4SkSxwwIU5nkaQvdUxiQ0EcNlez+PdKOVIsUJvh9P9IeIFmjn4IIREWblOBpP2Q==}

  '@vitest/runner@3.0.3':
    resolution: {integrity: sha512-Rgi2kOAk5ZxWZlwPguRJFOBmWs6uvvyAAR9k3MvjRvYrG7xYvKChZcmnnpJCS98311CBDMqsW9MzzRFsj2gX3g==}

  '@vitest/snapshot@3.0.3':
    resolution: {integrity: sha512-kNRcHlI4txBGztuJfPEJ68VezlPAXLRT1u5UCx219TU3kOG2DplNxhWLwDf2h6emwmTPogzLnGVwP6epDaJN6Q==}

  '@vitest/spy@3.0.3':
    resolution: {integrity: sha512-7/dgux8ZBbF7lEIKNnEqQlyRaER9nkAL9eTmdKJkDO3hS8p59ATGwKOCUDHcBLKr7h/oi/6hP+7djQk8049T2A==}

  '@vitest/utils@3.0.3':
    resolution: {integrity: sha512-f+s8CvyzPtMFY1eZKkIHGhPsQgYo5qCm6O8KZoim9qm1/jT64qBgGpO5tHscNH6BzRHM+edLNOP+3vO8+8pE/A==}

  '@whatwg-node/disposablestack@0.0.5':
    resolution: {integrity: sha512-9lXugdknoIequO4OYvIjhygvfSEgnO8oASLqLelnDhkRjgBZhc39shC3QSlZuyDO9bgYSIVa2cHAiN+St3ty4w==}
    engines: {node: '>=18.0.0'}

  '@whatwg-node/events@0.1.2':
    resolution: {integrity: sha512-ApcWxkrs1WmEMS2CaLLFUEem/49erT3sxIVjpzU5f6zmVcnijtDSrhoK2zVobOIikZJdH63jdAXOrvjf6eOUNQ==}
    engines: {node: '>=18.0.0'}

  '@whatwg-node/fetch@0.10.3':
    resolution: {integrity: sha512-jCTL/qYcIW2GihbBRHypQ/Us7saWMNZ5fsumsta+qPY0Pmi1ccba/KRQvgctmQsbP69FWemJSs8zVcFaNwdL0w==}
    engines: {node: '>=18.0.0'}

  '@whatwg-node/node-fetch@0.7.7':
    resolution: {integrity: sha512-BDbIMOenThOTFDBLh1WscgBNAxfDAdAdd9sMG8Ff83hYxApJVbqEct38bUAj+zn8bTsfBx/lyfnVOTyq5xUlvg==}
    engines: {node: '>=18.0.0'}

  '@whatwg-node/server@0.9.65':
    resolution: {integrity: sha512-CnYTFEUJkbbAcuBXnXirVIgKBfs2YA6sSGjxeq07AUiyXuoQ0fbvTIQoteMglmn09QeGzcH/l0B7nIml83xvVw==}
    engines: {node: '>=18.0.0'}

  abitype@0.10.3:
    resolution: {integrity: sha512-tRN+7XIa7J9xugdbRzFv/95ka5ivR/sRe01eiWvM0HWWjHuigSZEACgKa0sj4wGuekTDtghCx+5Izk/cOi78pQ==}
    peerDependencies:
      typescript: '>=5.0.4'
      zod: ^3 >=3.22.0
    peerDependenciesMeta:
      typescript:
        optional: true
      zod:
        optional: true

  abitype@1.0.8:
    resolution: {integrity: sha512-ZeiI6h3GnW06uYDLx0etQtX/p8E24UaHHBj57RSjK7YBFe7iuVn07EDpOeP451D06sF27VOz9JJPlIKJmXgkEg==}
    peerDependencies:
      typescript: '>=5.0.4'
      zod: ^3 >=3.22.0
    peerDependenciesMeta:
      typescript:
        optional: true
      zod:
        optional: true

  abort-controller@3.0.0:
    resolution: {integrity: sha512-h8lQ8tacZYnR3vNQTgibj+tODHI5/+l06Au2Pcriv/Gmet0eaj4TwWH41sO9wnHDiQsEj19q0drzdWdeAHtweg==}
    engines: {node: '>=6.5'}

  ajv-formats@2.1.1:
    resolution: {integrity: sha512-Wx0Kx52hxE7C18hkMEggYlEifqWZtYaRgouJor+WMdPnQyEK13vgEWyVNup7SoeeoLMsr4kf5h6dOW11I15MUA==}
    peerDependencies:
      ajv: ^8.0.0
    peerDependenciesMeta:
      ajv:
        optional: true

  ajv@8.17.1:
    resolution: {integrity: sha512-B/gBuNg5SiMTrPkC+A2+cW0RszwxYmn6VYxB/inlBStS5nx6xHIt/ehKRhIMhqusl7a8LjQoZnjCs5vhwxOQ1g==}

  ansi-escapes@4.3.2:
    resolution: {integrity: sha512-gKXj5ALrKWQLsYG9jlTRmR/xKluxHV+Z9QEwNIgCfM1/uwPMCuzVVnh5mwTd+OuBZcwSIMbqssNWRm1lE51QaQ==}
    engines: {node: '>=8'}

  ansi-escapes@6.2.1:
    resolution: {integrity: sha512-4nJ3yixlEthEJ9Rk4vPcdBRkZvQZlYyu8j4/Mqz5sgIkddmEnH2Yj2ZrnP9S3tQOvSNRUIgVNF/1yPpRAGNRig==}
    engines: {node: '>=14.16'}

  ansi-regex@5.0.1:
    resolution: {integrity: sha512-quJQXlTSUGL2LH9SUXo8VwsY4soanhgo6LNSm84E1LBcE8s3O0wpdiRzyR9z/ZZJMlMWv37qOOb9pdJlMUEKFQ==}
    engines: {node: '>=8'}

  ansi-regex@6.1.0:
    resolution: {integrity: sha512-7HSX4QQb4CspciLpVFwyRe79O3xsIZDDLER21kERQ71oaPodF8jL725AgJMFAYbooIqolJoRLuM81SpeUkpkvA==}
    engines: {node: '>=12'}

  ansi-styles@3.2.1:
    resolution: {integrity: sha512-VT0ZI6kZRdTh8YyJw3SMbYm/u+NqfsAxEpWO0Pf9sq8/e94WxxOpPKx9FR1FlyCtOVDNOQ+8ntlqFxiRc+r5qA==}
    engines: {node: '>=4'}

  ansi-styles@4.3.0:
    resolution: {integrity: sha512-zbB9rCJAT1rbjiVDb2hqKFHNYLxgtk8NURxZ3IZwD3F6NtxbXZQCnnSi1Lkx+IDohdPlFp222wVALIheZJQSEg==}
    engines: {node: '>=8'}

  ansi-styles@6.2.1:
    resolution: {integrity: sha512-bN798gFfQX+viw3R7yrGWRqnrN2oRkEkUjjl4JNn4E8GxxbjtG3FbrEIIY3l8/hrwUwIeCZvi4QuOTP4MErVug==}
    engines: {node: '>=12'}

  ansis@3.9.0:
    resolution: {integrity: sha512-PcDrVe15ldexeZMsVLBAzBwF2KhZgaU0R+CHxH+x5kqn/pO+UWVBZJ+NEXMPpEOLUFeNsnNdoWYc2gwO+MVkDg==}
    engines: {node: '>=16'}

  anymatch@3.1.3:
    resolution: {integrity: sha512-KMReFUr0B4t+D+OBkjR3KYqvocp2XaSzO55UcB6mgQMd3KbcE+mWTyvVV7D/zsdEbNnV6acZUutkiHQXvTr1Rw==}
    engines: {node: '>= 8'}

  array-union@2.1.0:
    resolution: {integrity: sha512-HGyxoOTYUyCM6stUe6EJgnd4EoewAI7zMdfqO+kGjnlZmBDz/cR5pf8r/cR4Wq60sL/p0IkcjUEEPwS3GFrIyw==}
    engines: {node: '>=8'}

  assertion-error@2.0.1:
    resolution: {integrity: sha512-Izi8RQcffqCeNVgFigKli1ssklIbpHnCYc6AknXGYoB6grJqyeby7jv12JUQgmTAnIDnbck1uxksT4dzN3PWBA==}
    engines: {node: '>=12'}

  async@3.2.6:
    resolution: {integrity: sha512-htCUDlxyyCLMgaM3xXg0C0LW2xqfuQ6p05pCEIsXuyQ+a1koYKTuBMzRNwmybfLgvJDMd0r1LTn4+E0Ti6C2AA==}

  atomic-sleep@1.0.0:
    resolution: {integrity: sha512-kNOjDqAh7px0XWNI+4QbzoiR/nTkHAWNud2uvnJquD1/x5a7EQZMJT0AczqK0Qn67oY/TTQ1LbUKajZpp3I9tQ==}
    engines: {node: '>=8.0.0'}

  atomically@2.0.3:
    resolution: {integrity: sha512-kU6FmrwZ3Lx7/7y3hPS5QnbJfaohcIul5fGqf7ok+4KklIEk9tJ0C2IQPdacSbVUWv6zVHXEBWoWd6NrVMT7Cw==}

  auto-bind@5.0.1:
    resolution: {integrity: sha512-ooviqdwwgfIfNmDwo94wlshcdzfO64XV0Cg6oDsDYBJfITDz1EngD2z7DkbvCWn+XIMsIqW27sEVF6qcpJrRcg==}
    engines: {node: ^12.20.0 || ^14.13.1 || >=16.0.0}

  balanced-match@1.0.2:
    resolution: {integrity: sha512-3oSeUO0TMV67hN1AmbXsK4yaqU7tjiHlbxRDZOpH0KW9+CeX4bRAaX0Anxt0tx2MrpRpWwQaPwIlISEJhYU5Pw==}

  base64-js@1.5.1:
    resolution: {integrity: sha512-AKpaYlHn8t4SVbOHCy+b5+KKgvR4vrsD8vbvrbiQJps7fKDTkjkDry6ji0rUJjC0kzbNePLwzxq8iypo41qeWA==}

  binary-extensions@2.3.0:
    resolution: {integrity: sha512-Ceh+7ox5qe7LJuLHoY0feh3pHuUDHAcRUeyL2VYghZwfpkNIy/+8Ocg0a3UuSoYzavmylwuLWQOf3hl0jjMMIw==}
    engines: {node: '>=8'}

  bintrees@1.0.2:
    resolution: {integrity: sha512-VOMgTMwjAaUG580SXn3LacVgjurrbMme7ZZNYGSSV7mmtY6QQRh0Eg3pwIcntQ77DErK1L0NxkbetjcoXzVwKw==}

  brace-expansion@1.1.11:
    resolution: {integrity: sha512-iCuPHDFgrHX7H2vEI/5xpz07zSHB00TpugqhmYtVmMO6518mCuRMoOYFldEBl0g187ufozdaHgWKcYFb61qGiA==}

  brace-expansion@2.0.1:
    resolution: {integrity: sha512-XnAIvQ8eM+kC6aULx6wuQiwVsnzsi9d3WxzV3FpWTGA19F621kwdbsAcFKXgKUHZWsy+mY6iL1sHTxWEFCytDA==}

  braces@3.0.3:
    resolution: {integrity: sha512-yQbXgO/OSZVD2IsiLlro+7Hf6Q18EJrKSEsdoMzKePKXct3gvD8oLcOQdIzGupr5Fj+EDe8gO/lxc1BzfMpxvA==}
    engines: {node: '>=8'}

  buffer-writer@2.0.0:
    resolution: {integrity: sha512-a7ZpuTZU1TRtnwyCNW3I5dc0wWNC3VR9S++Ewyk2HHZdrO3CQJqSpd+95Us590V6AL7JqUAH2IwZ/398PmNFgw==}
    engines: {node: '>=4'}

  buffer@6.0.3:
    resolution: {integrity: sha512-FTiCpNxtwiZZHEZbcbTIcZjERVICn9yq/pDFkTl95/AxzD1naBctN7YO68riM/gLSDY7sdrMby8hofADYuuqOA==}

  busboy@1.6.0:
    resolution: {integrity: sha512-8SFQbg/0hQ9xy3UNTB0YEnsNBbWfhf7RtnzpL7TkBiTBRfrQ9Fxcnz7VJsleJpyp6rVLvXiuORqjlHi5q+PYuA==}
    engines: {node: '>=10.16.0'}

  cac@6.7.14:
    resolution: {integrity: sha512-b6Ilus+c3RrdDk+JhLKUAQfzzgLEPy6wcXqS7f/xe1EETvsDP6GORG7SFuOs6cID5YkqchW/LXZbX5bc8j7ZcQ==}
    engines: {node: '>=8'}

  chai@5.1.2:
    resolution: {integrity: sha512-aGtmf24DW6MLHHG5gCx4zaI3uBq3KRtxeVs0DjFH6Z0rDNbsvTxFASFvdj79pxjxZ8/5u3PIiN3IwEIQkiiuPw==}
    engines: {node: '>=12'}

  chalk@2.4.2:
    resolution: {integrity: sha512-Mti+f9lpJNcwF4tWV8/OrTTtF1gZi+f8FqlyAdouralcFWFQWF2+NgCHShjkCb+IFBLq9buZwE1xckQU4peSuQ==}
    engines: {node: '>=4'}

  chalk@4.1.2:
    resolution: {integrity: sha512-oKnbhFyRIXpUuez8iBMmyEa4nbj4IOQyuhc/wy9kY7/WVPcwIO9VA668Pu8RkO7+0G76SLROeyw9CpQ061i4mA==}
    engines: {node: '>=10'}

  chalk@5.4.1:
    resolution: {integrity: sha512-zgVZuo2WcZgfUEmsn6eO3kINexW8RAE4maiQ8QNs8CtpPCSyMiYsULR3HQYkm3w8FIA3SberyMJMSldGsW+U3w==}
    engines: {node: ^12.17.0 || ^14.13 || >=16.0.0}

  change-case@5.4.4:
    resolution: {integrity: sha512-HRQyTk2/YPEkt9TnUPbOpr64Uw3KOicFWPVBb+xiHvd6eBx/qPr9xqfBFDT8P2vWsvvz4jbEkfDe71W3VyNu2w==}

  check-error@2.1.1:
    resolution: {integrity: sha512-OAlb+T7V4Op9OwdkjmguYRqncdlx5JiofwOAUkmTF+jNdHwzTaTs4sRAGpzLF3oOz5xAyDGrPgeIDFQmDOTiJw==}
    engines: {node: '>= 16'}

  chokidar@3.6.0:
    resolution: {integrity: sha512-7VT13fmjotKpGipCW9JEQAusEPE+Ei8nl6/g4FBAmIm0GOOLMua9NDDo/DWp0ZAxCr3cPq5ZpBqmPAQgDda2Pw==}
    engines: {node: '>= 8.10.0'}

  ci-info@3.9.0:
    resolution: {integrity: sha512-NIxF55hv4nSqQswkAeiOi1r83xy8JldOFDTWiug55KBu9Jnblncd2U6ViHmYgHf01TPZS77NJBhBMKdWj9HQMQ==}
    engines: {node: '>=8'}

  clean-stack@3.0.1:
    resolution: {integrity: sha512-lR9wNiMRcVQjSB3a7xXGLuz4cr4wJuuXlaAEbRutGowQTmlp7R72/DOgN21e8jdwblMWl9UOJMJXarX94pzKdg==}
    engines: {node: '>=10'}

  cli-boxes@3.0.0:
    resolution: {integrity: sha512-/lzGpEWL/8PfI0BmBOPRwp0c/wFNX1RdUML3jK/RcSBA9T8mZDdQpqYBKtCFTOfQbwPqWEOpjqW+Fnayc0969g==}
    engines: {node: '>=10'}

  cli-cursor@4.0.0:
    resolution: {integrity: sha512-VGtlMu3x/4DOtIUwEkRezxUZ2lBacNJCHash0N0WeZDBS+7Ux1dm3XWAgWYxLJFMMdOeXMHXorshEFhbMSGelg==}
    engines: {node: ^12.20.0 || ^14.13.1 || >=16.0.0}

  cli-spinners@2.9.2:
    resolution: {integrity: sha512-ywqV+5MmyL4E7ybXgKys4DugZbX0FC6LnwrhjuykIjnK9k8OQacQ7axGKnjDXWNhns0xot3bZI5h55H8yo9cJg==}
    engines: {node: '>=6'}

  cli-truncate@3.1.0:
    resolution: {integrity: sha512-wfOBkjXteqSnI59oPcJkcPl/ZmwvMMOj340qUIY1SKZCv0B9Cf4D4fAucRkIKQmsIuYK3x1rrgU7MeGRruiuiA==}
    engines: {node: ^12.20.0 || ^14.13.1 || >=16.0.0}

  code-excerpt@4.0.0:
    resolution: {integrity: sha512-xxodCmBen3iy2i0WtAK8FlFNrRzjUqjRsMfho58xT/wvZU1YTM3fCnRjcy1gJPMepaRlgm/0e6w8SpWHpn3/cA==}
    engines: {node: ^12.20.0 || ^14.13.1 || >=16.0.0}

  color-convert@1.9.3:
    resolution: {integrity: sha512-QfAUtd+vFdAtFQcC8CCyYt1fYWxSqAiK2cSD6zDB8N3cpsEBAvRxp9zOGg6G/SHHJYAT88/az/IuDGALsNVbGg==}

  color-convert@2.0.1:
    resolution: {integrity: sha512-RRECPsj7iu/xb5oKYcsFHSppFNnsj/52OVTRKb4zP5onXwVF3zVmmToNcOfGC+CRDpfK/U584fMg38ZHCaElKQ==}
    engines: {node: '>=7.0.0'}

  color-name@1.1.3:
    resolution: {integrity: sha512-72fSenhMw2HZMTVHeCA9KCmpEIbzWiQsjN+BHcBbS9vr1mtt+vJjPdksIBNUmKAW8TFUDPJK5SUU3QhE9NEXDw==}

  color-name@1.1.4:
    resolution: {integrity: sha512-dOy+3AuW3a2wNbZHIuMZpTcgjGuLU/uBL/ubcZF9OXbDo8ff4O8yVp5Bf0efS8uEoYo5q4Fx7dY9OgQGXgAsQA==}

  commander@12.1.0:
    resolution: {integrity: sha512-Vw8qHK3bZM9y/P10u3Vib8o/DdkvA2OtPtZvD871QKjy74Wj1WSKFILMPRPSdUSx5RFK1arlJzEtA4PkFgnbuA==}
    engines: {node: '>=18'}

  concat-map@0.0.1:
    resolution: {integrity: sha512-/Srv4dswyQNBfohGpz9o6Yb3Gz3SrUDqBH5rTuhGR7ahtlbYKnVxw2bCFMRljaA7EXHaXZ8wsHdodFvbkhKmqg==}

  conf@12.0.0:
    resolution: {integrity: sha512-fIWyWUXrJ45cHCIQX+Ck1hrZDIf/9DR0P0Zewn3uNht28hbt5OfGUq8rRWsxi96pZWPyBEd0eY9ama01JTaknA==}
    engines: {node: '>=18'}

  consola@3.4.0:
    resolution: {integrity: sha512-EiPU8G6dQG0GFHNR8ljnZFki/8a+cQwEQ+7wpxdChl02Q8HXlwEZWD5lqAF8vC2sEC3Tehr8hy7vErz88LHyUA==}
    engines: {node: ^14.18.0 || >=16.10.0}

  convert-to-spaces@2.0.1:
    resolution: {integrity: sha512-rcQ1bsQO9799wq24uE5AM2tAILy4gXGIK/njFWcVQkGNZ96edlpY+A7bjwvzjYvLDyzmG1MmMLZhpcsb+klNMQ==}
    engines: {node: ^12.20.0 || ^14.13.1 || >=16.0.0}

  cross-fetch@3.2.0:
    resolution: {integrity: sha512-Q+xVJLoGOeIMXZmbUK4HYk+69cQH6LudR0Vu/pRm2YlU/hDV9CiS0gKUMaWY5f2NeUH9C1nV3bsTlCo0FsTV1Q==}

  cross-inspect@1.0.1:
    resolution: {integrity: sha512-Pcw1JTvZLSJH83iiGWt6fRcT+BjZlCDRVwYLbUcHzv/CRpB7r0MlSrGbIyQvVSNyGnbt7G4AXuyCiDR3POvZ1A==}
    engines: {node: '>=16.0.0'}

  cross-spawn@7.0.6:
    resolution: {integrity: sha512-uV2QOWP2nWzsy2aMp8aRibhi9dlzF5Hgh5SHaB9OiTGEyDTiJJyx0uy51QXdyWbtAHNua4XJzUKca3OzKUd3vA==}
    engines: {node: '>= 8'}

  dataloader@2.2.3:
    resolution: {integrity: sha512-y2krtASINtPFS1rSDjacrFgn1dcUuoREVabwlOGOe4SdxenREqwjwjElAdwvbGM7kgZz9a3KVicWR7vcz8rnzA==}

  debounce-fn@5.1.2:
    resolution: {integrity: sha512-Sr4SdOZ4vw6eQDvPYNxHogvrxmCIld/VenC5JbNrFwMiwd7lY/Z18ZFfo+EWNG4DD9nFlAujWAo/wGuOPHmy5A==}
    engines: {node: '>=12'}

  debug@4.4.0:
    resolution: {integrity: sha512-6WTZ/IxCY/T6BALoZHaE4ctp9xm+Z5kY/pzYaCHRFeyVhojxlrm+46y68HA6hr0TcwEssoxNiDEUJQjfPZ/RYA==}
    engines: {node: '>=6.0'}
    peerDependencies:
      supports-color: '*'
    peerDependenciesMeta:
      supports-color:
        optional: true

  deep-eql@5.0.2:
    resolution: {integrity: sha512-h5k/5U50IJJFpzfL6nO9jaaumfjO/f2NjK/oYB2Djzm4p9L+3T9qWpZqZ2hAbLPuuYq9wrU08WQyBTL5GbPk5Q==}
    engines: {node: '>=6'}

  delay@5.0.0:
    resolution: {integrity: sha512-ReEBKkIfe4ya47wlPYf/gu5ib6yUG0/Aez0JQZQz94kiWtRQvZIQbTiehsnwHvLSWJnQdhVeqYue7Id1dKr0qw==}
    engines: {node: '>=10'}

  detect-package-manager@3.0.2:
    resolution: {integrity: sha512-8JFjJHutStYrfWwzfretQoyNGoZVW1Fsrp4JO9spa7h/fBfwgTMEIy4/LBzRDGsxwVPHU0q+T9YvwLDJoOApLQ==}
    engines: {node: '>=12'}

  diff@3.5.0:
    resolution: {integrity: sha512-A46qtFgd+g7pDZinpnwiRJtxbC1hpgf0uzP3iG89scHk0AUC7A1TGxf5OiiOUv/JMZR8GOt8hL900hV0bOy5xA==}
    engines: {node: '>=0.3.1'}

  dir-glob@3.0.1:
    resolution: {integrity: sha512-WkrWp9GR4KXfKGYzOLmTuGVi1UWFfws377n9cc55/tb6DuqyF6pcQ5AbiHEshaDpY9v6oaSr2XCDidGmMwdzIA==}
    engines: {node: '>=8'}

  dns-packet@5.6.1:
    resolution: {integrity: sha512-l4gcSouhcgIKRvyy99RNVOgxXiicE+2jZoNmaNmZ6JXiGajBOJAesk1OBlJuM5k2c+eudGdLxDqXuPCKIj6kpw==}
    engines: {node: '>=6'}

  dot-prop@8.0.2:
    resolution: {integrity: sha512-xaBe6ZT4DHPkg0k4Ytbvn5xoxgpG0jOS1dYxSOwAHPuNLjP3/OzN0gH55SrLqpx8cBfSaVt91lXYkApjb+nYdQ==}
    engines: {node: '>=16'}

  dotenv-expand@11.0.7:
    resolution: {integrity: sha512-zIHwmZPRshsCdpMDyVsqGmgyP0yT8GAgXUnkdAoJisxvf33k7yO6OuoKmcTGuXPWSsm8Oh88nZicRLA9Y0rUeA==}
    engines: {node: '>=12'}

  dotenv@16.4.7:
    resolution: {integrity: sha512-47qPchRCykZC03FhkYAhrvwU4xDBFIj1QPqaarj6mdM/hgUzfPHcpkHJOn3mJAufFeeAxAzeGsr5X0M4k6fLZQ==}
    engines: {node: '>=12'}

  drizzle-orm@0.36.4:
    resolution: {integrity: sha512-1OZY3PXD7BR00Gl61UUOFihslDldfH4NFRH2MbP54Yxi0G/PKn4HfO65JYZ7c16DeP3SpM3Aw+VXVG9j6CRSXA==}
    peerDependencies:
      '@aws-sdk/client-rds-data': '>=3'
      '@cloudflare/workers-types': '>=3'
      '@electric-sql/pglite': '>=0.2.0'
      '@libsql/client': '>=0.10.0'
      '@libsql/client-wasm': '>=0.10.0'
      '@neondatabase/serverless': '>=0.10.0'
      '@op-engineering/op-sqlite': '>=2'
      '@opentelemetry/api': ^1.4.1
      '@planetscale/database': '>=1'
      '@prisma/client': '*'
      '@tidbcloud/serverless': '*'
      '@types/better-sqlite3': '*'
      '@types/pg': '*'
      '@types/react': '>=18'
      '@types/sql.js': '*'
      '@vercel/postgres': '>=0.8.0'
      '@xata.io/client': '*'
      better-sqlite3: '>=7'
      bun-types: '*'
      expo-sqlite: '>=14.0.0'
      knex: '*'
      kysely: '*'
      mysql2: '>=2'
      pg: '>=8'
      postgres: '>=3'
      prisma: '*'
      react: '>=18'
      sql.js: '>=1'
      sqlite3: '>=5'
    peerDependenciesMeta:
      '@aws-sdk/client-rds-data':
        optional: true
      '@cloudflare/workers-types':
        optional: true
      '@electric-sql/pglite':
        optional: true
      '@libsql/client':
        optional: true
      '@libsql/client-wasm':
        optional: true
      '@neondatabase/serverless':
        optional: true
      '@op-engineering/op-sqlite':
        optional: true
      '@opentelemetry/api':
        optional: true
      '@planetscale/database':
        optional: true
      '@prisma/client':
        optional: true
      '@tidbcloud/serverless':
        optional: true
      '@types/better-sqlite3':
        optional: true
      '@types/pg':
        optional: true
      '@types/react':
        optional: true
      '@types/sql.js':
        optional: true
      '@vercel/postgres':
        optional: true
      '@xata.io/client':
        optional: true
      better-sqlite3:
        optional: true
      bun-types:
        optional: true
      expo-sqlite:
        optional: true
      knex:
        optional: true
      kysely:
        optional: true
      mysql2:
        optional: true
      pg:
        optional: true
      postgres:
        optional: true
      prisma:
        optional: true
      react:
        optional: true
      sql.js:
        optional: true
      sqlite3:
        optional: true

  dset@3.1.4:
    resolution: {integrity: sha512-2QF/g9/zTaPDc3BjNcVTGoBbXBgYfMTTceLaYcFJ/W9kggFUkhxD/hMEeuLKbugyef9SqAx8cpgwlIP/jinUTA==}
    engines: {node: '>=4'}

  eastasianwidth@0.2.0:
    resolution: {integrity: sha512-I88TYZWc9XiYHRQ4/3c5rjjfgkjhLyW2luGIheGERbNQ6OY7yTybanSpDXZa8y7VUP9YmDcYa+eyq4ca7iLqWA==}

  ejs@3.1.10:
    resolution: {integrity: sha512-UeJmFfOrAQS8OJWPZ4qtgHyWExa088/MtK5UEyoJGFH67cDEXkZSviOiKRCZ4Xij0zxI3JECgYs3oKx+AizQBA==}
    engines: {node: '>=0.10.0'}
    hasBin: true

  emoji-regex@8.0.0:
    resolution: {integrity: sha512-MSjYzcWNOA0ewAHpz0MxpYFvwg6yjy1NG3xteoqz644VCo/RPgnr1/GGt+ic3iJTzQ8Eu3TdM14SawnVUmGE6A==}

  emoji-regex@9.2.2:
    resolution: {integrity: sha512-L18DaJsXSUk2+42pv8mLs5jJT2hqFkFE4j21wOmgbUqsZ2hL72NsUU785g9RXgo3s0ZNgVl42TiHp3ZtOv/Vyg==}

  env-paths@3.0.0:
    resolution: {integrity: sha512-dtJUTepzMW3Lm/NPxRf3wP4642UWhjL2sQxc+ym2YMj1m/H2zDNQOlezafzkHwn6sMstjHTwG6iQQsctDW/b1A==}
    engines: {node: ^12.20.0 || ^14.13.1 || >=16.0.0}

  error-stack-parser@1.3.6:
    resolution: {integrity: sha512-xhuSYd8wLgOXwNgjcPeXMPL/IiiA1Huck+OPvClpJViVNNlJVtM41o+1emp7bPvlCJwCatFX2DWc05/DgfbWzA==}

  es-module-lexer@1.6.0:
    resolution: {integrity: sha512-qqnD1yMU6tk/jnaMosogGySTZP8YtUgAffA9nMN+E/rjxcfRQ6IEk7IiozUjgxKoFHBGjTLnrHB/YC45r/59EQ==}

  esbuild@0.19.12:
    resolution: {integrity: sha512-aARqgq8roFBj054KvQr5f1sFu0D65G+miZRCuJyJ0G13Zwx7vRar5Zhn2tkQNzIXcBrNVsv/8stehpj+GAjgbg==}
    engines: {node: '>=12'}
    hasBin: true

  esbuild@0.21.5:
    resolution: {integrity: sha512-mg3OPMV4hXywwpoDxu3Qda5xCKQi+vCTZq8S9J/EpkhB2HzKXq4SNFZE3+NK93JYxc8VMSep+lOUSC/RVKaBqw==}
    engines: {node: '>=12'}
    hasBin: true

  escape-string-regexp@1.0.5:
    resolution: {integrity: sha512-vbRorB5FUQWvla16U8R/qgaFIya2qGzwDrNmCZuYKrbdSUMG6I1ZCGQRefkRVhuOkIGVne7BQ35DSfo1qvJqFg==}
    engines: {node: '>=0.8.0'}

  escape-string-regexp@2.0.0:
    resolution: {integrity: sha512-UpzcLCXolUWcNu5HtVMHYdXJjArjsF9C0aNnquZYY4uW/Vu0miy5YoWvbV345HauVvcAUnpRuhMMcqTcGOY2+w==}
    engines: {node: '>=8'}

  escape-string-regexp@4.0.0:
    resolution: {integrity: sha512-TtpcNJ3XAzx3Gq8sWRzJaVajRs0uVxA2YAkdb1jm2YkPz4G6egUFAyA3n5vtEIZefPk5Wa4UXbKuS5fKkJWdgA==}
    engines: {node: '>=10'}

  estree-walker@3.0.3:
    resolution: {integrity: sha512-7RUKfXgSMMkzt6ZuXmqapOurLGPPfgj6l9uRZ7lRGolvk0y2yocc35LdcxKC5PQZdn2DMqioAQ2NoWcrTKmm6g==}

  event-target-shim@5.0.1:
    resolution: {integrity: sha512-i/2XbnSz/uxRCU6+NdVJgKWDTM427+MqYbkQzD321DuCQJUqOuJKIA0IM2+W2xtYHdKOmZ4dR6fExsd4SXL+WQ==}
    engines: {node: '>=6'}

  eventemitter3@5.0.1:
    resolution: {integrity: sha512-GWkBvjiSZK87ELrYOSESUYeVIc9mvLLf/nXalMOS5dYrgZq9o5OVkbZAVM06CVxYsCwH9BDZFPlQTlPA1j4ahA==}

  events@3.3.0:
    resolution: {integrity: sha512-mQw+2fkQbALzQ7V0MY0IqdnXNOeTtP4r0lN9z7AAawCXgqea7bDii20AYrIBrFd/Hx0M2Ocz6S111CaFkUcb0Q==}
    engines: {node: '>=0.8.x'}

  execa@5.1.1:
    resolution: {integrity: sha512-8uSpZZocAZRBAPIEINJj3Lo9HyGitllczc27Eh5YYojjMFMn8yHMDMaUHE2Jqfq05D/wucwI4JGURyXt1vchyg==}
    engines: {node: '>=10'}

  expect-type@1.1.0:
    resolution: {integrity: sha512-bFi65yM+xZgk+u/KRIpekdSYkTB5W1pEf0Lt8Q8Msh7b+eQ7LXVtIB1Bkm4fvclDEL1b2CZkMhv2mOeF8tMdkA==}
    engines: {node: '>=12.0.0'}

  fast-deep-equal@3.1.3:
    resolution: {integrity: sha512-f3qQ9oQy9j2AhBe/H9VC91wLmKBCCU/gDOnKNAYG5hswO7BLKj09Hc5HYNz9cGI++xlpDCIgDaitVs03ATR84Q==}

  fast-glob@3.3.3:
    resolution: {integrity: sha512-7MptL8U0cqcFdzIzwOTHoilX9x5BrNqye7Z/LuC7kCMRio1EMSyqRK3BEAUD7sXRq4iT4AzTVuZdhgQ2TCvYLg==}
    engines: {node: '>=8.6.0'}

  fast-printf@1.6.10:
    resolution: {integrity: sha512-GwTgG9O4FVIdShhbVF3JxOgSBY2+ePGsu2V/UONgoCPzF9VY6ZdBMKsHKCYQHZwNk3qNouUolRDsgVxcVA5G1w==}
    engines: {node: '>=10.0'}

  fast-redact@3.5.0:
    resolution: {integrity: sha512-dwsoQlS7h9hMeYUq1W++23NDcBLV4KqONnITDV9DjfS3q1SgDGVrBdvvTLUotWtPSD7asWDV9/CmsZPy8Hf70A==}
    engines: {node: '>=6'}

  fast-uri@3.0.6:
    resolution: {integrity: sha512-Atfo14OibSv5wAp4VWNsFYE1AchQRTv9cBGWET4pZWHzYshFSS9NQI6I57rdKn9croWVMbYFbLhJ+yJvmZIIHw==}

  fastq@1.18.0:
    resolution: {integrity: sha512-QKHXPW0hD8g4UET03SdOdunzSouc9N4AuHdsX8XNcTsuz+yYFILVNIX4l9yHABMhiEI9Db0JTTIpu0wB+Y1QQw==}

  filelist@1.0.4:
    resolution: {integrity: sha512-w1cEuf3S+DrLCQL7ET6kz+gmlJdbq9J7yXCSjK/OZCPA+qEN1WyF4ZAf0YYJa4/shHJra2t/d/r8SV4Ji+x+8Q==}

  fill-range@7.1.1:
    resolution: {integrity: sha512-YsGpe3WHLK8ZYi4tWDg2Jy3ebRz2rXowDxnld4bkQB00cc/1Zw9AWnC0i9ztDJitivtQvaI9KaLyKrc+hBW0yg==}
    engines: {node: '>=8'}

  foreground-child@3.3.0:
    resolution: {integrity: sha512-Ld2g8rrAyMYFXBhEqMz8ZAHBi4J4uS1i/CxGMDnjyFWddMXLVcDp051DZfu+t7+ab7Wv6SMqpWmyFIj5UbfFvg==}
    engines: {node: '>=14'}

  fs-extra@11.3.0:
    resolution: {integrity: sha512-Z4XaCL6dUDHfP/jT25jJKMmtxvuwbkrD1vNSMFlo9lNLY2c5FHYSQgHPRZUjAB26TpDEoW9HCOgplrdbaPV/ew==}
    engines: {node: '>=14.14'}

  fs.realpath@1.0.0:
    resolution: {integrity: sha512-OO0pH2lK6a0hZnAdau5ItzHPI6pUlvI7jMVnxUQRtw4owF2wk8lOSabtGDCTP4Ggrg2MbGnWO9X8K1t4+fGMDw==}

  fsevents@2.3.3:
    resolution: {integrity: sha512-5xoDfX+fL7faATnagmWPpbFtwh/R77WmMMqqHGS65C3vvB0YHrgF+B1YmZ3441tMj5n63k0212XNoJwzlhffQw==}
    engines: {node: ^8.16.0 || ^10.6.0 || >=11.0.0}
    os: [darwin]

  function-bind@1.1.2:
    resolution: {integrity: sha512-7XHNxH7qX9xG5mIwxkhumTox/MIRNcOgDrxWsMt2pAr23WHp6MrRlN7FBSFpCpr+oVO0F744iUgR82nJMfG2SA==}

  get-package-type@0.1.0:
    resolution: {integrity: sha512-pjzuKtY64GYfWizNAJ0fr9VqttZkNiK2iS430LtIHzjBEr6bX8Am2zm4sW4Ro5wjWW5cAlRL1qAMTcXbjNAO2Q==}
    engines: {node: '>=8.0.0'}

  get-stream@6.0.1:
    resolution: {integrity: sha512-ts6Wi+2j3jQjqi70w5AlN8DFnkSwC+MqmxEzdEALB2qXZYV3X/b1CTfgPLGJNMeAWxdPfU8FO1ms3NUfaHCPYg==}
    engines: {node: '>=10'}

  git-diff@2.0.6:
    resolution: {integrity: sha512-/Iu4prUrydE3Pb3lCBMbcSNIf81tgGt0W1ZwknnyF62t3tHmtiJTRj0f+1ZIhp3+Rh0ktz1pJVoa7ZXUCskivA==}
    engines: {node: '>= 4.8.0'}

  glob-parent@5.1.2:
    resolution: {integrity: sha512-AOIgSQCepiJYwP3ARnGx+5VnTu2HBYdzbGP45eLw1vr3zB3vZLeyed1sC9hnbcOc9/SrMyM5RPQrkGz4aS9Zow==}
    engines: {node: '>= 6'}

  glob@10.4.5:
    resolution: {integrity: sha512-7Bv8RF0k6xjo7d4A/PxYLbUCfb6c+Vpd2/mB2yRDlew7Jb5hEXiCD9ibfO7wpk8i4sevK6DFny9h7EYbM3/sHg==}
    hasBin: true

  glob@7.2.3:
    resolution: {integrity: sha512-nFR0zLpU2YCaRxwoCJvL6UvCH2JFyFVIvwTLsIf21AuHlMskA1hhTdk+LlYJtOlYt9v6dvszD2BGRqBL+iQK9Q==}
    deprecated: Glob versions prior to v9 are no longer supported

  globby@11.1.0:
    resolution: {integrity: sha512-jhIXaOzy1sb8IyocaruWSn1TjmnBVs8Ayhcy83rmxNJ8q2uWKCAj3CnJY+KpGSXCueAPc0i05kVvVKtP1t9S3g==}
    engines: {node: '>=10'}

  globby@14.0.2:
    resolution: {integrity: sha512-s3Fq41ZVh7vbbe2PN3nrW7yC7U7MFVc5c98/iTl9c2GawNMKx/J648KQRW6WKkuU8GIbbh2IXfIRQjOZnXcTnw==}
    engines: {node: '>=18'}

  globrex@0.1.2:
    resolution: {integrity: sha512-uHJgbwAMwNFf5mLst7IWLNg14x1CkeqglJb/K3doi4dw6q2IvAAmM/Y81kevy83wP+Sst+nutFTYOGg3d1lsxg==}

  graceful-fs@4.2.11:
    resolution: {integrity: sha512-RbJ5/jmFcNNCcDV5o9eTnBLJ/HszWV0P73bc+Ff4nS/rJj+YaS6IGyiOL0VoBYX+l1Wrl3k63h/KrH+nhJ0XvQ==}

  graphql-request@6.1.0:
    resolution: {integrity: sha512-p+XPfS4q7aIpKVcgmnZKhMNqhltk20hfXtkaIkTfjjmiKMJ5xrt5c743cL03y/K7y1rg3WrIC49xGiEQ4mxdNw==}
    peerDependencies:
      graphql: 14 - 16

  graphql-scalars@1.24.0:
    resolution: {integrity: sha512-olbFN39m0XsHHESACUdd7jWU/lGxMMS1B7NZ8XqpqhKZrjBxzeGYAnQ4Ax//huYds771wb7gCznA+65QDuUa+g==}
    engines: {node: '>=10'}
    peerDependencies:
      graphql: ^0.8.0 || ^0.9.0 || ^0.10.0 || ^0.11.0 || ^0.12.0 || ^0.13.0 || ^14.0.0 || ^15.0.0 || ^16.0.0

  graphql-yoga@5.10.10:
    resolution: {integrity: sha512-0KF0mxKeedMBYOSVLbJh7GJJwrObhBktr77SuDdZPmVA+OtdC9Xef+gYHsk7EQDeBPodgsA99pmd/tL9j0d4zg==}
    engines: {node: '>=18.0.0'}
    peerDependencies:
      graphql: ^15.2.0 || ^16.0.0

  graphql@16.10.0:
    resolution: {integrity: sha512-AjqGKbDGUFRKIRCP9tCKiIGHyriz2oHEbPIbEtcSLSs4YjReZOIPQQWek4+6hjw62H9QShXHyaGivGiYVLeYFQ==}
    engines: {node: ^12.22.0 || ^14.16.0 || ^16.0.0 || >=17.0.0}

  graphql@16.8.2:
    resolution: {integrity: sha512-cvVIBILwuoSyD54U4cF/UXDh5yAobhNV/tPygI4lZhgOIJQE/WLWC4waBRb4I6bDVYb3OVx3lfHbaQOEoUD5sg==}
    engines: {node: ^12.22.0 || ^14.16.0 || ^16.0.0 || >=17.0.0}

  has-flag@3.0.0:
    resolution: {integrity: sha512-sKJf1+ceQBr4SMkvQnBDNDtf4TXpVhVGateu0t918bl30FnbE2m4vNLX+VWe/dpjlb+HugGYzW7uQXH98HPEYw==}
    engines: {node: '>=4'}

  has-flag@4.0.0:
    resolution: {integrity: sha512-EykJT/Q1KjTWctppgIAgfSO0tKVuZUjhgMr17kqTumMl6Afv3EISleU7qZUzoXDFTAHTDC4NOoG/ZxU3EvlMPQ==}
    engines: {node: '>=8'}

  hasown@2.0.2:
    resolution: {integrity: sha512-0hJU9SCPvmMzIBdZFqNPXWa6dqh7WdH0cII9y+CyS8rG3nL48Bclra9HmKhVVUHyPWNH5Y7xDwAB7bfgSjkUMQ==}
    engines: {node: '>= 0.4'}

  hono@4.6.17:
    resolution: {integrity: sha512-Kbh4M0so2RzLiIg6iP33DoTU68TdvP2O/kb1Hhhdwa37fazuf402ig8ZRfjkz2dqXwiWl2dAgh0f++TuKAdOtQ==}
    engines: {node: '>=16.9.0'}

  http-terminator@3.2.0:
    resolution: {integrity: sha512-JLjck1EzPaWjsmIf8bziM3p9fgR1Y3JoUKAkyYEbZmFrIvJM6I8vVJfBGWlEtV9IWOvzNnaTtjuwZeBY2kwB4g==}
    engines: {node: '>=14'}

  human-signals@2.1.0:
    resolution: {integrity: sha512-B4FFZ6q/T2jhhksgkbEW3HBvWIfDW85snkQgawt07S7J5QXTk6BkNV+0yAeZrM5QpMAdYlocGoljn0sJ/WQkFw==}
    engines: {node: '>=10.17.0'}

  ieee754@1.2.1:
    resolution: {integrity: sha512-dcyqhDvX1C46lXZcVqCpK+FtMRQVdIMN6/Df5js2zouUsqG7I6sFxitIC+7KYK29KdXOLHdu9zL4sFnoVQnqaA==}

  ignore@5.3.2:
    resolution: {integrity: sha512-hsBTNUqQTDwkWtcdYI2i06Y/nUBEsNEDJKjWdigLvegy8kDuJAS8uRlpkkcQpyEXL0Z/pjDy5HBmMjRCJ2gq+g==}
    engines: {node: '>= 4'}

  indent-string@4.0.0:
    resolution: {integrity: sha512-EdDDZu4A2OyIK7Lr/2zG+w5jmbuk1DVBnEwREQvBzspBJkCEbRa8GxU1lghYcaGJCnRWibjDXlq779X1/y5xwg==}
    engines: {node: '>=8'}

  indent-string@5.0.0:
    resolution: {integrity: sha512-m6FAo/spmsW2Ab2fU35JTYwtOKa2yAwXSwgjSv1TJzh4Mh7mC3lzAOVLBprb72XsTrgkEIsl7YrFNAiDiRhIGg==}
    engines: {node: '>=12'}

  inflight@1.0.6:
    resolution: {integrity: sha512-k92I/b08q4wvFscXCLvqfsHCrjrF7yiXsQuIVvVE7N82W3+aqpzuUdBbfhWcy/FZR3/4IgflMgKLOsvPDrGCJA==}
    deprecated: This module is not supported, and leaks memory. Do not use it. Check out lru-cache if you want a good and tested way to coalesce async requests by a key value, which is much more comprehensive and powerful.

  inherits@2.0.4:
    resolution: {integrity: sha512-k/vGaX4/Yla3WzyMCvTQOXYeIHvqOKtnqBduzTHpzpQZzAskKMhZ2K+EnBiSM9zGSoIFeMpXKxa4dYeZIQqewQ==}

  ink@4.4.1:
    resolution: {integrity: sha512-rXckvqPBB0Krifk5rn/5LvQGmyXwCUpBfmTwbkQNBY9JY8RSl3b8OftBNEYxg4+SWUhEKcPifgope28uL9inlA==}
    engines: {node: '>=14.16'}
    peerDependencies:
      '@types/react': '>=18.0.0'
      react: '>=18.0.0'
      react-devtools-core: ^4.19.1
    peerDependenciesMeta:
      '@types/react':
        optional: true
      react-devtools-core:
        optional: true

  interpret@1.4.0:
    resolution: {integrity: sha512-agE4QfB2Lkp9uICn7BAqoscw4SZP9kTE2hxiFI3jBPmXJfdqiahTbUuKGsMoN2GtqL9AxhYioAcVvgsb1HvRbA==}
    engines: {node: '>= 0.10'}

  is-binary-path@2.1.0:
    resolution: {integrity: sha512-ZMERYes6pDydyuGidse7OsHxtbI7WVeUEozgR/g7rd0xUimYNlvZRE/K2MgZTjWy725IfelLeVcEM97mmtRGXw==}
    engines: {node: '>=8'}

  is-ci@3.0.1:
    resolution: {integrity: sha512-ZYvCgrefwqoQ6yTyYUbQu64HsITZ3NfKX1lzaEYdkTDcfKzzCI/wthRRYKkdjHKFVgNiXKAKm65Zo1pk2as/QQ==}
    hasBin: true

  is-core-module@2.16.1:
    resolution: {integrity: sha512-UfoeMA6fIJ8wTYFEUjelnaGI67v6+N7qXJEvQuIGa99l4xsCruSYOVSQ0uPANn4dAzm8lkYPaKLrrijLq7x23w==}
    engines: {node: '>= 0.4'}

  is-docker@2.2.1:
    resolution: {integrity: sha512-F+i2BKsFrH66iaUFc0woD8sLy8getkwTwtOBjvs56Cx4CgJDeKQeqfz8wAYiSb8JOprWhHH5p77PbmYCvvUuXQ==}
    engines: {node: '>=8'}
    hasBin: true

  is-extglob@2.1.1:
    resolution: {integrity: sha512-SbKbANkN603Vi4jEZv49LeVJMn4yGwsbzZworEoyEiutsN3nJYdbO36zfhGJ6QEDpOZIFkDtnq5JRxmvl3jsoQ==}
    engines: {node: '>=0.10.0'}

  is-fullwidth-code-point@3.0.0:
    resolution: {integrity: sha512-zymm5+u+sCsSWyD9qNaejV3DFvhCKclKdizYaJUuHA83RLjb7nSuGnddCHGv0hk+KY7BMAlsWeK4Ueg6EV6XQg==}
    engines: {node: '>=8'}

  is-fullwidth-code-point@4.0.0:
    resolution: {integrity: sha512-O4L094N2/dZ7xqVdrXhh9r1KODPJpFms8B5sGdJLPy664AgvXsreZUyCQQNItZRDlYug4xStLjNp/sz3HvBowQ==}
    engines: {node: '>=12'}

  is-glob@4.0.3:
    resolution: {integrity: sha512-xelSayHH36ZgE7ZWhli7pW34hNbNl8Ojv5KVmkJD4hBdD3th8Tfk9vYasLM+mXWOZhFkgZfxhLSnrwRr4elSSg==}
    engines: {node: '>=0.10.0'}

  is-lower-case@2.0.2:
    resolution: {integrity: sha512-bVcMJy4X5Og6VZfdOZstSexlEy20Sr0k/p/b2IlQJlfdKAQuMpiv5w2Ccxb8sKdRUNAG1PnHVHjFSdRDVS6NlQ==}

  is-number@7.0.0:
    resolution: {integrity: sha512-41Cifkg6e8TylSpdtTpeLVMqvSBEVzTttHvERD741+pnZ8ANv0004MRL43QKPDlK9cGvNp6NZWZUBlbGXYxxng==}
    engines: {node: '>=0.12.0'}

  is-stream@2.0.1:
    resolution: {integrity: sha512-hFoiJiTl63nn+kstHGBtewWSKnQLpyb155KHheA1l39uvtO9nWIop1p3udqPcUd/xbF1VLMO4n7OI6p7RbngDg==}
    engines: {node: '>=8'}

  is-upper-case@2.0.2:
    resolution: {integrity: sha512-44pxmxAvnnAOwBg4tHPnkfvgjPwbc5QIsSstNU+YcJ1ovxVzCWpSGosPJOZh/a1tdl81fbgnLc9LLv+x2ywbPQ==}

  is-wsl@2.2.0:
    resolution: {integrity: sha512-fKzAra0rGJUUBwGBgNkHZuToZcn+TtXHpeCgmkMJMMYx1sQDYaCSyjJBSCa2nH1DGm7s3n1oBnohoVTBaN7Lww==}
    engines: {node: '>=8'}

  isexe@2.0.0:
    resolution: {integrity: sha512-RHxMLp9lnKHGHRng9QFhRCMbYAcVpn69smSGcq3f36xjgVVWThj4qqLbTLlq7Ssj8B+fIQ1EuCEGI2lKsyQeIw==}

  isows@1.0.6:
    resolution: {integrity: sha512-lPHCayd40oW98/I0uvgaHKWCSvkzY27LjWLbtzOm64yQ+G3Q5npjjbdppU65iZXkK1Zt+kH9pfegli0AYfwYYw==}
    peerDependencies:
      ws: '*'

  jackspeak@3.4.3:
    resolution: {integrity: sha512-OGlZQpz2yfahA/Rd1Y8Cd9SIEsqvXkLVoSw/cgwhnhFMDbsQFeZYoJJ7bIZBS9BcamUW96asq/npPWugM+RQBw==}

  jake@10.9.2:
    resolution: {integrity: sha512-2P4SQ0HrLQ+fw6llpLnOaGAvN2Zu6778SJMrCUwns4fOoG9ayrTiZk3VV8sCPkVZF8ab0zksVpS8FDY5pRCNBA==}
    engines: {node: '>=10'}
    hasBin: true

  jiti@2.0.0-beta.3:
    resolution: {integrity: sha512-pmfRbVRs/7khFrSAYnSiJ8C0D5GvzkE4Ey2pAvUcJsw1ly/p+7ut27jbJrjY79BpAJQJ4gXYFtK6d1Aub+9baQ==}
    hasBin: true

  js-tokens@4.0.0:
    resolution: {integrity: sha512-RdJUflcE3cUzKiMqQgsCu06FPu9UdIJO0beYbPhHN4k6apgJtifcoCtT9bcxOpYBtpD2kCM6Sbzg4CausW/PKQ==}

  json-schema-traverse@1.0.0:
    resolution: {integrity: sha512-NM8/P9n3XjXhIZn1lLhkFaACTOURQXjWhV4BA/RnOv8xvgqtqpAX9IO4mRQxSx1Rlo4tqzeqb0sOlruaOy3dug==}

  json-schema-typed@8.0.1:
    resolution: {integrity: sha512-XQmWYj2Sm4kn4WeTYvmpKEbyPsL7nBsb647c7pMe6l02/yx2+Jfc4dT6UZkEXnIUb5LhD55r2HPsJ1milQ4rDg==}

  jsonfile@6.1.0:
    resolution: {integrity: sha512-5dgndWOriYSm5cnYaJNhalLNDKOqFwyDB/rr1E9ZsGciGvKPs8R2xYGCacuf3z6K1YKDz182fd+fY3cn3pMqXQ==}

  kysely-codegen@0.15.0:
    resolution: {integrity: sha512-LPta2nQOyoEPDQ3w/Gsplc+2iyZPAsGvtWoS21VzOB0NDQ0B38Xy1gS8WlbGef542Zdw2eLJHxekud9DzVdNRw==}
    hasBin: true
    peerDependencies:
      '@libsql/kysely-libsql': ^0.3.0
      '@tediousjs/connection-string': ^0.5.0
      better-sqlite3: '>=7.6.2'
      kysely: ^0.27.0
      kysely-bun-worker: ^0.5.3
      mysql2: ^2.3.3 || ^3.0.0
      pg: ^8.8.0
      tarn: ^3.0.0
      tedious: ^16.6.0 || ^17.0.0
    peerDependenciesMeta:
      '@libsql/kysely-libsql':
        optional: true
      '@tediousjs/connection-string':
        optional: true
      better-sqlite3:
        optional: true
      kysely-bun-worker:
        optional: true
      mysql2:
        optional: true
      pg:
        optional: true
      tarn:
        optional: true
      tedious:
        optional: true

  kysely-pglite@0.6.1:
    resolution: {integrity: sha512-+q9FS6km6Y9yLLxe4SAMu4cQA3qIOSqdZ9uidVDU7g90Z/ZEjDhEKX/Rk5xug0HoGpCfMLHC2XGLqiVMZXqnRw==}
    hasBin: true
    peerDependencies:
      '@electric-sql/pglite': '*'
      kysely: '*'

  kysely@0.26.3:
    resolution: {integrity: sha512-yWSgGi9bY13b/W06DD2OCDDHQmq1kwTGYlQ4wpZkMOJqMGCstVCFIvxCCVG4KfY1/3G0MhDAcZsip/Lw8/vJWw==}
    engines: {node: '>=14.0.0'}

  lilconfig@3.1.3:
    resolution: {integrity: sha512-/vlFKAoH5Cgt3Ie+JLhRbwOsCQePABiU3tJ1egGvyQ+33R/vcwM2Zl2QR/LzjsBeItPt3oSVXapn+m4nQDvpzw==}
    engines: {node: '>=14'}

  lodash@4.17.21:
    resolution: {integrity: sha512-v2kDEe57lecTulaDIuNTPy3Ry4gLGJ6Z1O3vE1krgXZNrsQ+LFTGHVxVjcXPs17LhbZVGedAJv8XZ1tvj5FvSg==}

  loglevel@1.9.2:
    resolution: {integrity: sha512-HgMmCqIJSAKqo68l0rS2AanEWfkxaZ5wNiEFb5ggm08lDs9Xl2KxBlX3PTcaD2chBM1gXAYf491/M2Rv8Jwayg==}
    engines: {node: '>= 0.6.0'}

  loose-envify@1.4.0:
    resolution: {integrity: sha512-lyuxPGr/Wfhrlem2CL/UcnUc1zcqKAImBDzukY7Y5F/yQiNdko6+fRLevlw1HgMySw7f611UIY408EtxRSoK3Q==}
    hasBin: true

  loupe@3.1.2:
    resolution: {integrity: sha512-23I4pFZHmAemUnz8WZXbYRSKYj801VDaNv9ETuMh7IrMc7VuVVSo+Z9iLE3ni30+U48iDWfi30d3twAXBYmnCg==}

  lru-cache@10.4.3:
    resolution: {integrity: sha512-JNAzZcXrCt42VGLuYz0zfAzDfAvJWW6AfYlDBQyDV5DClI2m5sAmK+OIO7s59XfsRsWHp02jAJrRadPRGTt6SQ==}

  magic-string@0.30.17:
    resolution: {integrity: sha512-sNPKHvyjVf7gyjwS4xGTaW/mCnF8wnjtifKBEhxfZ7E/S8tQ0rssrwGNn6q8JH/ohItJfSQp9mBtQYuTlH5QnA==}

  merge-stream@2.0.0:
    resolution: {integrity: sha512-abv/qOcuPfk3URPfDzmZU1LKmuw8kT+0nIHvKrKgFrwifol/doWcdA4ZqsWQ8ENrFKkd67Mfpo/LovbIUsbt3w==}

  merge2@1.4.1:
    resolution: {integrity: sha512-8q7VEgMJW4J8tcfVPy8g09NcQwZdbwFEqhe/WZkoIzjn/3TGDwtOCYtXGxA3O8tPzpczCCDgv+P2P5y00ZJOOg==}
    engines: {node: '>= 8'}

  micromatch@4.0.8:
    resolution: {integrity: sha512-PXwfBhYu0hBCPw8Dn0E+WDYb7af3dSLVWKi3HGv84IdF4TyFoC0ysxFd0Goxw7nSv4T/PzEJQxsYsEiFCKo2BA==}
    engines: {node: '>=8.6'}

  mimic-fn@2.1.0:
    resolution: {integrity: sha512-OqbOk5oEQeAZ8WXWydlu9HJjz9WVdEIvamMCcXmuqUYjTknH/sqsWvhQ3vgwKFRR1HpjvNBKQ37nbJgYzGqGcg==}
    engines: {node: '>=6'}

  mimic-fn@4.0.0:
    resolution: {integrity: sha512-vqiC06CuhBTUdZH+RYl8sFrL096vA45Ok5ISO6sE/Mr1jRbGH4Csnhi8f3wKVl7x8mO4Au7Ir9D3Oyv1VYMFJw==}
    engines: {node: '>=12'}

  minimatch@3.1.2:
    resolution: {integrity: sha512-J7p63hRiAjw1NDEww1W7i37+ByIrOWO5XQQAzZ3VOcL0PNybwpfmV/N05zFAzwQ9USyEcX6t3UO+K5aqBQOIHw==}

  minimatch@5.1.6:
    resolution: {integrity: sha512-lKwV/1brpG6mBUFHtb7NUmtABCb2WZZmm2wNiOA5hAb8VdCS4B3dtMWyvcoViccwAW/COERjXLt0zP1zXUN26g==}
    engines: {node: '>=10'}

  minimatch@9.0.5:
    resolution: {integrity: sha512-G6T0ZX48xgozx7587koeX9Ys2NYy6Gmv//P89sEte9V9whIapMNF4idKxnW2QtCcLiTWlb/wfCabAtAFWhhBow==}
    engines: {node: '>=16 || 14 >=14.17'}

  minimist@1.2.8:
    resolution: {integrity: sha512-2yyAR8qBkN3YuheJanUpWC5U3bb5osDywNB8RzDVlDwDHbocAJveqqj1u8+SVD7jkWT4yvsHCpWqqWqAxb0zCA==}

  minipass@7.1.2:
    resolution: {integrity: sha512-qOOzS1cBTWYF4BH8fVePDBOO9iptMnGUEZwNc/cMWnTV2nVLZ7VoNWEPHkYczZA0pdoA7dl6e7FL659nX9S2aw==}
    engines: {node: '>=16 || 14 >=14.17'}

  ms@2.1.3:
    resolution: {integrity: sha512-6FlzubTLZG3J2a/NVCAleEhjzq5oxgHyaCU9yYXvcLsvoVaHJq/s5xXI6/XXP6tz7R9xAOtHnSO/tXtF3WRTlA==}

  nanoid@3.3.8:
    resolution: {integrity: sha512-WNLf5Sd8oZxOm+TzppcYk8gVOgP+l58xNy58D0nbUnOxOWRWvlcCV4kUF7ltmI6PsrLl/BgKEyS4mqsGChFN0w==}
    engines: {node: ^10 || ^12 || ^13.7 || ^14 || >=15.0.1}
    hasBin: true

  node-fetch@2.7.0:
    resolution: {integrity: sha512-c4FRfUm/dbcWZ7U+1Wq0AwCyFL+3nt2bEw05wfxSz+DWpWsitgmSgYmy2dQdWyKC1694ELPqMs/YzUSNozLt8A==}
    engines: {node: 4.x || >=6.0.0}
    peerDependencies:
      encoding: ^0.1.0
    peerDependenciesMeta:
      encoding:
        optional: true

  normalize-path@3.0.0:
    resolution: {integrity: sha512-6eZs5Ls3WtCisHWp9S2GUy8dqkpGi4BVSz3GaqiE6ezub0512ESztXUwUB6C6IKbQkY2Pnb/mD4WYojCRwcwLA==}
    engines: {node: '>=0.10.0'}

  npm-run-path@4.0.1:
    resolution: {integrity: sha512-S48WzZW777zhNIrn7gxOlISNAqi9ZC/uQFnRdbeIHhZhCA6UqpkOT8T1G7BvfdgP4Er8gF4sUbaS0i7QvIfCWw==}
    engines: {node: '>=8'}

  on-exit-leak-free@2.1.2:
    resolution: {integrity: sha512-0eJJY6hXLGf1udHwfNftBqH+g73EU4B504nZeKpz1sYRKafAghwxEJunB2O7rDZkL4PGfsMVnTXZ2EjibbqcsA==}
    engines: {node: '>=14.0.0'}

  once@1.4.0:
    resolution: {integrity: sha512-lNaJgI+2Q5URQBkccEKHTQOPaXdUxnZZElQTZY0MFUAuaEqe1E+Nyvgdz/aIyNi6Z9MzO5dv1H8n58/GELp3+w==}

  onetime@5.1.2:
    resolution: {integrity: sha512-kbpaSSGJTWdAY5KPVeMOKXSrPtr8C8C7wodJbcsd51jRnmD+GZu8Y0VoU6Dm5Z4vWr0Ig/1NKuWRKf7j5aaYSg==}
    engines: {node: '>=6'}

  ox@0.6.7:
    resolution: {integrity: sha512-17Gk/eFsFRAZ80p5eKqv89a57uXjd3NgIf1CaXojATPBuujVc/fQSVhBeAU9JCRB+k7J50WQAyWTxK19T9GgbA==}
    peerDependencies:
      typescript: '>=5.4.0'
    peerDependenciesMeta:
      typescript:
        optional: true

  p-finally@1.0.0:
    resolution: {integrity: sha512-LICb2p9CB7FS+0eR1oqWnHhp0FljGLZCWBE9aix0Uye9W8LTQPwMTYVGWQWIw9RdQiDg4+epXQODwIYJtSJaow==}
    engines: {node: '>=4'}

  p-timeout@3.2.0:
    resolution: {integrity: sha512-rhIwUycgwwKcP9yTOOFK/AKsAopjjCakVqLHePO3CC6Mir1Z99xT+R63jZxAT5lFZLa2inS5h+ZS2GvR99/FBg==}
    engines: {node: '>=8'}

  p-wait-for@3.2.0:
    resolution: {integrity: sha512-wpgERjNkLrBiFmkMEjuZJEWKKDrNfHCKA1OhyN1wg1FrLkULbviEy6py1AyJUgZ72YWFbZ38FIpnqvVqAlDUwA==}
    engines: {node: '>=8'}

  package-json-from-dist@1.0.1:
    resolution: {integrity: sha512-UEZIS3/by4OC8vL3P2dTXRETpebLI2NiI5vIrjaD/5UtrkFX/tNbwjTSRAGC/+7CAo2pIcBaRgWmcBBHcsaCIw==}

  packet-reader@1.0.0:
    resolution: {integrity: sha512-HAKu/fG3HpHFO0AA8WE8q2g+gBJaZ9MG7fcKk+IJPLTGAD6Psw4443l+9DGRbOIh3/aXr7Phy0TjilYivJo5XQ==}

  pako@2.1.0:
    resolution: {integrity: sha512-w+eufiZ1WuJYgPXbV/PO3NCMEc3xqylkKHzp8bxp1uW4qaSNQUkwmLLEc3kKsfz8lpV1F8Ht3U1Cm+9Srog2ug==}

  patch-console@2.0.0:
    resolution: {integrity: sha512-0YNdUceMdaQwoKce1gatDScmMo5pu/tfABfnzEqeG0gtTmd7mh/WcwgUjtAeOU7N8nFFlbQBnFK2gXW5fGvmMA==}
    engines: {node: ^12.20.0 || ^14.13.1 || >=16.0.0}

  path-is-absolute@1.0.1:
    resolution: {integrity: sha512-AVbw3UJ2e9bq64vSaS9Am0fje1Pa8pbGqTTsmXfaIiMpnr5DlDhfJOuLj9Sf95ZPVDAUerDfEk88MPmPe7UCQg==}
    engines: {node: '>=0.10.0'}

  path-key@3.1.1:
    resolution: {integrity: sha512-ojmeN0qd+y0jszEtoY48r0Peq5dwMEkIlCOu6Q5f41lfkswXuKtYrhgoTpLnyIcHm24Uhqx+5Tqm2InSwLhE6Q==}
    engines: {node: '>=8'}

  path-parse@1.0.7:
    resolution: {integrity: sha512-LDJzPVEEEPR+y48z93A0Ed0yXb8pAByGWo/k5YYdYgpY2/2EsOsksJrq7lOHxryrVOn1ejG6oAp8ahvOIQD8sw==}

  path-scurry@1.11.1:
    resolution: {integrity: sha512-Xa4Nw17FS9ApQFJ9umLiJS4orGjm7ZzwUrwamcGQuHSzDyth9boKDaycYdDcZDuqYATXw4HFXgaqWTctW/v1HA==}
    engines: {node: '>=16 || 14 >=14.18'}

  path-type@4.0.0:
    resolution: {integrity: sha512-gDKb8aZMDeD/tZWs9P6+q0J9Mwkdl6xMV8TjnGP3qJVJ06bdMgkbBlLU8IdfOsIsFz2BW1rNVT3XuNEl8zPAvw==}
    engines: {node: '>=8'}

  path-type@5.0.0:
    resolution: {integrity: sha512-5HviZNaZcfqP95rwpv+1HDgUamezbqdSYTyzjTvwtJSnIH+3vnbmWsItli8OFEndS984VT55M3jduxZbX351gg==}
    engines: {node: '>=12'}

  pathe@1.1.2:
    resolution: {integrity: sha512-whLdWMYL2TwI08hn8/ZqAbrVemu0LNaNNJZX73O6qaIdCTfXutsLhMkjdENX0qhsQ9uIimo4/aQOmXkoon2nDQ==}

  pathe@2.0.2:
    resolution: {integrity: sha512-15Ztpk+nov8DR524R4BF7uEuzESgzUEAV4Ah7CUMNGXdE5ELuvxElxGXndBl32vMSsWa1jpNf22Z+Er3sKwq+w==}

  pathval@2.0.0:
    resolution: {integrity: sha512-vE7JKRyES09KiunauX7nd2Q9/L7lhok4smP9RZTDeD4MVs72Dp2qNFVz39Nz5a0FVEW0BJR6C0DYrq6unoziZA==}
    engines: {node: '>= 14.16'}

  pg-cloudflare@1.1.1:
    resolution: {integrity: sha512-xWPagP/4B6BgFO+EKz3JONXv3YDgvkbVrGw2mTo3D6tVDQRh1e7cqVGvyR3BE+eQgAvx1XhW/iEASj4/jCWl3Q==}

  pg-connection-string@2.7.0:
    resolution: {integrity: sha512-PI2W9mv53rXJQEOb8xNR8lH7Hr+EKa6oJa38zsK0S/ky2er16ios1wLKhZyxzD7jUReiWokc9WK5nxSnC7W1TA==}

  pg-int8@1.0.1:
    resolution: {integrity: sha512-WCtabS6t3c8SkpDBUlb1kjOs7l66xsGdKpIPZsg4wR+B3+u9UAum2odSsF9tnvxg80h4ZxLWMy4pRjOsFIqQpw==}
    engines: {node: '>=4.0.0'}

  pg-pool@3.7.0:
    resolution: {integrity: sha512-ZOBQForurqh4zZWjrgSwwAtzJ7QiRX0ovFkZr2klsen3Nm0aoh33Ls0fzfv3imeH/nw/O27cjdz5kzYJfeGp/g==}
    peerDependencies:
      pg: '>=8.0'

  pg-protocol@1.7.0:
    resolution: {integrity: sha512-hTK/mE36i8fDDhgDFjy6xNOG+LCorxLG3WO17tku+ij6sVHXh1jQUJ8hYAnRhNla4QVD2H8er/FOjc/+EgC6yQ==}

  pg-types@2.2.0:
    resolution: {integrity: sha512-qTAAlrEsl8s4OiEQY69wDvcMIdQN6wdz5ojQiOy6YRMuynxenON0O5oCpJI6lshc6scgAY8qvJ2On/p+CXY0GA==}
    engines: {node: '>=4'}

  pg@8.11.3:
    resolution: {integrity: sha512-+9iuvG8QfaaUrrph+kpF24cXkH1YOOUeArRNYIxq1viYHZagBxrTno7cecY1Fa44tJeZvaoG+Djpkc3JwehN5g==}
    engines: {node: '>= 8.0.0'}
    peerDependencies:
      pg-native: '>=3.0.1'
    peerDependenciesMeta:
      pg-native:
        optional: true

  pgpass@1.0.5:
    resolution: {integrity: sha512-FdW9r/jQZhSeohs1Z3sI1yxFQNFvMcnmfuj4WBMUTxOrAyLMaTcE1aAMBiTlbMNaXvBCQuVi0R7hd8udDSP7ug==}

  picocolors@1.1.1:
    resolution: {integrity: sha512-xceH2snhtb5M9liqDsmEw56le376mTZkEX/jEb/RxNFyegNul7eNslCXP9FDj/Lcu0X8KEyMceP2ntpaHrDEVA==}

  picomatch@2.3.1:
    resolution: {integrity: sha512-JU3teHTNjmE2VCGFzuY8EXzCDVwEqB2a8fsIvwaStHhAWJEeVd1o1QD80CU6+ZdEXXSLbSsuLwJjkCBWqRQUVA==}
    engines: {node: '>=8.6'}

  pino-abstract-transport@1.2.0:
    resolution: {integrity: sha512-Guhh8EZfPCfH+PMXAb6rKOjGQEoy0xlAIn+irODG5kgfYV+BQ0rGYYWTIel3P5mmyXqkYkPmdIkywsn6QKUR1Q==}

  pino-std-serializers@6.2.2:
    resolution: {integrity: sha512-cHjPPsE+vhj/tnhCy/wiMh3M3z3h/j15zHQX+S9GkTBgqJuTuJzYJ4gUyACLhDaJ7kk9ba9iRDmbH2tJU03OiA==}

  pino@8.21.0:
    resolution: {integrity: sha512-ip4qdzjkAyDDZklUaZkcRFb2iA118H9SgRh8yzTkSQK8HilsOJF7rSY8HoW5+I0M46AZgX/pxbprf2vvzQCE0Q==}
    hasBin: true

<<<<<<< HEAD
  ponder@0.8.32:
    resolution: {integrity: sha512-C3sKps6Xq1fF4LtZUZbqTJ+lPQ4ciiUnYfBSvLsVInmeqn2NkeuOiLvlfPE8DwAUueWANbYtYQ0KBwh2z730OA==}
=======
  ponder@0.8.26:
    resolution: {integrity: sha512-K1fAaJK8eGdAnur+X6TGW/3y7hJc+3HSB5KJMFYiUNReExgFG9kxDT6+La/myv8IHm3SE2BB7BAWAXmaUYy2Cg==}
>>>>>>> 856deacd
    engines: {node: '>=18.14'}
    hasBin: true
    peerDependencies:
      hono: '>=4.5'
      typescript: '>=5.0.4'
      viem: '>=2'
    peerDependenciesMeta:
      typescript:
        optional: true

  postcss@8.5.1:
    resolution: {integrity: sha512-6oz2beyjc5VMn/KV1pPw8fliQkhBXrVn1Z3TVyqZxU8kZpzEKhBdmCFqI6ZbmGtamQvQGuU1sgPTk8ZrXDD7jQ==}
    engines: {node: ^10 || ^12 || >=14}

  postgres-array@2.0.0:
    resolution: {integrity: sha512-VpZrUqU5A69eQyW2c5CA1jtLecCsN2U/bD6VilrFDWq5+5UIEVO7nazS3TEcHf1zuPYO/sqGvUvW62g86RXZuA==}
    engines: {node: '>=4'}

  postgres-bytea@1.0.0:
    resolution: {integrity: sha512-xy3pmLuQqRBZBXDULy7KbaitYqLcmxigw14Q5sj8QBVLqEwXfeybIKVWiqAXTlcvdvb0+xkOtDbfQMOf4lST1w==}
    engines: {node: '>=0.10.0'}

  postgres-date@1.0.7:
    resolution: {integrity: sha512-suDmjLVQg78nMK2UZ454hAG+OAW+HQPZ6n++TNDUX+L0+uUlLywnoxJKDou51Zm+zTCjrCl0Nq6J9C5hP9vK/Q==}
    engines: {node: '>=0.10.0'}

  postgres-interval@1.2.0:
    resolution: {integrity: sha512-9ZhXKM/rw350N1ovuWHbGxnGh/SNJ4cnxHiM0rxE4VN41wsg8P8zWn9hv/buK00RP4WvlOyr/RBDiptyxVbkZQ==}
    engines: {node: '>=0.10.0'}

  process-warning@3.0.0:
    resolution: {integrity: sha512-mqn0kFRl0EoqhnL0GQ0veqFHyIN1yig9RHh/InzORTUiZHFRAur+aMtRkELNwGs9aNwKS6tg/An4NYBPGwvtzQ==}

  process@0.11.10:
    resolution: {integrity: sha512-cdGef/drWFoydD1JsMzuFf8100nZl+GT+yacc2bEced5f9Rjk4z+WtFUTBu9PhOi9j/jfmBPu0mMEY4wIdAF8A==}
    engines: {node: '>= 0.6.0'}

  prom-client@15.1.3:
    resolution: {integrity: sha512-6ZiOBfCywsD4k1BN9IX0uZhF+tJkV8q8llP64G5Hajs4JOeVLPCwpPVcpXy3BwYiUGgyJzsJJQeOIv7+hDSq8g==}
    engines: {node: ^16 || ^18 || >=20}

  queue-microtask@1.2.3:
    resolution: {integrity: sha512-NuaNSa6flKT5JaSYQzJok04JzTL1CA6aGhv5rfLW3PgqA+M2ChpZQnAC8h8i4ZFkBS8X5RqkDBHA7r4hej3K9A==}

  quick-format-unescaped@4.0.4:
    resolution: {integrity: sha512-tYC1Q1hgyRuHgloV/YXs2w15unPVh8qfu/qCTfhTYamaw7fyhumKa2yGpdSo87vY32rIclj+4fWYQXUMs9EHvg==}

  radash@12.1.0:
    resolution: {integrity: sha512-b0Zcf09AhqKS83btmUeYBS8tFK7XL2e3RvLmZcm0sTdF1/UUlHSsjXdCcWNxe7yfmAlPve5ym0DmKGtTzP6kVQ==}
    engines: {node: '>=14.18.0'}

  react-reconciler@0.29.2:
    resolution: {integrity: sha512-zZQqIiYgDCTP/f1N/mAR10nJGrPD2ZR+jDSEsKWJHYC7Cm2wodlwbR3upZRdC3cjIjSlTLNVyO7Iu0Yy7t2AYg==}
    engines: {node: '>=0.10.0'}
    peerDependencies:
      react: ^18.3.1

  react@18.2.0:
    resolution: {integrity: sha512-/3IjMdb2L9QbBdWiW5e3P2/npwMBaU9mHCSCUzNln0ZCYbcfTsGbTJrU/kGemdH2IWmB2ioZ+zkxtmq6g09fGQ==}
    engines: {node: '>=0.10.0'}

  readable-stream@4.7.0:
    resolution: {integrity: sha512-oIGGmcpTLwPga8Bn6/Z75SVaH1z5dUut2ibSyAMVhmUggWpmDn2dapB0n7f8nwaSiRtepAsfJyfXIO5DCVAODg==}
    engines: {node: ^12.22.0 || ^14.17.0 || >=16.0.0}

  readdirp@3.6.0:
    resolution: {integrity: sha512-hOS089on8RduqdbhvQ5Z37A0ESjsqz6qnRcffsMU3495FuTdqSm+7bhJ29JvIOsBDEEnan5DPu9t3To9VRlMzA==}
    engines: {node: '>=8.10.0'}

  real-require@0.2.0:
    resolution: {integrity: sha512-57frrGM/OCTLqLOAh0mhVA9VBMHd+9U7Zb2THMGdBUoZVOtGbJzjxsYGDJ3A9AYYCP4hn6y1TVbaOfzWtm5GFg==}
    engines: {node: '>= 12.13.0'}

  rechoir@0.6.2:
    resolution: {integrity: sha512-HFM8rkZ+i3zrV+4LQjwQ0W+ez98pApMGM3HUrN04j3CqzPOzl9nmP15Y8YXNm8QHGv/eacOVEjqhmWpkRV0NAw==}
    engines: {node: '>= 0.10'}

  require-from-string@2.0.2:
    resolution: {integrity: sha512-Xf0nWe6RseziFMu+Ap9biiUbmplq6S9/p+7w7YXP/JBHhrUDDUhwa+vANyubuqfZWTveU//DYVGsDG7RKL/vEw==}
    engines: {node: '>=0.10.0'}

  resolve@1.22.10:
    resolution: {integrity: sha512-NPRy+/ncIMeDlTAsuqwKIiferiawhefFJtkNSW0qZJEqMEb+qBt/77B/jGeeek+F0uOeN05CDa6HXbbIgtVX4w==}
    engines: {node: '>= 0.4'}
    hasBin: true

  restore-cursor@4.0.0:
    resolution: {integrity: sha512-I9fPXU9geO9bHOt9pHHOhOkYerIMsmVaWB0rA2AI9ERh/+x/i7MV5HKBNrg+ljO5eoPVgCcnFuRjJ9uH6I/3eg==}
    engines: {node: ^12.20.0 || ^14.13.1 || >=16.0.0}

  reusify@1.0.4:
    resolution: {integrity: sha512-U9nH88a3fc/ekCF1l0/UP1IosiuIjyTh7hBvXVMHYgVcfGvt897Xguj2UOLDeI5BG2m7/uwyaLVT6fbtCwTyzw==}
    engines: {iojs: '>=1.0.0', node: '>=0.10.0'}

  roarr@7.21.1:
    resolution: {integrity: sha512-3niqt5bXFY1InKU8HKWqqYTYjtrBaxBMnXELXCXUYgtNYGUtZM5rB46HIC430AyacL95iEniGf7RgqsesykLmQ==}
    engines: {node: '>=18.0'}

  rollup@4.31.0:
    resolution: {integrity: sha512-9cCE8P4rZLx9+PjoyqHLs31V9a9Vpvfo4qNcs6JCiGWYhw2gijSetFbH6SSy1whnkgcefnUwr8sad7tgqsGvnw==}
    engines: {node: '>=18.0.0', npm: '>=8.0.0'}
    hasBin: true

  run-parallel@1.2.0:
    resolution: {integrity: sha512-5l4VyZR86LZ/lDxZTR6jqL8AFE2S0IFLMP26AbjsLVADxHdhB/c0GUsH+y39UfCi3dzz8OlQuPmnaJOMoDHQBA==}

  safe-buffer@5.2.1:
    resolution: {integrity: sha512-rp3So07KcdmmKbGvgaNxQSJr7bGVSVk5S9Eq1F+ppbRo70+YeaDxkw5Dd8NPN+GD6bjnYm2VuPuCXmpuYvmCXQ==}

  safe-stable-stringify@2.5.0:
    resolution: {integrity: sha512-b3rppTKm9T+PsVCBEOUR46GWI7fdOs00VKZ1+9c1EWDaDMvjQc6tUwuFyIprgGgTcWoVHSKrU8H31ZHA2e0RHA==}
    engines: {node: '>=10'}

  scheduler@0.23.2:
    resolution: {integrity: sha512-UOShsPwz7NrMUqhR6t0hWjFduvOzbtv7toDH1/hIrfRNIDBnnBWd0CwJTGvTpngVlmwGCdP9/Zl/tVrDqcuYzQ==}

  semver-compare@1.0.0:
    resolution: {integrity: sha512-YM3/ITh2MJ5MtzaM429anh+x2jiLVjqILF4m4oyQB18W7Ggea7BfqdH/wGMK7dDiMghv/6WG7znWMwUDzJiXow==}

  semver@7.6.3:
    resolution: {integrity: sha512-oVekP1cKtI+CTDvHWYFUcMtsK/00wmAEfyqKfNdARm8u1wNVhSgaX7A8d4UuIlUI5e84iEwOhs7ZPYRmzU9U6A==}
    engines: {node: '>=10'}
    hasBin: true

  shebang-command@2.0.0:
    resolution: {integrity: sha512-kHxr2zZpYtdmrN1qDjrrX/Z1rR1kG8Dx+gkpK1G4eXmvXswmcE1hTWBWYUzlraYw1/yZp6YuDY77YtvbN0dmDA==}
    engines: {node: '>=8'}

  shebang-regex@3.0.0:
    resolution: {integrity: sha512-7++dFhtcx3353uBaq8DDR4NuxBetBzC7ZQOhmTQInHEd6bSrXdiEyzCvG07Z44UYdLShWUyXt5M/yhz8ekcb1A==}
    engines: {node: '>=8'}

  shelljs.exec@1.1.8:
    resolution: {integrity: sha512-vFILCw+lzUtiwBAHV8/Ex8JsFjelFMdhONIsgKNLgTzeRckp2AOYRQtHJE/9LhNvdMmE27AGtzWx0+DHpwIwSw==}
    engines: {node: '>= 4.0.0'}

  shelljs@0.8.5:
    resolution: {integrity: sha512-TiwcRcrkhHvbrZbnRcFYMLl30Dfov3HKqzp5tO5b4pt6G/SezKcYhmDg15zXVBswHmctSAQKznqNW2LO5tTDow==}
    engines: {node: '>=4'}
    hasBin: true

  siginfo@2.0.0:
    resolution: {integrity: sha512-ybx0WO1/8bSBLEWXZvEd7gMW3Sn3JFlW3TvX1nREbDLRNQNaeNN8WK0meBwPdAaOI7TtRRRJn/Es1zhrrCHu7g==}

  signal-exit@3.0.7:
    resolution: {integrity: sha512-wnD2ZE+l+SPC/uoS0vXeE9L1+0wuaMqKlfz9AMUo38JsyLSBWSFcHR1Rri62LZc12vLr1gb3jl7iwQhgwpAbGQ==}

  signal-exit@4.1.0:
    resolution: {integrity: sha512-bzyZ1e88w9O1iNJbKnOlvYTrWPDl46O1bG0D3XInv+9tkPrxrN8jUUTiFlDkkmKWgn1M6CfIA13SuGqOa9Korw==}
    engines: {node: '>=14'}

  slash@3.0.0:
    resolution: {integrity: sha512-g9Q1haeby36OSStwb4ntCGGGaKsaVSjQ68fBxoQcutl5fS1vuY18H3wSt3jFyFtrkx+Kz0V1G85A4MyAdDMi2Q==}
    engines: {node: '>=8'}

  slash@5.1.0:
    resolution: {integrity: sha512-ZA6oR3T/pEyuqwMgAKT0/hAv8oAXckzbkmR0UkUosQ+Mc4RxGoJkRmwHgHufaenlyAgE1Mxgpdcrf75y6XcnDg==}
    engines: {node: '>=14.16'}

  slice-ansi@5.0.0:
    resolution: {integrity: sha512-FC+lgizVPfie0kkhqUScwRu1O/lF6NOgJmlCgK+/LYxDCTk8sGelYaHDhFcDN+Sn3Cv+3VSa4Byeo+IMCzpMgQ==}
    engines: {node: '>=12'}

  slice-ansi@6.0.0:
    resolution: {integrity: sha512-6bn4hRfkTvDfUoEQYkERg0BVF1D0vrX9HEkMl08uDiNWvVvjylLHvZFZWkDo6wjT8tUctbYl1nCOuE66ZTaUtA==}
    engines: {node: '>=14.16'}

  sonic-boom@3.8.1:
    resolution: {integrity: sha512-y4Z8LCDBuum+PBP3lSV7RHrXscqksve/bi0as7mhwVnBW+/wUqKT/2Kb7um8yqcFy0duYbbPxzt89Zy2nOCaxg==}

  source-map-js@1.2.1:
    resolution: {integrity: sha512-UXWMKhLOwVKb728IUtQPXxfYU+usdybtUrK/8uGE8CQMvrhOpwvzDBwj0QhSL7MQc7vIsISBG8VQ8+IDQxpfQA==}
    engines: {node: '>=0.10.0'}

  source-map@0.5.6:
    resolution: {integrity: sha512-MjZkVp0NHr5+TPihLcadqnlVoGIoWo4IBHptutGh9wI3ttUYvCG26HkSuDi+K6lsZ25syXJXcctwgyVCt//xqA==}
    engines: {node: '>=0.10.0'}

  split2@4.2.0:
    resolution: {integrity: sha512-UcjcJOWknrNkF6PLX83qcHM6KHgVKNkV62Y8a5uYDVv9ydGQVwAHMKqHdJje1VTWpljG0WYpCDhrCdAOYH4TWg==}
    engines: {node: '>= 10.x'}

  stack-generator@1.1.0:
    resolution: {integrity: sha512-sZDVjwC56vZoo+a5t0LH/1sMQLWYLi/r+Z2ztyCAOhOX3QBP34GWxK0FWf2eU1TIU2CJKCKBAtDZycUh/ZKMlw==}

  stack-utils@2.0.6:
    resolution: {integrity: sha512-XlkWvfIm6RmsWtNJx+uqtKLS8eqFbxUg0ZzLXqY0caEy9l7hruX8IpiDnjsLavoBgqCCR71TqWO8MaXYheJ3RQ==}
    engines: {node: '>=10'}

  stackback@0.0.2:
    resolution: {integrity: sha512-1XMJE5fQo1jGH6Y/7ebnwPOBEkIEnT4QF32d5R1+VXdXveM0IBMJt8zfaxX1P3QhVwrYe+576+jkANtSS2mBbw==}

  stackframe@0.3.1:
    resolution: {integrity: sha512-XmoiF4T5nuWEp2x2w92WdGjdHGY/cZa6LIbRsDRQR/Xlk4uW0PAUlH1zJYVffocwKpCdwyuypIp25xsSXEtZHw==}

  stackframe@1.3.4:
    resolution: {integrity: sha512-oeVtt7eWQS+Na6F//S4kJ2K2VbRlS9D43mAlMyVpVWovy9o+jfgH8O9agzANzaiLjclA0oYzUXEM4PurhSUChw==}

  stacktrace-gps@2.4.4:
    resolution: {integrity: sha512-msFhuMEEklQLUtaJ+GeCDjzUN+PamfHWQiK3C1LnbHjoxSeF5dAxiE+aJkptNMmMNOropGFJ7G3ZT7dPZHgDaQ==}

  stacktrace-js@1.3.1:
    resolution: {integrity: sha512-b+5voFnXqg9TWdOE50soXL+WuOreYUm1Ukg9U7rzEWGL4+gcVxIcFasNBtOffVX0I1lYqVZj0PZXZvTt5e3YRQ==}

  stacktrace-parser@0.1.10:
    resolution: {integrity: sha512-KJP1OCML99+8fhOHxwwzyWrlUuVX5GQ0ZpJTd1DFXhdkrvg1szxfHhawXUZ3g9TkXORQd4/WG68jMlQZ2p8wlg==}
    engines: {node: '>=6'}

  std-env@3.8.0:
    resolution: {integrity: sha512-Bc3YwwCB+OzldMxOXJIIvC6cPRWr/LxOp48CdQTOkPyk/t4JWWJbrilwBd7RJzKV8QW7tJkcgAmeuLLJugl5/w==}

  streamsearch@1.1.0:
    resolution: {integrity: sha512-Mcc5wHehp9aXz1ax6bZUyY5afg9u2rv5cqQI3mRrYkGC8rW2hM02jWuwjtL++LS5qinSyhj2QfLyNsuc+VsExg==}
    engines: {node: '>=10.0.0'}

  string-width@4.2.3:
    resolution: {integrity: sha512-wKyQRQpjJ0sIp62ErSZdGsjMJWsap5oRNihHhu6G7JVO/9jIB6UyevL+tXuOqrng8j/cxKTWyWUwvSTriiZz/g==}
    engines: {node: '>=8'}

  string-width@5.1.2:
    resolution: {integrity: sha512-HnLOCR3vjcY8beoNLtcjZ5/nxn2afmME6lhrDrebokqMap+XbeW8n9TXpPDOqdGK5qcI3oT0GKTW6wC7EMiVqA==}
    engines: {node: '>=12'}

  string_decoder@1.3.0:
    resolution: {integrity: sha512-hkRX8U1WjJFd8LsDJ2yQ/wWWxaopEsABU1XfkM8A+j0+85JAGppt16cr1Whg6KIbb4okU6Mql6BOj+uup/wKeA==}

  strip-ansi@6.0.1:
    resolution: {integrity: sha512-Y38VPSHcqkFrCpFnQ9vuSXmquuv5oXOKpGeT6aGrr3o3Gc9AlVa6JBfUSOCnbxGGZF+/0ooI7KrPuUSztUdU5A==}
    engines: {node: '>=8'}

  strip-ansi@7.1.0:
    resolution: {integrity: sha512-iq6eVVI64nQQTRYq2KtEg2d2uU7LElhTJwsH4YzIHZshxlgZms/wIc4VoDQTlG/IvVIrBKG06CrZnp0qv7hkcQ==}
    engines: {node: '>=12'}

  strip-final-newline@2.0.0:
    resolution: {integrity: sha512-BrpvfNAE3dcvq7ll3xVumzjKjZQ5tI1sEUIKr3Uoks0XUl45St3FlatVqef9prk4jRDzhW6WZg+3bk93y6pLjA==}
    engines: {node: '>=6'}

  stubborn-fs@1.2.5:
    resolution: {integrity: sha512-H2N9c26eXjzL/S/K+i/RHHcFanE74dptvvjM8iwzwbVcWY/zjBbgRqF3K0DY4+OD+uTTASTBvDoxPDaPN02D7g==}

  supports-color@5.5.0:
    resolution: {integrity: sha512-QjVjwdXIt408MIiAqCX4oUKsgU2EqAGzs2Ppkm4aQYbjm+ZEWEcW4SfFNTr4uMNZma0ey4f5lgLrkB0aX0QMow==}
    engines: {node: '>=4'}

  supports-color@7.2.0:
    resolution: {integrity: sha512-qpCAvRl9stuOHveKsn7HncJRvv501qIacKzQlO/+Lwxc9+0q2wLyv4Dfvt80/DPn2pqOBsJdDiogXGR9+OvwRw==}
    engines: {node: '>=8'}

  supports-color@8.1.1:
    resolution: {integrity: sha512-MpUEN2OodtUzxvKQl72cUF7RQ5EiHsGvSsVG0ia9c5RbWGL2CI4C7EpPS8UTBIplnlzZiNuV56w+FuNxy3ty2Q==}
    engines: {node: '>=10'}

  supports-preserve-symlinks-flag@1.0.0:
    resolution: {integrity: sha512-ot0WnXS9fgdkgIcePe6RHNk1WA8+muPa6cSjeR3V8K27q9BB1rTE3R1p7Hv0z1ZyAc8s6Vvv8DIyWf681MAt0w==}
    engines: {node: '>= 0.4'}

  tdigest@0.1.2:
    resolution: {integrity: sha512-+G0LLgjjo9BZX2MfdvPfH+MKLCrxlXSYec5DaPYP1fe6Iyhf0/fSmJ0bFiZ1F8BT6cGXl2LpltQptzjXKWEkKA==}

  thread-stream@2.7.0:
    resolution: {integrity: sha512-qQiRWsU/wvNolI6tbbCKd9iKaTnCXsTwVxhhKM6nctPdujTyztjlbUkUTUymidWcMnZ5pWR0ej4a0tjsW021vw==}

  tinybench@2.9.0:
    resolution: {integrity: sha512-0+DUvqWMValLmha6lr4kD8iAMK1HzV0/aKnCtWb9v9641TnP/MFb7Pc2bxoxQjTXAErryXVgUOfv2YqNllqGeg==}

  tinyexec@0.3.2:
    resolution: {integrity: sha512-KQQR9yN7R5+OSwaK0XQoj22pwHoTlgYqmUscPYoknOoWCWfj/5/ABTMRi69FrKU5ffPVh5QcFikpWJI/P1ocHA==}

  tinypool@1.0.2:
    resolution: {integrity: sha512-al6n+QEANGFOMf/dmUMsuS5/r9B06uwlyNjZZql/zv8J7ybHCgoihBNORZCY2mzUuAnomQa2JdhyHKzZxPCrFA==}
    engines: {node: ^18.0.0 || >=20.0.0}

  tinyrainbow@2.0.0:
    resolution: {integrity: sha512-op4nsTR47R6p0vMUUoYl/a+ljLFVtlfaXkLQmqfLR1qHma1h/ysYk4hEXZ880bf2CYgTskvTa/e196Vd5dDQXw==}
    engines: {node: '>=14.0.0'}

  tinyspy@3.0.2:
    resolution: {integrity: sha512-n1cw8k1k0x4pgA2+9XrOkFydTerNcJ1zWCO5Nn9scWHTD+5tp8dghT2x1uduQePZTZgd3Tupf+x9BxJjeJi77Q==}
    engines: {node: '>=14.0.0'}

  to-regex-range@5.0.1:
    resolution: {integrity: sha512-65P7iz6X5yEr1cwcgvQxbbIw7Uk3gOy5dIdtZ4rDveLqhrdJP+Li/Hx6tyK0NEb+2GCyneCMJiGqrADCSNk8sQ==}
    engines: {node: '>=8.0'}

  tr46@0.0.3:
    resolution: {integrity: sha512-N3WMsuqV66lT30CrXNbEjx4GEwlow3v6rr4mCcv6prnfwhS01rkgyFdjPNBYd9br7LpXV1+Emh01fHnq2Gdgrw==}

  ts-deepmerge@7.0.2:
    resolution: {integrity: sha512-akcpDTPuez4xzULo5NwuoKwYRtjQJ9eoNfBACiBMaXwNAx7B1PKfe5wqUFJuW5uKzQ68YjDFwPaWHDG1KnFGsA==}
    engines: {node: '>=14.13.1'}

  ts-pattern@5.6.2:
    resolution: {integrity: sha512-d4IxJUXROL5NCa3amvMg6VQW2HVtZYmUTPfvVtO7zJWGYLJ+mry9v2OmYm+z67aniQoQ8/yFNadiEwtNS9qQiw==}

  tsconfck@3.1.4:
    resolution: {integrity: sha512-kdqWFGVJqe+KGYvlSO9NIaWn9jT1Ny4oKVzAJsKii5eoE9snzTJzL4+MMVOMn+fikWGFmKEylcXL710V/kIPJQ==}
    engines: {node: ^18 || >=20}
    hasBin: true
    peerDependencies:
      typescript: ^5.0.0
    peerDependenciesMeta:
      typescript:
        optional: true

  tslib@2.8.1:
    resolution: {integrity: sha512-oJFu94HQb+KVduSUQL7wnpmqnfmLsOA/nAh6b6EH0wCEoK0/mPeXU6c3wKDV83MkOuHPRHtSXKKU99IBazS/2w==}

  type-fest@0.12.0:
    resolution: {integrity: sha512-53RyidyjvkGpnWPMF9bQgFtWp+Sl8O2Rp13VavmJgfAP9WWG6q6TkrKU8iyJdnwnfgHI6k2hTlgqH4aSdjoTbg==}
    engines: {node: '>=10'}

  type-fest@0.21.3:
    resolution: {integrity: sha512-t0rzBq87m3fVcduHDUFhKmyyX+9eo6WQjZvf51Ea/M0Q7+T374Jp1aUiyUl0GKxp8M/OETVHSDvmkyPgvX+X2w==}
    engines: {node: '>=10'}

  type-fest@0.7.1:
    resolution: {integrity: sha512-Ne2YiiGN8bmrmJJEuTWTLJR32nh/JdL1+PSicowtNb0WFpn59GK8/lfD61bVtzguz7b3PBt74nxpv/Pw5po5Rg==}
    engines: {node: '>=8'}

  type-fest@2.19.0:
    resolution: {integrity: sha512-RAH822pAdBgcNMAfWnCBU3CFZcfZ/i1eZjwFU/dsLKumyuuP3niueg2UAukXYF0E2AAoc82ZSSf9J0WQBinzHA==}
    engines: {node: '>=12.20'}

  type-fest@3.13.1:
    resolution: {integrity: sha512-tLq3bSNx+xSpwvAJnzrK0Ep5CLNWjvFTOp71URMaAEWBfRb9nnJiBoUe0tF8bI4ZFO3omgBR6NvnbzVUT3Ly4g==}
    engines: {node: '>=14.16'}

  typescript-logging@1.0.1:
    resolution: {integrity: sha512-zp28ABme0m5q/nXabBaY9Hv/35N8lMH4FsvhpUO0zVi4vFs3uKlb5br2it61HAZF5k+U0aP6E67j0VD0IzXGpQ==}

  typescript@5.7.3:
    resolution: {integrity: sha512-84MVSjMEHP+FQRPy3pX9sTVV/INIex71s9TL2Gm5FG/WG1SqXeKyZ0k7/blY/4FdOzI12CBy1vGc4og/eus0fw==}
    engines: {node: '>=14.17'}
    hasBin: true

  uint8array-extras@0.3.0:
    resolution: {integrity: sha512-erJsJwQ0tKdwuqI0359U8ijkFmfiTcq25JvvzRVc1VP+2son1NJRXhxcAKJmAW3ajM8JSGAfsAXye8g4s+znxA==}
    engines: {node: '>=18'}

  undici-types@6.19.8:
    resolution: {integrity: sha512-ve2KP6f/JnbPBFyobGHuerC9g1FYGn/F8n1LWTwNxCEzd6IfqTwUQcNXgEtmmQ6DlRrC1hrSrBnCZPokRrDHjw==}

  unicorn-magic@0.1.0:
    resolution: {integrity: sha512-lRfVq8fE8gz6QMBuDM6a+LO3IAzTi05H6gCVaUpir2E1Rwpo4ZUog45KpNXKC/Mn3Yb9UDuHumeFTo9iV/D9FQ==}
    engines: {node: '>=18'}

  universalify@2.0.1:
    resolution: {integrity: sha512-gptHNQghINnc/vTGIk0SOFGFNXw7JVrlRUtConJRlvaw6DuX0wO5Jeko9sWrMBhh+PsYAZ7oXAiOnf/UKogyiw==}
    engines: {node: '>= 10.0.0'}

  urlpattern-polyfill@10.0.0:
    resolution: {integrity: sha512-H/A06tKD7sS1O1X2SshBVeA5FLycRpjqiBeqGKmBwBDBy28EnRjORxTNe269KSSr5un5qyWi1iL61wLxpd+ZOg==}

  value-or-promise@1.0.12:
    resolution: {integrity: sha512-Z6Uz+TYwEqE7ZN50gwn+1LCVo9ZVrpxRPOhOLnncYkY1ZzOYtrX8Fwf/rFktZ8R5mJms6EZf5TqNOMeZmnPq9Q==}
    engines: {node: '>=12'}

  viem@2.22.13:
    resolution: {integrity: sha512-MaQKY5DUQ5SnZJPMytp5nTgvRu7N3wzvBhY31/9VT4lxDZAcQolqYEK3EqP+cdAD8jl0YmGuoJlfW9D1crqlGg==}
    peerDependencies:
      typescript: '>=5.0.4'
    peerDependenciesMeta:
      typescript:
        optional: true

  vite-node@1.0.2:
    resolution: {integrity: sha512-h7BbMJf46fLvFW/9Ygo3snkIBEHFh6fHpB4lge98H5quYrDhPFeI3S0LREz328uqPWSnii2yeJXktQ+Pmqk5BQ==}
    engines: {node: ^18.0.0 || >=20.0.0}
    hasBin: true

  vite-node@3.0.3:
    resolution: {integrity: sha512-0sQcwhwAEw/UJGojbhOrnq3HtiZ3tC7BzpAa0lx3QaTX0S3YX70iGcik25UBdB96pmdwjyY2uyKNYruxCDmiEg==}
    engines: {node: ^18.0.0 || ^20.0.0 || >=22.0.0}
    hasBin: true

  vite-tsconfig-paths@4.3.1:
    resolution: {integrity: sha512-cfgJwcGOsIxXOLU/nELPny2/LUD/lcf1IbfyeKTv2bsupVbTH/xpFtdQlBmIP1GEK2CjjLxYhFfB+QODFAx5aw==}
    peerDependencies:
      vite: '*'
    peerDependenciesMeta:
      vite:
        optional: true

  vite@5.0.7:
    resolution: {integrity: sha512-B4T4rJCDPihrQo2B+h1MbeGL/k/GMAHzhQ8S0LjQ142s6/+l3hHTT095ORvsshj4QCkoWu3Xtmob5mazvakaOw==}
    engines: {node: ^18.0.0 || >=20.0.0}
    hasBin: true
    peerDependencies:
      '@types/node': ^18.0.0 || >=20.0.0
      less: '*'
      lightningcss: ^1.21.0
      sass: '*'
      stylus: '*'
      sugarss: '*'
      terser: ^5.4.0
    peerDependenciesMeta:
      '@types/node':
        optional: true
      less:
        optional: true
      lightningcss:
        optional: true
      sass:
        optional: true
      stylus:
        optional: true
      sugarss:
        optional: true
      terser:
        optional: true

  vite@5.4.12:
    resolution: {integrity: sha512-KwUaKB27TvWwDJr1GjjWthLMATbGEbeWYZIbGZ5qFIsgPP3vWzLu4cVooqhm5/Z2SPDUMjyPVjTztm5tYKwQxA==}
    engines: {node: ^18.0.0 || >=20.0.0}
    hasBin: true
    peerDependencies:
      '@types/node': ^18.0.0 || >=20.0.0
      less: '*'
      lightningcss: ^1.21.0
      sass: '*'
      sass-embedded: '*'
      stylus: '*'
      sugarss: '*'
      terser: ^5.4.0
    peerDependenciesMeta:
      '@types/node':
        optional: true
      less:
        optional: true
      lightningcss:
        optional: true
      sass:
        optional: true
      sass-embedded:
        optional: true
      stylus:
        optional: true
      sugarss:
        optional: true
      terser:
        optional: true

  vitest@3.0.3:
    resolution: {integrity: sha512-dWdwTFUW9rcnL0LyF2F+IfvNQWB0w9DERySCk8VMG75F8k25C7LsZoh6XfCjPvcR8Nb+Lqi9JKr6vnzH7HSrpQ==}
    engines: {node: ^18.0.0 || ^20.0.0 || >=22.0.0}
    hasBin: true
    peerDependencies:
      '@edge-runtime/vm': '*'
      '@types/node': ^18.0.0 || ^20.0.0 || >=22.0.0
      '@vitest/browser': 3.0.3
      '@vitest/ui': 3.0.3
      happy-dom: '*'
      jsdom: '*'
    peerDependenciesMeta:
      '@edge-runtime/vm':
        optional: true
      '@types/node':
        optional: true
      '@vitest/browser':
        optional: true
      '@vitest/ui':
        optional: true
      happy-dom:
        optional: true
      jsdom:
        optional: true

  webidl-conversions@3.0.1:
    resolution: {integrity: sha512-2JAn3z8AR6rjK8Sm8orRC0h/bcl/DqL7tRPdGZ4I1CjdF+EaMLmYxBHyXuKL849eucPFhvBoxMsflfOb8kxaeQ==}

  whatwg-url@5.0.0:
    resolution: {integrity: sha512-saE57nupxk6v3HY35+jzBwYa0rKSy0XR8JSxZPwgLr7ys0IBzhGviA1/TUGJLmSVqs8pb9AnvICXEuOHLprYTw==}

  when-exit@2.1.4:
    resolution: {integrity: sha512-4rnvd3A1t16PWzrBUcSDZqcAmsUIy4minDXT/CZ8F2mVDgd65i4Aalimgz1aQkRGU0iH5eT5+6Rx2TK8o443Pg==}

  which@2.0.2:
    resolution: {integrity: sha512-BLI3Tl1TW3Pvl70l3yq3Y64i+awpwXqsGBYWkkqMtnbXgrMD+yj7rhW0kuEDxzJaYXGjEW5ogapKNMEKNMjibA==}
    engines: {node: '>= 8'}
    hasBin: true

  why-is-node-running@2.3.0:
    resolution: {integrity: sha512-hUrmaWBdVDcxvYqnyh09zunKzROWjbZTiNy8dBEjkS7ehEDQibXJ7XvlmtbwuTclUiIyN+CyXQD4Vmko8fNm8w==}
    engines: {node: '>=8'}
    hasBin: true

  widest-line@3.1.0:
    resolution: {integrity: sha512-NsmoXalsWVDMGupxZ5R08ka9flZjjiLvHVAWYOKtiKM8ujtZWr9cRffak+uSE48+Ob8ObalXpwyeUiyDD6QFgg==}
    engines: {node: '>=8'}

  widest-line@4.0.1:
    resolution: {integrity: sha512-o0cyEG0e8GPzT4iGHphIOh0cJOV8fivsXxddQasHPHfoZf1ZexrfeA21w2NaEN1RHE+fXlfISmOE8R9N3u3Qig==}
    engines: {node: '>=12'}

  wordwrap@1.0.0:
    resolution: {integrity: sha512-gvVzJFlPycKc5dZN4yPkP8w7Dc37BtP1yczEneOb4uq34pXZcvrtRTmWV8W+Ume+XCxKgbjM+nevkyFPMybd4Q==}

  wrap-ansi@7.0.0:
    resolution: {integrity: sha512-YVGIj2kamLSTxw6NsZjoBxfSwsn0ycdesmc4p+Q21c5zPuZ1pl+NfxVdxPtdHvmNVOQ6XSYG4AUtyt/Fi7D16Q==}
    engines: {node: '>=10'}

  wrap-ansi@8.1.0:
    resolution: {integrity: sha512-si7QWI6zUMq56bESFvagtmzMdGOtoxfR+Sez11Mobfc7tm+VkUckk9bW2UeffTGVUbOksxmSw0AA2gs8g71NCQ==}
    engines: {node: '>=12'}

  wrappy@1.0.2:
    resolution: {integrity: sha512-l4Sp/DRseor9wL6EvV2+TuQn63dMkPjZ/sp9XkghTEbV9KlPS1xUsZ3u7/IQO4wxtcFB4bgpQPRcR3QCvezPcQ==}

  ws@8.18.0:
    resolution: {integrity: sha512-8VbfWfHLbbwu3+N6OKsOMpBdT4kXPDDB9cJk2bJ6mh9ucxdlnNvH1e+roYkKmN9Nxw2yjz7VzeO9oOz2zJ04Pw==}
    engines: {node: '>=10.0.0'}
    peerDependencies:
      bufferutil: ^4.0.1
      utf-8-validate: '>=5.0.2'
    peerDependenciesMeta:
      bufferutil:
        optional: true
      utf-8-validate:
        optional: true

  xtend@4.0.2:
    resolution: {integrity: sha512-LKYU1iAXJXUgAXn9URjiu+MWhyUXHsvfp7mcuYm9dSUKK0/CjtrUwFAxD82/mCWbtLsGjFIad0wIsod4zrTAEQ==}
    engines: {node: '>=0.4'}

  yoga-wasm-web@0.3.3:
    resolution: {integrity: sha512-N+d4UJSJbt/R3wqY7Coqs5pcV0aUj2j9IaQ3rNj9bVCLld8tTGKRa2USARjnvZJWVx1NDmQev8EknoczaOQDOA==}

snapshots:

  '@adraffy/ens-normalize@1.10.1': {}

  '@adraffy/ens-normalize@1.11.0': {}

  '@alcalzone/ansi-tokenize@0.1.3':
    dependencies:
      ansi-styles: 6.2.1
      is-fullwidth-code-point: 4.0.0

  '@babel/code-frame@7.26.2':
    dependencies:
      '@babel/helper-validator-identifier': 7.25.9
      js-tokens: 4.0.0
      picocolors: 1.1.1

  '@babel/helper-validator-identifier@7.25.9': {}

  '@biomejs/biome@1.9.4':
    optionalDependencies:
      '@biomejs/cli-darwin-arm64': 1.9.4
      '@biomejs/cli-darwin-x64': 1.9.4
      '@biomejs/cli-linux-arm64': 1.9.4
      '@biomejs/cli-linux-arm64-musl': 1.9.4
      '@biomejs/cli-linux-x64': 1.9.4
      '@biomejs/cli-linux-x64-musl': 1.9.4
      '@biomejs/cli-win32-arm64': 1.9.4
      '@biomejs/cli-win32-x64': 1.9.4

  '@biomejs/cli-darwin-arm64@1.9.4':
    optional: true

  '@biomejs/cli-darwin-x64@1.9.4':
    optional: true

  '@biomejs/cli-linux-arm64-musl@1.9.4':
    optional: true

  '@biomejs/cli-linux-arm64@1.9.4':
    optional: true

  '@biomejs/cli-linux-x64-musl@1.9.4':
    optional: true

  '@biomejs/cli-linux-x64@1.9.4':
    optional: true

  '@biomejs/cli-win32-arm64@1.9.4':
    optional: true

  '@biomejs/cli-win32-x64@1.9.4':
    optional: true

  '@commander-js/extra-typings@12.1.0(commander@12.1.0)':
    dependencies:
      commander: 12.1.0

  '@electric-sql/pglite@0.2.13': {}

  '@ensdomains/address-encoder@1.0.0-rc.3':
    dependencies:
      '@noble/curves': 1.8.1
      '@noble/hashes': 1.7.1
      '@scure/base': 1.2.4

  '@ensdomains/address-encoder@1.1.1':
    dependencies:
      '@noble/curves': 1.8.1
      '@noble/hashes': 1.7.1
      '@scure/base': 1.2.4

  '@ensdomains/content-hash@3.1.0-rc.1':
    dependencies:
      '@ensdomains/address-encoder': 1.0.0-rc.3
      '@noble/curves': 1.8.1
      '@scure/base': 1.2.4

  '@ensdomains/dnsprovejs@0.5.1':
    dependencies:
      '@noble/hashes': 1.7.1
      dns-packet: 5.6.1
      typescript-logging: 1.0.1

  '@ensdomains/ensjs@4.0.2(typescript@5.7.3)(viem@2.22.13(typescript@5.7.3))':
    dependencies:
      '@adraffy/ens-normalize': 1.10.1
      '@ensdomains/address-encoder': 1.1.1
      '@ensdomains/content-hash': 3.1.0-rc.1
      '@ensdomains/dnsprovejs': 0.5.1
      abitype: 1.0.8(typescript@5.7.3)
      dns-packet: 5.6.1
      graphql: 16.8.2
      graphql-request: 6.1.0(graphql@16.8.2)
      pako: 2.1.0
      ts-pattern: 5.6.2
      viem: 2.22.13(typescript@5.7.3)
    transitivePeerDependencies:
      - encoding
      - typescript
      - zod

  '@envelop/core@5.0.3':
    dependencies:
      '@envelop/types': 5.0.0
      tslib: 2.8.1

  '@envelop/types@5.0.0':
    dependencies:
      tslib: 2.8.1

  '@esbuild/aix-ppc64@0.19.12':
    optional: true

  '@esbuild/aix-ppc64@0.21.5':
    optional: true

  '@esbuild/android-arm64@0.19.12':
    optional: true

  '@esbuild/android-arm64@0.21.5':
    optional: true

  '@esbuild/android-arm@0.19.12':
    optional: true

  '@esbuild/android-arm@0.21.5':
    optional: true

  '@esbuild/android-x64@0.19.12':
    optional: true

  '@esbuild/android-x64@0.21.5':
    optional: true

  '@esbuild/darwin-arm64@0.19.12':
    optional: true

  '@esbuild/darwin-arm64@0.21.5':
    optional: true

  '@esbuild/darwin-x64@0.19.12':
    optional: true

  '@esbuild/darwin-x64@0.21.5':
    optional: true

  '@esbuild/freebsd-arm64@0.19.12':
    optional: true

  '@esbuild/freebsd-arm64@0.21.5':
    optional: true

  '@esbuild/freebsd-x64@0.19.12':
    optional: true

  '@esbuild/freebsd-x64@0.21.5':
    optional: true

  '@esbuild/linux-arm64@0.19.12':
    optional: true

  '@esbuild/linux-arm64@0.21.5':
    optional: true

  '@esbuild/linux-arm@0.19.12':
    optional: true

  '@esbuild/linux-arm@0.21.5':
    optional: true

  '@esbuild/linux-ia32@0.19.12':
    optional: true

  '@esbuild/linux-ia32@0.21.5':
    optional: true

  '@esbuild/linux-loong64@0.19.12':
    optional: true

  '@esbuild/linux-loong64@0.21.5':
    optional: true

  '@esbuild/linux-mips64el@0.19.12':
    optional: true

  '@esbuild/linux-mips64el@0.21.5':
    optional: true

  '@esbuild/linux-ppc64@0.19.12':
    optional: true

  '@esbuild/linux-ppc64@0.21.5':
    optional: true

  '@esbuild/linux-riscv64@0.19.12':
    optional: true

  '@esbuild/linux-riscv64@0.21.5':
    optional: true

  '@esbuild/linux-s390x@0.19.12':
    optional: true

  '@esbuild/linux-s390x@0.21.5':
    optional: true

  '@esbuild/linux-x64@0.19.12':
    optional: true

  '@esbuild/linux-x64@0.21.5':
    optional: true

  '@esbuild/netbsd-x64@0.19.12':
    optional: true

  '@esbuild/netbsd-x64@0.21.5':
    optional: true

  '@esbuild/openbsd-x64@0.19.12':
    optional: true

  '@esbuild/openbsd-x64@0.21.5':
    optional: true

  '@esbuild/sunos-x64@0.19.12':
    optional: true

  '@esbuild/sunos-x64@0.21.5':
    optional: true

  '@esbuild/win32-arm64@0.19.12':
    optional: true

  '@esbuild/win32-arm64@0.21.5':
    optional: true

  '@esbuild/win32-ia32@0.19.12':
    optional: true

  '@esbuild/win32-ia32@0.21.5':
    optional: true

  '@esbuild/win32-x64@0.19.12':
    optional: true

  '@esbuild/win32-x64@0.21.5':
    optional: true

  '@escape.tech/graphql-armor-max-aliases@2.6.0':
    dependencies:
      graphql: 16.10.0
    optionalDependencies:
      '@envelop/core': 5.0.3
      '@escape.tech/graphql-armor-types': 0.7.0

  '@escape.tech/graphql-armor-max-depth@2.4.0':
    dependencies:
      graphql: 16.10.0
    optionalDependencies:
      '@envelop/core': 5.0.3
      '@escape.tech/graphql-armor-types': 0.7.0

  '@escape.tech/graphql-armor-max-tokens@2.5.0':
    dependencies:
      graphql: 16.10.0
    optionalDependencies:
      '@envelop/core': 5.0.3
      '@escape.tech/graphql-armor-types': 0.7.0

  '@escape.tech/graphql-armor-types@0.7.0':
    dependencies:
      graphql: 16.10.0
    optional: true

  '@graphql-tools/executor@1.3.12(graphql@16.10.0)':
    dependencies:
      '@graphql-tools/utils': 10.7.2(graphql@16.10.0)
      '@graphql-typed-document-node/core': 3.2.0(graphql@16.10.0)
      '@repeaterjs/repeater': 3.0.6
      '@whatwg-node/disposablestack': 0.0.5
      graphql: 16.10.0
      tslib: 2.8.1
      value-or-promise: 1.0.12

  '@graphql-tools/merge@9.0.17(graphql@16.10.0)':
    dependencies:
      '@graphql-tools/utils': 10.7.2(graphql@16.10.0)
      graphql: 16.10.0
      tslib: 2.8.1

  '@graphql-tools/schema@10.0.16(graphql@16.10.0)':
    dependencies:
      '@graphql-tools/merge': 9.0.17(graphql@16.10.0)
      '@graphql-tools/utils': 10.7.2(graphql@16.10.0)
      graphql: 16.10.0
      tslib: 2.8.1
      value-or-promise: 1.0.12

  '@graphql-tools/utils@10.7.2(graphql@16.10.0)':
    dependencies:
      '@graphql-typed-document-node/core': 3.2.0(graphql@16.10.0)
      cross-inspect: 1.0.1
      dset: 3.1.4
      graphql: 16.10.0
      tslib: 2.8.1

  '@graphql-typed-document-node/core@3.2.0(graphql@16.10.0)':
    dependencies:
      graphql: 16.10.0

  '@graphql-typed-document-node/core@3.2.0(graphql@16.8.2)':
    dependencies:
      graphql: 16.8.2

  '@graphql-yoga/logger@2.0.1':
    dependencies:
      tslib: 2.8.1

  '@graphql-yoga/subscription@5.0.3':
    dependencies:
      '@graphql-yoga/typed-event-target': 3.0.2
      '@repeaterjs/repeater': 3.0.6
      '@whatwg-node/events': 0.1.2
      tslib: 2.8.1

  '@graphql-yoga/typed-event-target@3.0.2':
    dependencies:
      '@repeaterjs/repeater': 3.0.6
      tslib: 2.8.1

  '@hono/node-server@1.13.3(hono@4.6.17)':
    dependencies:
      hono: 4.6.17

  '@isaacs/cliui@8.0.2':
    dependencies:
      string-width: 5.1.2
      string-width-cjs: string-width@4.2.3
      strip-ansi: 7.1.0
      strip-ansi-cjs: strip-ansi@6.0.1
      wrap-ansi: 8.1.0
      wrap-ansi-cjs: wrap-ansi@7.0.0

  '@jridgewell/sourcemap-codec@1.5.0': {}

  '@leichtgewicht/ip-codec@2.0.5': {}

  '@noble/curves@1.8.1':
    dependencies:
      '@noble/hashes': 1.7.1

  '@noble/hashes@1.7.1': {}

  '@nodelib/fs.scandir@2.1.5':
    dependencies:
      '@nodelib/fs.stat': 2.0.5
      run-parallel: 1.2.0

  '@nodelib/fs.stat@2.0.5': {}

  '@nodelib/fs.walk@1.2.8':
    dependencies:
      '@nodelib/fs.scandir': 2.1.5
      fastq: 1.18.0

  '@oclif/core@4.2.4':
    dependencies:
      ansi-escapes: 4.3.2
      ansis: 3.9.0
      clean-stack: 3.0.1
      cli-spinners: 2.9.2
      debug: 4.4.0(supports-color@8.1.1)
      ejs: 3.1.10
      get-package-type: 0.1.0
      globby: 11.1.0
      indent-string: 4.0.0
      is-wsl: 2.2.0
      lilconfig: 3.1.3
      minimatch: 9.0.5
      semver: 7.6.3
      string-width: 4.2.3
      supports-color: 8.1.1
      widest-line: 3.1.0
      wordwrap: 1.0.0
      wrap-ansi: 7.0.0

  '@opentelemetry/api@1.7.0': {}

  '@pkgjs/parseargs@0.11.0':
    optional: true

  '@ponder/utils@0.2.3(typescript@5.7.3)(viem@2.22.13(typescript@5.7.3))':
    dependencies:
      viem: 2.22.13(typescript@5.7.3)
    optionalDependencies:
      typescript: 5.7.3

  '@repeaterjs/repeater@3.0.6': {}

  '@rollup/rollup-android-arm-eabi@4.31.0':
    optional: true

  '@rollup/rollup-android-arm64@4.31.0':
    optional: true

  '@rollup/rollup-darwin-arm64@4.31.0':
    optional: true

  '@rollup/rollup-darwin-x64@4.31.0':
    optional: true

  '@rollup/rollup-freebsd-arm64@4.31.0':
    optional: true

  '@rollup/rollup-freebsd-x64@4.31.0':
    optional: true

  '@rollup/rollup-linux-arm-gnueabihf@4.31.0':
    optional: true

  '@rollup/rollup-linux-arm-musleabihf@4.31.0':
    optional: true

  '@rollup/rollup-linux-arm64-gnu@4.31.0':
    optional: true

  '@rollup/rollup-linux-arm64-musl@4.31.0':
    optional: true

  '@rollup/rollup-linux-loongarch64-gnu@4.31.0':
    optional: true

  '@rollup/rollup-linux-powerpc64le-gnu@4.31.0':
    optional: true

  '@rollup/rollup-linux-riscv64-gnu@4.31.0':
    optional: true

  '@rollup/rollup-linux-s390x-gnu@4.31.0':
    optional: true

  '@rollup/rollup-linux-x64-gnu@4.31.0':
    optional: true

  '@rollup/rollup-linux-x64-musl@4.31.0':
    optional: true

  '@rollup/rollup-win32-arm64-msvc@4.31.0':
    optional: true

  '@rollup/rollup-win32-ia32-msvc@4.31.0':
    optional: true

  '@rollup/rollup-win32-x64-msvc@4.31.0':
    optional: true

  '@scure/base@1.2.4': {}

  '@scure/bip32@1.6.2':
    dependencies:
      '@noble/curves': 1.8.1
      '@noble/hashes': 1.7.1
      '@scure/base': 1.2.4

  '@scure/bip39@1.5.4':
    dependencies:
      '@noble/hashes': 1.7.1
      '@scure/base': 1.2.4

  '@sindresorhus/is@7.0.1': {}

  '@sindresorhus/merge-streams@2.3.0': {}

  '@types/estree@1.0.6': {}

  '@types/node@20.17.14':
    dependencies:
      undici-types: 6.19.8

  '@vitest/expect@3.0.3':
    dependencies:
      '@vitest/spy': 3.0.3
      '@vitest/utils': 3.0.3
      chai: 5.1.2
      tinyrainbow: 2.0.0

  '@vitest/mocker@3.0.3(vite@5.4.12(@types/node@20.17.14))':
    dependencies:
      '@vitest/spy': 3.0.3
      estree-walker: 3.0.3
      magic-string: 0.30.17
    optionalDependencies:
      vite: 5.4.12(@types/node@20.17.14)

  '@vitest/pretty-format@3.0.3':
    dependencies:
      tinyrainbow: 2.0.0

  '@vitest/runner@3.0.3':
    dependencies:
      '@vitest/utils': 3.0.3
      pathe: 2.0.2

  '@vitest/snapshot@3.0.3':
    dependencies:
      '@vitest/pretty-format': 3.0.3
      magic-string: 0.30.17
      pathe: 2.0.2

  '@vitest/spy@3.0.3':
    dependencies:
      tinyspy: 3.0.2

  '@vitest/utils@3.0.3':
    dependencies:
      '@vitest/pretty-format': 3.0.3
      loupe: 3.1.2
      tinyrainbow: 2.0.0

  '@whatwg-node/disposablestack@0.0.5':
    dependencies:
      tslib: 2.8.1

  '@whatwg-node/events@0.1.2':
    dependencies:
      tslib: 2.8.1

  '@whatwg-node/fetch@0.10.3':
    dependencies:
      '@whatwg-node/node-fetch': 0.7.7
      urlpattern-polyfill: 10.0.0

  '@whatwg-node/node-fetch@0.7.7':
    dependencies:
      '@whatwg-node/disposablestack': 0.0.5
      busboy: 1.6.0
      tslib: 2.8.1

  '@whatwg-node/server@0.9.65':
    dependencies:
      '@whatwg-node/disposablestack': 0.0.5
      '@whatwg-node/fetch': 0.10.3
      tslib: 2.8.1

  abitype@0.10.3(typescript@5.7.3):
    optionalDependencies:
      typescript: 5.7.3

  abitype@1.0.8(typescript@5.7.3):
    optionalDependencies:
      typescript: 5.7.3

  abort-controller@3.0.0:
    dependencies:
      event-target-shim: 5.0.1

  ajv-formats@2.1.1(ajv@8.17.1):
    optionalDependencies:
      ajv: 8.17.1

  ajv@8.17.1:
    dependencies:
      fast-deep-equal: 3.1.3
      fast-uri: 3.0.6
      json-schema-traverse: 1.0.0
      require-from-string: 2.0.2

  ansi-escapes@4.3.2:
    dependencies:
      type-fest: 0.21.3

  ansi-escapes@6.2.1: {}

  ansi-regex@5.0.1: {}

  ansi-regex@6.1.0: {}

  ansi-styles@3.2.1:
    dependencies:
      color-convert: 1.9.3

  ansi-styles@4.3.0:
    dependencies:
      color-convert: 2.0.1

  ansi-styles@6.2.1: {}

  ansis@3.9.0: {}

  anymatch@3.1.3:
    dependencies:
      normalize-path: 3.0.0
      picomatch: 2.3.1

  array-union@2.1.0: {}

  assertion-error@2.0.1: {}

  async@3.2.6: {}

  atomic-sleep@1.0.0: {}

  atomically@2.0.3:
    dependencies:
      stubborn-fs: 1.2.5
      when-exit: 2.1.4

  auto-bind@5.0.1: {}

  balanced-match@1.0.2: {}

  base64-js@1.5.1: {}

  binary-extensions@2.3.0: {}

  bintrees@1.0.2: {}

  brace-expansion@1.1.11:
    dependencies:
      balanced-match: 1.0.2
      concat-map: 0.0.1

  brace-expansion@2.0.1:
    dependencies:
      balanced-match: 1.0.2

  braces@3.0.3:
    dependencies:
      fill-range: 7.1.1

  buffer-writer@2.0.0: {}

  buffer@6.0.3:
    dependencies:
      base64-js: 1.5.1
      ieee754: 1.2.1

  busboy@1.6.0:
    dependencies:
      streamsearch: 1.1.0

  cac@6.7.14: {}

  chai@5.1.2:
    dependencies:
      assertion-error: 2.0.1
      check-error: 2.1.1
      deep-eql: 5.0.2
      loupe: 3.1.2
      pathval: 2.0.0

  chalk@2.4.2:
    dependencies:
      ansi-styles: 3.2.1
      escape-string-regexp: 1.0.5
      supports-color: 5.5.0

  chalk@4.1.2:
    dependencies:
      ansi-styles: 4.3.0
      supports-color: 7.2.0

  chalk@5.4.1: {}

  change-case@5.4.4: {}

  check-error@2.1.1: {}

  chokidar@3.6.0:
    dependencies:
      anymatch: 3.1.3
      braces: 3.0.3
      glob-parent: 5.1.2
      is-binary-path: 2.1.0
      is-glob: 4.0.3
      normalize-path: 3.0.0
      readdirp: 3.6.0
    optionalDependencies:
      fsevents: 2.3.3

  ci-info@3.9.0: {}

  clean-stack@3.0.1:
    dependencies:
      escape-string-regexp: 4.0.0

  cli-boxes@3.0.0: {}

  cli-cursor@4.0.0:
    dependencies:
      restore-cursor: 4.0.0

  cli-spinners@2.9.2: {}

  cli-truncate@3.1.0:
    dependencies:
      slice-ansi: 5.0.0
      string-width: 5.1.2

  code-excerpt@4.0.0:
    dependencies:
      convert-to-spaces: 2.0.1

  color-convert@1.9.3:
    dependencies:
      color-name: 1.1.3

  color-convert@2.0.1:
    dependencies:
      color-name: 1.1.4

  color-name@1.1.3: {}

  color-name@1.1.4: {}

  commander@12.1.0: {}

  concat-map@0.0.1: {}

  conf@12.0.0:
    dependencies:
      ajv: 8.17.1
      ajv-formats: 2.1.1(ajv@8.17.1)
      atomically: 2.0.3
      debounce-fn: 5.1.2
      dot-prop: 8.0.2
      env-paths: 3.0.0
      json-schema-typed: 8.0.1
      semver: 7.6.3
      uint8array-extras: 0.3.0

  consola@3.4.0: {}

  convert-to-spaces@2.0.1: {}

  cross-fetch@3.2.0:
    dependencies:
      node-fetch: 2.7.0
    transitivePeerDependencies:
      - encoding

  cross-inspect@1.0.1:
    dependencies:
      tslib: 2.8.1

  cross-spawn@7.0.6:
    dependencies:
      path-key: 3.1.1
      shebang-command: 2.0.0
      which: 2.0.2

  dataloader@2.2.3: {}

  debounce-fn@5.1.2:
    dependencies:
      mimic-fn: 4.0.0

  debug@4.4.0(supports-color@8.1.1):
    dependencies:
      ms: 2.1.3
    optionalDependencies:
      supports-color: 8.1.1

  deep-eql@5.0.2: {}

  delay@5.0.0: {}

  detect-package-manager@3.0.2:
    dependencies:
      execa: 5.1.1

  diff@3.5.0: {}

  dir-glob@3.0.1:
    dependencies:
      path-type: 4.0.0

  dns-packet@5.6.1:
    dependencies:
      '@leichtgewicht/ip-codec': 2.0.5

  dot-prop@8.0.2:
    dependencies:
      type-fest: 3.13.1

  dotenv-expand@11.0.7:
    dependencies:
      dotenv: 16.4.7

  dotenv@16.4.7: {}

<<<<<<< HEAD
  drizzle-orm@0.36.4(@electric-sql/pglite@0.2.13)(@opentelemetry/api@1.9.0)(kysely@0.26.3)(pg@8.13.1)(react@18.3.1):
    optionalDependencies:
      '@electric-sql/pglite': 0.2.13
      '@opentelemetry/api': 1.9.0
      kysely: 0.26.3
      pg: 8.13.1
      react: 18.3.1
=======
  drizzle-orm@0.36.4(@electric-sql/pglite@0.2.13)(@opentelemetry/api@1.7.0)(kysely@0.26.3)(pg@8.11.3)(react@18.2.0):
    optionalDependencies:
      '@electric-sql/pglite': 0.2.13
      '@opentelemetry/api': 1.7.0
      kysely: 0.26.3
      pg: 8.11.3
      react: 18.2.0
>>>>>>> 856deacd

  dset@3.1.4: {}

  eastasianwidth@0.2.0: {}

  ejs@3.1.10:
    dependencies:
      jake: 10.9.2

  emoji-regex@8.0.0: {}

  emoji-regex@9.2.2: {}

  env-paths@3.0.0: {}

  error-stack-parser@1.3.6:
    dependencies:
      stackframe: 0.3.1

  es-module-lexer@1.6.0: {}

  esbuild@0.19.12:
    optionalDependencies:
      '@esbuild/aix-ppc64': 0.19.12
      '@esbuild/android-arm': 0.19.12
      '@esbuild/android-arm64': 0.19.12
      '@esbuild/android-x64': 0.19.12
      '@esbuild/darwin-arm64': 0.19.12
      '@esbuild/darwin-x64': 0.19.12
      '@esbuild/freebsd-arm64': 0.19.12
      '@esbuild/freebsd-x64': 0.19.12
      '@esbuild/linux-arm': 0.19.12
      '@esbuild/linux-arm64': 0.19.12
      '@esbuild/linux-ia32': 0.19.12
      '@esbuild/linux-loong64': 0.19.12
      '@esbuild/linux-mips64el': 0.19.12
      '@esbuild/linux-ppc64': 0.19.12
      '@esbuild/linux-riscv64': 0.19.12
      '@esbuild/linux-s390x': 0.19.12
      '@esbuild/linux-x64': 0.19.12
      '@esbuild/netbsd-x64': 0.19.12
      '@esbuild/openbsd-x64': 0.19.12
      '@esbuild/sunos-x64': 0.19.12
      '@esbuild/win32-arm64': 0.19.12
      '@esbuild/win32-ia32': 0.19.12
      '@esbuild/win32-x64': 0.19.12

  esbuild@0.21.5:
    optionalDependencies:
      '@esbuild/aix-ppc64': 0.21.5
      '@esbuild/android-arm': 0.21.5
      '@esbuild/android-arm64': 0.21.5
      '@esbuild/android-x64': 0.21.5
      '@esbuild/darwin-arm64': 0.21.5
      '@esbuild/darwin-x64': 0.21.5
      '@esbuild/freebsd-arm64': 0.21.5
      '@esbuild/freebsd-x64': 0.21.5
      '@esbuild/linux-arm': 0.21.5
      '@esbuild/linux-arm64': 0.21.5
      '@esbuild/linux-ia32': 0.21.5
      '@esbuild/linux-loong64': 0.21.5
      '@esbuild/linux-mips64el': 0.21.5
      '@esbuild/linux-ppc64': 0.21.5
      '@esbuild/linux-riscv64': 0.21.5
      '@esbuild/linux-s390x': 0.21.5
      '@esbuild/linux-x64': 0.21.5
      '@esbuild/netbsd-x64': 0.21.5
      '@esbuild/openbsd-x64': 0.21.5
      '@esbuild/sunos-x64': 0.21.5
      '@esbuild/win32-arm64': 0.21.5
      '@esbuild/win32-ia32': 0.21.5
      '@esbuild/win32-x64': 0.21.5

  escape-string-regexp@1.0.5: {}

  escape-string-regexp@2.0.0: {}

  escape-string-regexp@4.0.0: {}

  estree-walker@3.0.3:
    dependencies:
      '@types/estree': 1.0.6

  event-target-shim@5.0.1: {}

  eventemitter3@5.0.1: {}

  events@3.3.0: {}

  execa@5.1.1:
    dependencies:
      cross-spawn: 7.0.6
      get-stream: 6.0.1
      human-signals: 2.1.0
      is-stream: 2.0.1
      merge-stream: 2.0.0
      npm-run-path: 4.0.1
      onetime: 5.1.2
      signal-exit: 3.0.7
      strip-final-newline: 2.0.0

  expect-type@1.1.0: {}

  fast-deep-equal@3.1.3: {}

  fast-glob@3.3.3:
    dependencies:
      '@nodelib/fs.stat': 2.0.5
      '@nodelib/fs.walk': 1.2.8
      glob-parent: 5.1.2
      merge2: 1.4.1
      micromatch: 4.0.8

  fast-printf@1.6.10: {}

  fast-redact@3.5.0: {}

  fast-uri@3.0.6: {}

  fastq@1.18.0:
    dependencies:
      reusify: 1.0.4

  filelist@1.0.4:
    dependencies:
      minimatch: 5.1.6

  fill-range@7.1.1:
    dependencies:
      to-regex-range: 5.0.1

  foreground-child@3.3.0:
    dependencies:
      cross-spawn: 7.0.6
      signal-exit: 4.1.0

  fs-extra@11.3.0:
    dependencies:
      graceful-fs: 4.2.11
      jsonfile: 6.1.0
      universalify: 2.0.1

  fs.realpath@1.0.0: {}

  fsevents@2.3.3:
    optional: true

  function-bind@1.1.2: {}

  get-package-type@0.1.0: {}

  get-stream@6.0.1: {}

  git-diff@2.0.6:
    dependencies:
      chalk: 2.4.2
      diff: 3.5.0
      loglevel: 1.9.2
      shelljs: 0.8.5
      shelljs.exec: 1.1.8

  glob-parent@5.1.2:
    dependencies:
      is-glob: 4.0.3

  glob@10.4.5:
    dependencies:
      foreground-child: 3.3.0
      jackspeak: 3.4.3
      minimatch: 9.0.5
      minipass: 7.1.2
      package-json-from-dist: 1.0.1
      path-scurry: 1.11.1

  glob@7.2.3:
    dependencies:
      fs.realpath: 1.0.0
      inflight: 1.0.6
      inherits: 2.0.4
      minimatch: 3.1.2
      once: 1.4.0
      path-is-absolute: 1.0.1

  globby@11.1.0:
    dependencies:
      array-union: 2.1.0
      dir-glob: 3.0.1
      fast-glob: 3.3.3
      ignore: 5.3.2
      merge2: 1.4.1
      slash: 3.0.0

  globby@14.0.2:
    dependencies:
      '@sindresorhus/merge-streams': 2.3.0
      fast-glob: 3.3.3
      ignore: 5.3.2
      path-type: 5.0.0
      slash: 5.1.0
      unicorn-magic: 0.1.0

  globrex@0.1.2: {}

  graceful-fs@4.2.11: {}

  graphql-request@6.1.0(graphql@16.8.2):
    dependencies:
      '@graphql-typed-document-node/core': 3.2.0(graphql@16.8.2)
      cross-fetch: 3.2.0
      graphql: 16.8.2
    transitivePeerDependencies:
      - encoding

  graphql-scalars@1.24.0(graphql@16.10.0):
    dependencies:
      graphql: 16.10.0
      tslib: 2.8.1

  graphql-yoga@5.10.10(graphql@16.10.0):
    dependencies:
      '@envelop/core': 5.0.3
      '@graphql-tools/executor': 1.3.12(graphql@16.10.0)
      '@graphql-tools/schema': 10.0.16(graphql@16.10.0)
      '@graphql-tools/utils': 10.7.2(graphql@16.10.0)
      '@graphql-yoga/logger': 2.0.1
      '@graphql-yoga/subscription': 5.0.3
      '@whatwg-node/fetch': 0.10.3
      '@whatwg-node/server': 0.9.65
      dset: 3.1.4
      graphql: 16.10.0
      lru-cache: 10.4.3
      tslib: 2.8.1

  graphql@16.10.0: {}

  graphql@16.8.2: {}

  has-flag@3.0.0: {}

  has-flag@4.0.0: {}

  hasown@2.0.2:
    dependencies:
      function-bind: 1.1.2

  hono@4.6.17: {}

  http-terminator@3.2.0:
    dependencies:
      delay: 5.0.0
      p-wait-for: 3.2.0
      roarr: 7.21.1
      type-fest: 2.19.0

  human-signals@2.1.0: {}

  ieee754@1.2.1: {}

  ignore@5.3.2: {}

  indent-string@4.0.0: {}

  indent-string@5.0.0: {}

  inflight@1.0.6:
    dependencies:
      once: 1.4.0
      wrappy: 1.0.2

  inherits@2.0.4: {}

  ink@4.4.1(react@18.2.0):
    dependencies:
      '@alcalzone/ansi-tokenize': 0.1.3
      ansi-escapes: 6.2.1
      auto-bind: 5.0.1
      chalk: 5.4.1
      cli-boxes: 3.0.0
      cli-cursor: 4.0.0
      cli-truncate: 3.1.0
      code-excerpt: 4.0.0
      indent-string: 5.0.0
      is-ci: 3.0.1
      is-lower-case: 2.0.2
      is-upper-case: 2.0.2
      lodash: 4.17.21
      patch-console: 2.0.0
      react: 18.2.0
      react-reconciler: 0.29.2(react@18.2.0)
      scheduler: 0.23.2
      signal-exit: 3.0.7
      slice-ansi: 6.0.0
      stack-utils: 2.0.6
      string-width: 5.1.2
      type-fest: 0.12.0
      widest-line: 4.0.1
      wrap-ansi: 8.1.0
      ws: 8.18.0
      yoga-wasm-web: 0.3.3
    transitivePeerDependencies:
      - bufferutil
      - utf-8-validate

  interpret@1.4.0: {}

  is-binary-path@2.1.0:
    dependencies:
      binary-extensions: 2.3.0

  is-ci@3.0.1:
    dependencies:
      ci-info: 3.9.0

  is-core-module@2.16.1:
    dependencies:
      hasown: 2.0.2

  is-docker@2.2.1: {}

  is-extglob@2.1.1: {}

  is-fullwidth-code-point@3.0.0: {}

  is-fullwidth-code-point@4.0.0: {}

  is-glob@4.0.3:
    dependencies:
      is-extglob: 2.1.1

  is-lower-case@2.0.2:
    dependencies:
      tslib: 2.8.1

  is-number@7.0.0: {}

  is-stream@2.0.1: {}

  is-upper-case@2.0.2:
    dependencies:
      tslib: 2.8.1

  is-wsl@2.2.0:
    dependencies:
      is-docker: 2.2.1

  isexe@2.0.0: {}

  isows@1.0.6(ws@8.18.0):
    dependencies:
      ws: 8.18.0

  jackspeak@3.4.3:
    dependencies:
      '@isaacs/cliui': 8.0.2
    optionalDependencies:
      '@pkgjs/parseargs': 0.11.0

  jake@10.9.2:
    dependencies:
      async: 3.2.6
      chalk: 4.1.2
      filelist: 1.0.4
      minimatch: 3.1.2

  jiti@2.0.0-beta.3: {}

  js-tokens@4.0.0: {}

  json-schema-traverse@1.0.0: {}

  json-schema-typed@8.0.1: {}

  jsonfile@6.1.0:
    dependencies:
      universalify: 2.0.1
    optionalDependencies:
      graceful-fs: 4.2.11

  kysely-codegen@0.15.0(kysely@0.26.3)(pg@8.11.3):
    dependencies:
      chalk: 4.1.2
      dotenv: 16.4.7
      dotenv-expand: 11.0.7
      git-diff: 2.0.6
      kysely: 0.26.3
      micromatch: 4.0.8
      minimist: 1.2.8
    optionalDependencies:
      pg: 8.11.3

  kysely-pglite@0.6.1(@electric-sql/pglite@0.2.13)(kysely@0.26.3)(pg@8.11.3):
    dependencies:
      '@electric-sql/pglite': 0.2.13
      '@oclif/core': 4.2.4
      '@repeaterjs/repeater': 3.0.6
      '@sindresorhus/is': 7.0.1
      chokidar: 3.6.0
      consola: 3.4.0
      fs-extra: 11.3.0
      globby: 14.0.2
      jiti: 2.0.0-beta.3
      kysely: 0.26.3
      kysely-codegen: 0.15.0(kysely@0.26.3)(pg@8.11.3)
      radash: 12.1.0
    transitivePeerDependencies:
      - '@libsql/kysely-libsql'
      - '@tediousjs/connection-string'
      - better-sqlite3
      - kysely-bun-worker
      - mysql2
      - pg
      - tarn
      - tedious

  kysely@0.26.3: {}

  lilconfig@3.1.3: {}

  lodash@4.17.21: {}

  loglevel@1.9.2: {}

  loose-envify@1.4.0:
    dependencies:
      js-tokens: 4.0.0

  loupe@3.1.2: {}

  lru-cache@10.4.3: {}

  magic-string@0.30.17:
    dependencies:
      '@jridgewell/sourcemap-codec': 1.5.0

  merge-stream@2.0.0: {}

  merge2@1.4.1: {}

  micromatch@4.0.8:
    dependencies:
      braces: 3.0.3
      picomatch: 2.3.1

  mimic-fn@2.1.0: {}

  mimic-fn@4.0.0: {}

  minimatch@3.1.2:
    dependencies:
      brace-expansion: 1.1.11

  minimatch@5.1.6:
    dependencies:
      brace-expansion: 2.0.1

  minimatch@9.0.5:
    dependencies:
      brace-expansion: 2.0.1

  minimist@1.2.8: {}

  minipass@7.1.2: {}

  ms@2.1.3: {}

  nanoid@3.3.8: {}

  node-fetch@2.7.0:
    dependencies:
      whatwg-url: 5.0.0

  normalize-path@3.0.0: {}

  npm-run-path@4.0.1:
    dependencies:
      path-key: 3.1.1

  on-exit-leak-free@2.1.2: {}

  once@1.4.0:
    dependencies:
      wrappy: 1.0.2

  onetime@5.1.2:
    dependencies:
      mimic-fn: 2.1.0

  ox@0.6.7(typescript@5.7.3):
    dependencies:
      '@adraffy/ens-normalize': 1.11.0
      '@noble/curves': 1.8.1
      '@noble/hashes': 1.7.1
      '@scure/bip32': 1.6.2
      '@scure/bip39': 1.5.4
      abitype: 1.0.8(typescript@5.7.3)
      eventemitter3: 5.0.1
    optionalDependencies:
      typescript: 5.7.3
    transitivePeerDependencies:
      - zod

  p-finally@1.0.0: {}

  p-timeout@3.2.0:
    dependencies:
      p-finally: 1.0.0

  p-wait-for@3.2.0:
    dependencies:
      p-timeout: 3.2.0

  package-json-from-dist@1.0.1: {}

  packet-reader@1.0.0: {}

  pako@2.1.0: {}

  patch-console@2.0.0: {}

  path-is-absolute@1.0.1: {}

  path-key@3.1.1: {}

  path-parse@1.0.7: {}

  path-scurry@1.11.1:
    dependencies:
      lru-cache: 10.4.3
      minipass: 7.1.2

  path-type@4.0.0: {}

  path-type@5.0.0: {}

  pathe@1.1.2: {}

  pathe@2.0.2: {}

  pathval@2.0.0: {}

  pg-cloudflare@1.1.1:
    optional: true

  pg-connection-string@2.7.0: {}

  pg-int8@1.0.1: {}

  pg-pool@3.7.0(pg@8.11.3):
    dependencies:
      pg: 8.11.3

  pg-protocol@1.7.0: {}

  pg-types@2.2.0:
    dependencies:
      pg-int8: 1.0.1
      postgres-array: 2.0.0
      postgres-bytea: 1.0.0
      postgres-date: 1.0.7
      postgres-interval: 1.2.0

  pg@8.11.3:
    dependencies:
      buffer-writer: 2.0.0
      packet-reader: 1.0.0
      pg-connection-string: 2.7.0
      pg-pool: 3.7.0(pg@8.11.3)
      pg-protocol: 1.7.0
      pg-types: 2.2.0
      pgpass: 1.0.5
    optionalDependencies:
      pg-cloudflare: 1.1.1

  pgpass@1.0.5:
    dependencies:
      split2: 4.2.0

  picocolors@1.1.1: {}

  picomatch@2.3.1: {}

  pino-abstract-transport@1.2.0:
    dependencies:
      readable-stream: 4.7.0
      split2: 4.2.0

  pino-std-serializers@6.2.2: {}

  pino@8.21.0:
    dependencies:
      atomic-sleep: 1.0.0
      fast-redact: 3.5.0
      on-exit-leak-free: 2.1.2
      pino-abstract-transport: 1.2.0
      pino-std-serializers: 6.2.2
      process-warning: 3.0.0
      quick-format-unescaped: 4.0.4
      real-require: 0.2.0
      safe-stable-stringify: 2.5.0
      sonic-boom: 3.8.1
      thread-stream: 2.7.0

<<<<<<< HEAD
  ponder@0.8.32(@opentelemetry/api@1.9.0)(@types/node@20.17.14)(hono@4.6.17)(typescript@5.7.3)(viem@2.22.11(typescript@5.7.3)):
=======
  ponder@0.8.26(@opentelemetry/api@1.7.0)(@types/node@20.17.14)(hono@4.6.17)(typescript@5.7.3)(viem@2.22.13(typescript@5.7.3)):
>>>>>>> 856deacd
    dependencies:
      '@babel/code-frame': 7.26.2
      '@commander-js/extra-typings': 12.1.0(commander@12.1.0)
      '@electric-sql/pglite': 0.2.13
      '@escape.tech/graphql-armor-max-aliases': 2.6.0
      '@escape.tech/graphql-armor-max-depth': 2.4.0
      '@escape.tech/graphql-armor-max-tokens': 2.5.0
      '@hono/node-server': 1.13.3(hono@4.6.17)
      '@ponder/utils': 0.2.3(typescript@5.7.3)(viem@2.22.13(typescript@5.7.3))
      abitype: 0.10.3(typescript@5.7.3)
      commander: 12.1.0
      conf: 12.0.0
      dataloader: 2.2.3
      detect-package-manager: 3.0.2
      dotenv: 16.4.7
      drizzle-orm: 0.36.4(@electric-sql/pglite@0.2.13)(@opentelemetry/api@1.7.0)(kysely@0.26.3)(pg@8.11.3)(react@18.2.0)
      glob: 10.4.5
      graphql: 16.10.0
      graphql-yoga: 5.10.10(graphql@16.10.0)
      hono: 4.6.17
      http-terminator: 3.2.0
      ink: 4.4.1(react@18.2.0)
      kysely: 0.26.3
      kysely-pglite: 0.6.1(@electric-sql/pglite@0.2.13)(kysely@0.26.3)(pg@8.11.3)
      pg: 8.11.3
      pg-connection-string: 2.7.0
      picocolors: 1.1.1
      pino: 8.21.0
      prom-client: 15.1.3
      react: 18.2.0
      stacktrace-parser: 0.1.10
<<<<<<< HEAD
      viem: 2.22.11(typescript@5.7.3)
      vite: 5.0.7(@types/node@20.17.14)
=======
      viem: 2.22.13(typescript@5.7.3)
      vite: 5.4.12(@types/node@20.17.14)
>>>>>>> 856deacd
      vite-node: 1.0.2(@types/node@20.17.14)
      vite-tsconfig-paths: 4.3.1(typescript@5.7.3)(vite@5.0.7(@types/node@20.17.14))
    optionalDependencies:
      typescript: 5.7.3
    transitivePeerDependencies:
      - '@aws-sdk/client-rds-data'
      - '@cloudflare/workers-types'
      - '@libsql/client'
      - '@libsql/client-wasm'
      - '@libsql/kysely-libsql'
      - '@neondatabase/serverless'
      - '@op-engineering/op-sqlite'
      - '@opentelemetry/api'
      - '@planetscale/database'
      - '@prisma/client'
      - '@tediousjs/connection-string'
      - '@tidbcloud/serverless'
      - '@types/better-sqlite3'
      - '@types/node'
      - '@types/pg'
      - '@types/react'
      - '@types/sql.js'
      - '@vercel/postgres'
      - '@xata.io/client'
      - better-sqlite3
      - bufferutil
      - bun-types
      - expo-sqlite
      - knex
      - kysely-bun-worker
      - less
      - lightningcss
      - mysql2
      - pg-native
      - postgres
      - prisma
      - react-devtools-core
      - sass
      - sass-embedded
      - sql.js
      - sqlite3
      - stylus
      - sugarss
      - supports-color
      - tarn
      - tedious
      - terser
      - utf-8-validate
      - zod

  postcss@8.5.1:
    dependencies:
      nanoid: 3.3.8
      picocolors: 1.1.1
      source-map-js: 1.2.1

  postgres-array@2.0.0: {}

  postgres-bytea@1.0.0: {}

  postgres-date@1.0.7: {}

  postgres-interval@1.2.0:
    dependencies:
      xtend: 4.0.2

  process-warning@3.0.0: {}

  process@0.11.10: {}

  prom-client@15.1.3:
    dependencies:
      '@opentelemetry/api': 1.7.0
      tdigest: 0.1.2

  queue-microtask@1.2.3: {}

  quick-format-unescaped@4.0.4: {}

  radash@12.1.0: {}

  react-reconciler@0.29.2(react@18.2.0):
    dependencies:
      loose-envify: 1.4.0
      react: 18.2.0
      scheduler: 0.23.2

  react@18.2.0:
    dependencies:
      loose-envify: 1.4.0

  readable-stream@4.7.0:
    dependencies:
      abort-controller: 3.0.0
      buffer: 6.0.3
      events: 3.3.0
      process: 0.11.10
      string_decoder: 1.3.0

  readdirp@3.6.0:
    dependencies:
      picomatch: 2.3.1

  real-require@0.2.0: {}

  rechoir@0.6.2:
    dependencies:
      resolve: 1.22.10

  require-from-string@2.0.2: {}

  resolve@1.22.10:
    dependencies:
      is-core-module: 2.16.1
      path-parse: 1.0.7
      supports-preserve-symlinks-flag: 1.0.0

  restore-cursor@4.0.0:
    dependencies:
      onetime: 5.1.2
      signal-exit: 3.0.7

  reusify@1.0.4: {}

  roarr@7.21.1:
    dependencies:
      fast-printf: 1.6.10
      safe-stable-stringify: 2.5.0
      semver-compare: 1.0.0

  rollup@4.31.0:
    dependencies:
      '@types/estree': 1.0.6
    optionalDependencies:
      '@rollup/rollup-android-arm-eabi': 4.31.0
      '@rollup/rollup-android-arm64': 4.31.0
      '@rollup/rollup-darwin-arm64': 4.31.0
      '@rollup/rollup-darwin-x64': 4.31.0
      '@rollup/rollup-freebsd-arm64': 4.31.0
      '@rollup/rollup-freebsd-x64': 4.31.0
      '@rollup/rollup-linux-arm-gnueabihf': 4.31.0
      '@rollup/rollup-linux-arm-musleabihf': 4.31.0
      '@rollup/rollup-linux-arm64-gnu': 4.31.0
      '@rollup/rollup-linux-arm64-musl': 4.31.0
      '@rollup/rollup-linux-loongarch64-gnu': 4.31.0
      '@rollup/rollup-linux-powerpc64le-gnu': 4.31.0
      '@rollup/rollup-linux-riscv64-gnu': 4.31.0
      '@rollup/rollup-linux-s390x-gnu': 4.31.0
      '@rollup/rollup-linux-x64-gnu': 4.31.0
      '@rollup/rollup-linux-x64-musl': 4.31.0
      '@rollup/rollup-win32-arm64-msvc': 4.31.0
      '@rollup/rollup-win32-ia32-msvc': 4.31.0
      '@rollup/rollup-win32-x64-msvc': 4.31.0
      fsevents: 2.3.3

  run-parallel@1.2.0:
    dependencies:
      queue-microtask: 1.2.3

  safe-buffer@5.2.1: {}

  safe-stable-stringify@2.5.0: {}

  scheduler@0.23.2:
    dependencies:
      loose-envify: 1.4.0

  semver-compare@1.0.0: {}

  semver@7.6.3: {}

  shebang-command@2.0.0:
    dependencies:
      shebang-regex: 3.0.0

  shebang-regex@3.0.0: {}

  shelljs.exec@1.1.8: {}

  shelljs@0.8.5:
    dependencies:
      glob: 7.2.3
      interpret: 1.4.0
      rechoir: 0.6.2

  siginfo@2.0.0: {}

  signal-exit@3.0.7: {}

  signal-exit@4.1.0: {}

  slash@3.0.0: {}

  slash@5.1.0: {}

  slice-ansi@5.0.0:
    dependencies:
      ansi-styles: 6.2.1
      is-fullwidth-code-point: 4.0.0

  slice-ansi@6.0.0:
    dependencies:
      ansi-styles: 6.2.1
      is-fullwidth-code-point: 4.0.0

  sonic-boom@3.8.1:
    dependencies:
      atomic-sleep: 1.0.0

  source-map-js@1.2.1: {}

  source-map@0.5.6: {}

  split2@4.2.0: {}

  stack-generator@1.1.0:
    dependencies:
      stackframe: 1.3.4

  stack-utils@2.0.6:
    dependencies:
      escape-string-regexp: 2.0.0

  stackback@0.0.2: {}

  stackframe@0.3.1: {}

  stackframe@1.3.4: {}

  stacktrace-gps@2.4.4:
    dependencies:
      source-map: 0.5.6
      stackframe: 0.3.1

  stacktrace-js@1.3.1:
    dependencies:
      error-stack-parser: 1.3.6
      stack-generator: 1.1.0
      stacktrace-gps: 2.4.4

  stacktrace-parser@0.1.10:
    dependencies:
      type-fest: 0.7.1

  std-env@3.8.0: {}

  streamsearch@1.1.0: {}

  string-width@4.2.3:
    dependencies:
      emoji-regex: 8.0.0
      is-fullwidth-code-point: 3.0.0
      strip-ansi: 6.0.1

  string-width@5.1.2:
    dependencies:
      eastasianwidth: 0.2.0
      emoji-regex: 9.2.2
      strip-ansi: 7.1.0

  string_decoder@1.3.0:
    dependencies:
      safe-buffer: 5.2.1

  strip-ansi@6.0.1:
    dependencies:
      ansi-regex: 5.0.1

  strip-ansi@7.1.0:
    dependencies:
      ansi-regex: 6.1.0

  strip-final-newline@2.0.0: {}

  stubborn-fs@1.2.5: {}

  supports-color@5.5.0:
    dependencies:
      has-flag: 3.0.0

  supports-color@7.2.0:
    dependencies:
      has-flag: 4.0.0

  supports-color@8.1.1:
    dependencies:
      has-flag: 4.0.0

  supports-preserve-symlinks-flag@1.0.0: {}

  tdigest@0.1.2:
    dependencies:
      bintrees: 1.0.2

  thread-stream@2.7.0:
    dependencies:
      real-require: 0.2.0

  tinybench@2.9.0: {}

  tinyexec@0.3.2: {}

  tinypool@1.0.2: {}

  tinyrainbow@2.0.0: {}

  tinyspy@3.0.2: {}

  to-regex-range@5.0.1:
    dependencies:
      is-number: 7.0.0

  tr46@0.0.3: {}

  ts-deepmerge@7.0.2: {}

  ts-pattern@5.6.2: {}

  tsconfck@3.1.4(typescript@5.7.3):
    optionalDependencies:
      typescript: 5.7.3

  tslib@2.8.1: {}

  type-fest@0.12.0: {}

  type-fest@0.21.3: {}

  type-fest@0.7.1: {}

  type-fest@2.19.0: {}

  type-fest@3.13.1: {}

  typescript-logging@1.0.1:
    dependencies:
      stacktrace-js: 1.3.1

  typescript@5.7.3: {}

  uint8array-extras@0.3.0: {}

  undici-types@6.19.8: {}

  unicorn-magic@0.1.0: {}

  universalify@2.0.1: {}

  urlpattern-polyfill@10.0.0: {}

  value-or-promise@1.0.12: {}

  viem@2.22.13(typescript@5.7.3):
    dependencies:
      '@noble/curves': 1.8.1
      '@noble/hashes': 1.7.1
      '@scure/bip32': 1.6.2
      '@scure/bip39': 1.5.4
      abitype: 1.0.8(typescript@5.7.3)
      isows: 1.0.6(ws@8.18.0)
      ox: 0.6.7(typescript@5.7.3)
      ws: 8.18.0
    optionalDependencies:
      typescript: 5.7.3
    transitivePeerDependencies:
      - bufferutil
      - utf-8-validate
      - zod

  vite-node@1.0.2(@types/node@20.17.14):
    dependencies:
      cac: 6.7.14
      debug: 4.4.0(supports-color@8.1.1)
      pathe: 1.1.2
      picocolors: 1.1.1
      vite: 5.4.12(@types/node@20.17.14)
    transitivePeerDependencies:
      - '@types/node'
      - less
      - lightningcss
      - sass
      - sass-embedded
      - stylus
      - sugarss
      - supports-color
      - terser

  vite-node@3.0.3(@types/node@20.17.14):
    dependencies:
      cac: 6.7.14
      debug: 4.4.0(supports-color@8.1.1)
      es-module-lexer: 1.6.0
      pathe: 2.0.2
      vite: 5.4.12(@types/node@20.17.14)
    transitivePeerDependencies:
      - '@types/node'
      - less
      - lightningcss
      - sass
      - sass-embedded
      - stylus
      - sugarss
      - supports-color
      - terser

  vite-tsconfig-paths@4.3.1(typescript@5.7.3)(vite@5.0.7(@types/node@20.17.14)):
    dependencies:
      debug: 4.4.0(supports-color@8.1.1)
      globrex: 0.1.2
      tsconfck: 3.1.4(typescript@5.7.3)
    optionalDependencies:
      vite: 5.0.7(@types/node@20.17.14)
    transitivePeerDependencies:
      - supports-color
      - typescript

  vite@5.0.7(@types/node@20.17.14):
    dependencies:
      esbuild: 0.19.12
      postcss: 8.5.1
      rollup: 4.31.0
    optionalDependencies:
      '@types/node': 20.17.14
      fsevents: 2.3.3

  vite@5.4.12(@types/node@20.17.14):
    dependencies:
      esbuild: 0.21.5
      postcss: 8.5.1
      rollup: 4.31.0
    optionalDependencies:
      '@types/node': 20.17.14
      fsevents: 2.3.3

  vitest@3.0.3(@types/node@20.17.14):
    dependencies:
      '@vitest/expect': 3.0.3
      '@vitest/mocker': 3.0.3(vite@5.4.12(@types/node@20.17.14))
      '@vitest/pretty-format': 3.0.3
      '@vitest/runner': 3.0.3
      '@vitest/snapshot': 3.0.3
      '@vitest/spy': 3.0.3
      '@vitest/utils': 3.0.3
      chai: 5.1.2
      debug: 4.4.0(supports-color@8.1.1)
      expect-type: 1.1.0
      magic-string: 0.30.17
      pathe: 2.0.2
      std-env: 3.8.0
      tinybench: 2.9.0
      tinyexec: 0.3.2
      tinypool: 1.0.2
      tinyrainbow: 2.0.0
      vite: 5.4.12(@types/node@20.17.14)
      vite-node: 3.0.3(@types/node@20.17.14)
      why-is-node-running: 2.3.0
    optionalDependencies:
      '@types/node': 20.17.14
    transitivePeerDependencies:
      - less
      - lightningcss
      - msw
      - sass
      - sass-embedded
      - stylus
      - sugarss
      - supports-color
      - terser

  webidl-conversions@3.0.1: {}

  whatwg-url@5.0.0:
    dependencies:
      tr46: 0.0.3
      webidl-conversions: 3.0.1

  when-exit@2.1.4: {}

  which@2.0.2:
    dependencies:
      isexe: 2.0.0

  why-is-node-running@2.3.0:
    dependencies:
      siginfo: 2.0.0
      stackback: 0.0.2

  widest-line@3.1.0:
    dependencies:
      string-width: 4.2.3

  widest-line@4.0.1:
    dependencies:
      string-width: 5.1.2

  wordwrap@1.0.0: {}

  wrap-ansi@7.0.0:
    dependencies:
      ansi-styles: 4.3.0
      string-width: 4.2.3
      strip-ansi: 6.0.1

  wrap-ansi@8.1.0:
    dependencies:
      ansi-styles: 6.2.1
      string-width: 5.1.2
      strip-ansi: 7.1.0

  wrappy@1.0.2: {}

  ws@8.18.0: {}

  xtend@4.0.2: {}

  yoga-wasm-web@0.3.3: {}<|MERGE_RESOLUTION|>--- conflicted
+++ resolved
@@ -13,11 +13,7 @@
       specifier: ^20.9.0
       version: 20.17.14
     drizzle-orm:
-<<<<<<< HEAD
-      specifier: 0.36.4
-=======
       specifier: ^0.36.4
->>>>>>> 856deacd
       version: 0.36.4
     hono:
       specifier: ^4.6.14
@@ -35,6 +31,9 @@
       specifier: ^3.0.3
       version: 3.0.3
 
+overrides:
+  vite: 5.4.12
+
 importers:
 
   .:
@@ -47,14 +46,7 @@
     dependencies:
       '@ensdomains/ensjs':
         specifier: ^4.0.2
-<<<<<<< HEAD
-        version: 4.0.2(typescript@5.7.3)(viem@2.22.11(typescript@5.7.3))
-=======
         version: 4.0.2(typescript@5.7.3)(viem@2.22.13(typescript@5.7.3))
-      ensnode-subgraph-graphql:
-        specifier: workspace:*
-        version: link:../../packages/ensnode-subgraph-graphql
->>>>>>> 856deacd
       ensnode-utils:
         specifier: workspace:*
         version: link:../../packages/ensnode-utils
@@ -62,19 +54,14 @@
         specifier: 'catalog:'
         version: 4.6.17
       ponder:
-<<<<<<< HEAD
-        specifier: ^0.8.32
-        version: 0.8.32(@opentelemetry/api@1.9.0)(@types/node@20.17.14)(hono@4.6.17)(typescript@5.7.3)(viem@2.22.11(typescript@5.7.3))
-      ponder-subgraph-api:
-        specifier: workspace:*
-        version: link:../../packages/ponder-subgraph-api
-=======
         specifier: 'catalog:'
         version: 0.8.26(@opentelemetry/api@1.7.0)(@types/node@20.17.14)(hono@4.6.17)(typescript@5.7.3)(viem@2.22.13(typescript@5.7.3))
       ponder-schema:
         specifier: workspace:*
         version: link:../../packages/ponder-schema
->>>>>>> 856deacd
+      ponder-subgraph-api:
+        specifier: workspace:*
+        version: link:../../packages/ponder-subgraph-api
       ts-deepmerge:
         specifier: ^7.0.2
         version: 7.0.2
@@ -98,12 +85,14 @@
         specifier: 'catalog:'
         version: 3.0.3(@types/node@20.17.14)
 
-<<<<<<< HEAD
   packages/ensnode-utils:
     devDependencies:
       '@biomejs/biome':
         specifier: 'catalog:'
         version: 1.9.4
+      '@namehash/shared-configs':
+        specifier: 'workspace:'
+        version: link:../shared-configs
       '@types/node':
         specifier: 'catalog:'
         version: 20.17.14
@@ -112,15 +101,31 @@
         version: 5.7.3
       viem:
         specifier: 'catalog:'
-        version: 2.22.11(typescript@5.7.3)
+        version: 2.22.13(typescript@5.7.3)
       vitest:
         specifier: 'catalog:'
         version: 3.0.3(@types/node@20.17.14)
 
+  packages/ponder-schema:
+    dependencies:
+      ponder:
+        specifier: 'catalog:'
+        version: 0.8.26(@opentelemetry/api@1.7.0)(@types/node@20.17.14)(hono@4.6.17)(typescript@5.7.3)(viem@2.22.13(typescript@5.7.3))
+      viem:
+        specifier: 'catalog:'
+        version: 2.22.13(typescript@5.7.3)
+    devDependencies:
+      '@biomejs/biome':
+        specifier: 'catalog:'
+        version: 1.9.4
+      '@namehash/shared-configs':
+        specifier: 'workspace:'
+        version: link:../shared-configs
+      typescript:
+        specifier: 'catalog:'
+        version: 5.7.3
+
   packages/ponder-subgraph-api:
-=======
-  packages/ensnode-subgraph-graphql:
->>>>>>> 856deacd
     dependencies:
       '@escape.tech/graphql-armor-max-aliases':
         specifier: ^2.6.0
@@ -139,11 +144,7 @@
         version: 2.2.3
       drizzle-orm:
         specifier: 'catalog:'
-<<<<<<< HEAD
-        version: 0.36.4(@electric-sql/pglite@0.2.13)(@opentelemetry/api@1.9.0)(kysely@0.26.3)(pg@8.13.1)(react@18.3.1)
-=======
         version: 0.36.4(@electric-sql/pglite@0.2.13)(@opentelemetry/api@1.7.0)(kysely@0.26.3)(pg@8.11.3)(react@18.2.0)
->>>>>>> 856deacd
       graphql:
         specifier: ^16.10.0
         version: 16.10.0
@@ -170,46 +171,6 @@
         specifier: 'catalog:'
         version: 5.7.3
 
-  packages/ensnode-utils:
-    devDependencies:
-      '@biomejs/biome':
-        specifier: 'catalog:'
-        version: 1.9.4
-      '@namehash/shared-configs':
-        specifier: 'workspace:'
-        version: link:../shared-configs
-      '@types/node':
-        specifier: 'catalog:'
-        version: 20.17.14
-      typescript:
-        specifier: 'catalog:'
-        version: 5.7.3
-      viem:
-        specifier: 'catalog:'
-        version: 2.22.13(typescript@5.7.3)
-      vitest:
-        specifier: 'catalog:'
-        version: 3.0.3(@types/node@20.17.14)
-
-  packages/ponder-schema:
-    dependencies:
-      ponder:
-        specifier: 'catalog:'
-        version: 0.8.26(@opentelemetry/api@1.7.0)(@types/node@20.17.14)(hono@4.6.17)(typescript@5.7.3)(viem@2.22.13(typescript@5.7.3))
-      viem:
-        specifier: 'catalog:'
-        version: 2.22.13(typescript@5.7.3)
-    devDependencies:
-      '@biomejs/biome':
-        specifier: 'catalog:'
-        version: 1.9.4
-      '@namehash/shared-configs':
-        specifier: 'workspace:'
-        version: link:../shared-configs
-      typescript:
-        specifier: 'catalog:'
-        version: 5.7.3
-
   packages/shared-configs:
     devDependencies:
       '@biomejs/biome':
@@ -326,274 +287,136 @@
     resolution: {integrity: sha512-IPjmgSc4KpQRlO4qbEDnBEixvtb06WDmjKfi/7fkZaryh5HuOmTtixe1EupQI5XfXO8joc3d27uUZ0QdC++euA==}
     engines: {node: '>=18.0.0'}
 
-  '@esbuild/aix-ppc64@0.19.12':
-    resolution: {integrity: sha512-bmoCYyWdEL3wDQIVbcyzRyeKLgk2WtWLTWz1ZIAZF/EGbNOwSA6ew3PftJ1PqMiOOGu0OyFMzG53L0zqIpPeNA==}
+  '@esbuild/aix-ppc64@0.21.5':
+    resolution: {integrity: sha512-1SDgH6ZSPTlggy1yI6+Dbkiz8xzpHJEVAlF/AM1tHPLsf5STom9rwtjE4hKAF20FfXXNTFqEYXyJNWh1GiZedQ==}
     engines: {node: '>=12'}
     cpu: [ppc64]
     os: [aix]
 
-  '@esbuild/aix-ppc64@0.21.5':
-    resolution: {integrity: sha512-1SDgH6ZSPTlggy1yI6+Dbkiz8xzpHJEVAlF/AM1tHPLsf5STom9rwtjE4hKAF20FfXXNTFqEYXyJNWh1GiZedQ==}
-    engines: {node: '>=12'}
-    cpu: [ppc64]
-    os: [aix]
-
-  '@esbuild/android-arm64@0.19.12':
-    resolution: {integrity: sha512-P0UVNGIienjZv3f5zq0DP3Nt2IE/3plFzuaS96vihvD0Hd6H/q4WXUGpCxD/E8YrSXfNyRPbpTq+T8ZQioSuPA==}
+  '@esbuild/android-arm64@0.21.5':
+    resolution: {integrity: sha512-c0uX9VAUBQ7dTDCjq+wdyGLowMdtR/GoC2U5IYk/7D1H1JYC0qseD7+11iMP2mRLN9RcCMRcjC4YMclCzGwS/A==}
     engines: {node: '>=12'}
     cpu: [arm64]
     os: [android]
 
-  '@esbuild/android-arm64@0.21.5':
-    resolution: {integrity: sha512-c0uX9VAUBQ7dTDCjq+wdyGLowMdtR/GoC2U5IYk/7D1H1JYC0qseD7+11iMP2mRLN9RcCMRcjC4YMclCzGwS/A==}
-    engines: {node: '>=12'}
-    cpu: [arm64]
-    os: [android]
-
-  '@esbuild/android-arm@0.19.12':
-    resolution: {integrity: sha512-qg/Lj1mu3CdQlDEEiWrlC4eaPZ1KztwGJ9B6J+/6G+/4ewxJg7gqj8eVYWvao1bXrqGiW2rsBZFSX3q2lcW05w==}
+  '@esbuild/android-arm@0.21.5':
+    resolution: {integrity: sha512-vCPvzSjpPHEi1siZdlvAlsPxXl7WbOVUBBAowWug4rJHb68Ox8KualB+1ocNvT5fjv6wpkX6o/iEpbDrf68zcg==}
     engines: {node: '>=12'}
     cpu: [arm]
     os: [android]
 
-  '@esbuild/android-arm@0.21.5':
-    resolution: {integrity: sha512-vCPvzSjpPHEi1siZdlvAlsPxXl7WbOVUBBAowWug4rJHb68Ox8KualB+1ocNvT5fjv6wpkX6o/iEpbDrf68zcg==}
-    engines: {node: '>=12'}
-    cpu: [arm]
-    os: [android]
-
-  '@esbuild/android-x64@0.19.12':
-    resolution: {integrity: sha512-3k7ZoUW6Q6YqhdhIaq/WZ7HwBpnFBlW905Fa4s4qWJyiNOgT1dOqDiVAQFwBH7gBRZr17gLrlFCRzF6jFh7Kew==}
+  '@esbuild/android-x64@0.21.5':
+    resolution: {integrity: sha512-D7aPRUUNHRBwHxzxRvp856rjUHRFW1SdQATKXH2hqA0kAZb1hKmi02OpYRacl0TxIGz/ZmXWlbZgjwWYaCakTA==}
     engines: {node: '>=12'}
     cpu: [x64]
     os: [android]
 
-  '@esbuild/android-x64@0.21.5':
-    resolution: {integrity: sha512-D7aPRUUNHRBwHxzxRvp856rjUHRFW1SdQATKXH2hqA0kAZb1hKmi02OpYRacl0TxIGz/ZmXWlbZgjwWYaCakTA==}
-    engines: {node: '>=12'}
-    cpu: [x64]
-    os: [android]
-
-  '@esbuild/darwin-arm64@0.19.12':
-    resolution: {integrity: sha512-B6IeSgZgtEzGC42jsI+YYu9Z3HKRxp8ZT3cqhvliEHovq8HSX2YX8lNocDn79gCKJXOSaEot9MVYky7AKjCs8g==}
+  '@esbuild/darwin-arm64@0.21.5':
+    resolution: {integrity: sha512-DwqXqZyuk5AiWWf3UfLiRDJ5EDd49zg6O9wclZ7kUMv2WRFr4HKjXp/5t8JZ11QbQfUS6/cRCKGwYhtNAY88kQ==}
     engines: {node: '>=12'}
     cpu: [arm64]
     os: [darwin]
 
-  '@esbuild/darwin-arm64@0.21.5':
-    resolution: {integrity: sha512-DwqXqZyuk5AiWWf3UfLiRDJ5EDd49zg6O9wclZ7kUMv2WRFr4HKjXp/5t8JZ11QbQfUS6/cRCKGwYhtNAY88kQ==}
-    engines: {node: '>=12'}
-    cpu: [arm64]
-    os: [darwin]
-
-  '@esbuild/darwin-x64@0.19.12':
-    resolution: {integrity: sha512-hKoVkKzFiToTgn+41qGhsUJXFlIjxI/jSYeZf3ugemDYZldIXIxhvwN6erJGlX4t5h417iFuheZ7l+YVn05N3A==}
+  '@esbuild/darwin-x64@0.21.5':
+    resolution: {integrity: sha512-se/JjF8NlmKVG4kNIuyWMV/22ZaerB+qaSi5MdrXtd6R08kvs2qCN4C09miupktDitvh8jRFflwGFBQcxZRjbw==}
     engines: {node: '>=12'}
     cpu: [x64]
     os: [darwin]
 
-  '@esbuild/darwin-x64@0.21.5':
-    resolution: {integrity: sha512-se/JjF8NlmKVG4kNIuyWMV/22ZaerB+qaSi5MdrXtd6R08kvs2qCN4C09miupktDitvh8jRFflwGFBQcxZRjbw==}
-    engines: {node: '>=12'}
-    cpu: [x64]
-    os: [darwin]
-
-  '@esbuild/freebsd-arm64@0.19.12':
-    resolution: {integrity: sha512-4aRvFIXmwAcDBw9AueDQ2YnGmz5L6obe5kmPT8Vd+/+x/JMVKCgdcRwH6APrbpNXsPz+K653Qg8HB/oXvXVukA==}
+  '@esbuild/freebsd-arm64@0.21.5':
+    resolution: {integrity: sha512-5JcRxxRDUJLX8JXp/wcBCy3pENnCgBR9bN6JsY4OmhfUtIHe3ZW0mawA7+RDAcMLrMIZaf03NlQiX9DGyB8h4g==}
     engines: {node: '>=12'}
     cpu: [arm64]
     os: [freebsd]
 
-  '@esbuild/freebsd-arm64@0.21.5':
-    resolution: {integrity: sha512-5JcRxxRDUJLX8JXp/wcBCy3pENnCgBR9bN6JsY4OmhfUtIHe3ZW0mawA7+RDAcMLrMIZaf03NlQiX9DGyB8h4g==}
-    engines: {node: '>=12'}
-    cpu: [arm64]
-    os: [freebsd]
-
-  '@esbuild/freebsd-x64@0.19.12':
-    resolution: {integrity: sha512-EYoXZ4d8xtBoVN7CEwWY2IN4ho76xjYXqSXMNccFSx2lgqOG/1TBPW0yPx1bJZk94qu3tX0fycJeeQsKovA8gg==}
+  '@esbuild/freebsd-x64@0.21.5':
+    resolution: {integrity: sha512-J95kNBj1zkbMXtHVH29bBriQygMXqoVQOQYA+ISs0/2l3T9/kj42ow2mpqerRBxDJnmkUDCaQT/dfNXWX/ZZCQ==}
     engines: {node: '>=12'}
     cpu: [x64]
     os: [freebsd]
 
-  '@esbuild/freebsd-x64@0.21.5':
-    resolution: {integrity: sha512-J95kNBj1zkbMXtHVH29bBriQygMXqoVQOQYA+ISs0/2l3T9/kj42ow2mpqerRBxDJnmkUDCaQT/dfNXWX/ZZCQ==}
-    engines: {node: '>=12'}
-    cpu: [x64]
-    os: [freebsd]
-
-  '@esbuild/linux-arm64@0.19.12':
-    resolution: {integrity: sha512-EoTjyYyLuVPfdPLsGVVVC8a0p1BFFvtpQDB/YLEhaXyf/5bczaGeN15QkR+O4S5LeJ92Tqotve7i1jn35qwvdA==}
+  '@esbuild/linux-arm64@0.21.5':
+    resolution: {integrity: sha512-ibKvmyYzKsBeX8d8I7MH/TMfWDXBF3db4qM6sy+7re0YXya+K1cem3on9XgdT2EQGMu4hQyZhan7TeQ8XkGp4Q==}
     engines: {node: '>=12'}
     cpu: [arm64]
     os: [linux]
 
-  '@esbuild/linux-arm64@0.21.5':
-    resolution: {integrity: sha512-ibKvmyYzKsBeX8d8I7MH/TMfWDXBF3db4qM6sy+7re0YXya+K1cem3on9XgdT2EQGMu4hQyZhan7TeQ8XkGp4Q==}
-    engines: {node: '>=12'}
-    cpu: [arm64]
-    os: [linux]
-
-  '@esbuild/linux-arm@0.19.12':
-    resolution: {integrity: sha512-J5jPms//KhSNv+LO1S1TX1UWp1ucM6N6XuL6ITdKWElCu8wXP72l9MM0zDTzzeikVyqFE6U8YAV9/tFyj0ti+w==}
+  '@esbuild/linux-arm@0.21.5':
+    resolution: {integrity: sha512-bPb5AHZtbeNGjCKVZ9UGqGwo8EUu4cLq68E95A53KlxAPRmUyYv2D6F0uUI65XisGOL1hBP5mTronbgo+0bFcA==}
     engines: {node: '>=12'}
     cpu: [arm]
     os: [linux]
 
-  '@esbuild/linux-arm@0.21.5':
-    resolution: {integrity: sha512-bPb5AHZtbeNGjCKVZ9UGqGwo8EUu4cLq68E95A53KlxAPRmUyYv2D6F0uUI65XisGOL1hBP5mTronbgo+0bFcA==}
-    engines: {node: '>=12'}
-    cpu: [arm]
-    os: [linux]
-
-  '@esbuild/linux-ia32@0.19.12':
-    resolution: {integrity: sha512-Thsa42rrP1+UIGaWz47uydHSBOgTUnwBwNq59khgIwktK6x60Hivfbux9iNR0eHCHzOLjLMLfUMLCypBkZXMHA==}
+  '@esbuild/linux-ia32@0.21.5':
+    resolution: {integrity: sha512-YvjXDqLRqPDl2dvRODYmmhz4rPeVKYvppfGYKSNGdyZkA01046pLWyRKKI3ax8fbJoK5QbxblURkwK/MWY18Tg==}
     engines: {node: '>=12'}
     cpu: [ia32]
     os: [linux]
 
-  '@esbuild/linux-ia32@0.21.5':
-    resolution: {integrity: sha512-YvjXDqLRqPDl2dvRODYmmhz4rPeVKYvppfGYKSNGdyZkA01046pLWyRKKI3ax8fbJoK5QbxblURkwK/MWY18Tg==}
-    engines: {node: '>=12'}
-    cpu: [ia32]
-    os: [linux]
-
-  '@esbuild/linux-loong64@0.19.12':
-    resolution: {integrity: sha512-LiXdXA0s3IqRRjm6rV6XaWATScKAXjI4R4LoDlvO7+yQqFdlr1Bax62sRwkVvRIrwXxvtYEHHI4dm50jAXkuAA==}
+  '@esbuild/linux-loong64@0.21.5':
+    resolution: {integrity: sha512-uHf1BmMG8qEvzdrzAqg2SIG/02+4/DHB6a9Kbya0XDvwDEKCoC8ZRWI5JJvNdUjtciBGFQ5PuBlpEOXQj+JQSg==}
     engines: {node: '>=12'}
     cpu: [loong64]
     os: [linux]
 
-  '@esbuild/linux-loong64@0.21.5':
-    resolution: {integrity: sha512-uHf1BmMG8qEvzdrzAqg2SIG/02+4/DHB6a9Kbya0XDvwDEKCoC8ZRWI5JJvNdUjtciBGFQ5PuBlpEOXQj+JQSg==}
-    engines: {node: '>=12'}
-    cpu: [loong64]
-    os: [linux]
-
-  '@esbuild/linux-mips64el@0.19.12':
-    resolution: {integrity: sha512-fEnAuj5VGTanfJ07ff0gOA6IPsvrVHLVb6Lyd1g2/ed67oU1eFzL0r9WL7ZzscD+/N6i3dWumGE1Un4f7Amf+w==}
+  '@esbuild/linux-mips64el@0.21.5':
+    resolution: {integrity: sha512-IajOmO+KJK23bj52dFSNCMsz1QP1DqM6cwLUv3W1QwyxkyIWecfafnI555fvSGqEKwjMXVLokcV5ygHW5b3Jbg==}
     engines: {node: '>=12'}
     cpu: [mips64el]
     os: [linux]
 
-  '@esbuild/linux-mips64el@0.21.5':
-    resolution: {integrity: sha512-IajOmO+KJK23bj52dFSNCMsz1QP1DqM6cwLUv3W1QwyxkyIWecfafnI555fvSGqEKwjMXVLokcV5ygHW5b3Jbg==}
-    engines: {node: '>=12'}
-    cpu: [mips64el]
-    os: [linux]
-
-  '@esbuild/linux-ppc64@0.19.12':
-    resolution: {integrity: sha512-nYJA2/QPimDQOh1rKWedNOe3Gfc8PabU7HT3iXWtNUbRzXS9+vgB0Fjaqr//XNbd82mCxHzik2qotuI89cfixg==}
+  '@esbuild/linux-ppc64@0.21.5':
+    resolution: {integrity: sha512-1hHV/Z4OEfMwpLO8rp7CvlhBDnjsC3CttJXIhBi+5Aj5r+MBvy4egg7wCbe//hSsT+RvDAG7s81tAvpL2XAE4w==}
     engines: {node: '>=12'}
     cpu: [ppc64]
     os: [linux]
 
-  '@esbuild/linux-ppc64@0.21.5':
-    resolution: {integrity: sha512-1hHV/Z4OEfMwpLO8rp7CvlhBDnjsC3CttJXIhBi+5Aj5r+MBvy4egg7wCbe//hSsT+RvDAG7s81tAvpL2XAE4w==}
-    engines: {node: '>=12'}
-    cpu: [ppc64]
-    os: [linux]
-
-  '@esbuild/linux-riscv64@0.19.12':
-    resolution: {integrity: sha512-2MueBrlPQCw5dVJJpQdUYgeqIzDQgw3QtiAHUC4RBz9FXPrskyyU3VI1hw7C0BSKB9OduwSJ79FTCqtGMWqJHg==}
+  '@esbuild/linux-riscv64@0.21.5':
+    resolution: {integrity: sha512-2HdXDMd9GMgTGrPWnJzP2ALSokE/0O5HhTUvWIbD3YdjME8JwvSCnNGBnTThKGEB91OZhzrJ4qIIxk/SBmyDDA==}
     engines: {node: '>=12'}
     cpu: [riscv64]
     os: [linux]
 
-  '@esbuild/linux-riscv64@0.21.5':
-    resolution: {integrity: sha512-2HdXDMd9GMgTGrPWnJzP2ALSokE/0O5HhTUvWIbD3YdjME8JwvSCnNGBnTThKGEB91OZhzrJ4qIIxk/SBmyDDA==}
-    engines: {node: '>=12'}
-    cpu: [riscv64]
-    os: [linux]
-
-  '@esbuild/linux-s390x@0.19.12':
-    resolution: {integrity: sha512-+Pil1Nv3Umes4m3AZKqA2anfhJiVmNCYkPchwFJNEJN5QxmTs1uzyy4TvmDrCRNT2ApwSari7ZIgrPeUx4UZDg==}
+  '@esbuild/linux-s390x@0.21.5':
+    resolution: {integrity: sha512-zus5sxzqBJD3eXxwvjN1yQkRepANgxE9lgOW2qLnmr8ikMTphkjgXu1HR01K4FJg8h1kEEDAqDcZQtbrRnB41A==}
     engines: {node: '>=12'}
     cpu: [s390x]
     os: [linux]
 
-  '@esbuild/linux-s390x@0.21.5':
-    resolution: {integrity: sha512-zus5sxzqBJD3eXxwvjN1yQkRepANgxE9lgOW2qLnmr8ikMTphkjgXu1HR01K4FJg8h1kEEDAqDcZQtbrRnB41A==}
-    engines: {node: '>=12'}
-    cpu: [s390x]
-    os: [linux]
-
-  '@esbuild/linux-x64@0.19.12':
-    resolution: {integrity: sha512-B71g1QpxfwBvNrfyJdVDexenDIt1CiDN1TIXLbhOw0KhJzE78KIFGX6OJ9MrtC0oOqMWf+0xop4qEU8JrJTwCg==}
+  '@esbuild/linux-x64@0.21.5':
+    resolution: {integrity: sha512-1rYdTpyv03iycF1+BhzrzQJCdOuAOtaqHTWJZCWvijKD2N5Xu0TtVC8/+1faWqcP9iBCWOmjmhoH94dH82BxPQ==}
     engines: {node: '>=12'}
     cpu: [x64]
     os: [linux]
 
-  '@esbuild/linux-x64@0.21.5':
-    resolution: {integrity: sha512-1rYdTpyv03iycF1+BhzrzQJCdOuAOtaqHTWJZCWvijKD2N5Xu0TtVC8/+1faWqcP9iBCWOmjmhoH94dH82BxPQ==}
-    engines: {node: '>=12'}
-    cpu: [x64]
-    os: [linux]
-
-  '@esbuild/netbsd-x64@0.19.12':
-    resolution: {integrity: sha512-3ltjQ7n1owJgFbuC61Oj++XhtzmymoCihNFgT84UAmJnxJfm4sYCiSLTXZtE00VWYpPMYc+ZQmB6xbSdVh0JWA==}
+  '@esbuild/netbsd-x64@0.21.5':
+    resolution: {integrity: sha512-Woi2MXzXjMULccIwMnLciyZH4nCIMpWQAs049KEeMvOcNADVxo0UBIQPfSmxB3CWKedngg7sWZdLvLczpe0tLg==}
     engines: {node: '>=12'}
     cpu: [x64]
     os: [netbsd]
 
-  '@esbuild/netbsd-x64@0.21.5':
-    resolution: {integrity: sha512-Woi2MXzXjMULccIwMnLciyZH4nCIMpWQAs049KEeMvOcNADVxo0UBIQPfSmxB3CWKedngg7sWZdLvLczpe0tLg==}
-    engines: {node: '>=12'}
-    cpu: [x64]
-    os: [netbsd]
-
-  '@esbuild/openbsd-x64@0.19.12':
-    resolution: {integrity: sha512-RbrfTB9SWsr0kWmb9srfF+L933uMDdu9BIzdA7os2t0TXhCRjrQyCeOt6wVxr79CKD4c+p+YhCj31HBkYcXebw==}
+  '@esbuild/openbsd-x64@0.21.5':
+    resolution: {integrity: sha512-HLNNw99xsvx12lFBUwoT8EVCsSvRNDVxNpjZ7bPn947b8gJPzeHWyNVhFsaerc0n3TsbOINvRP2byTZ5LKezow==}
     engines: {node: '>=12'}
     cpu: [x64]
     os: [openbsd]
 
-  '@esbuild/openbsd-x64@0.21.5':
-    resolution: {integrity: sha512-HLNNw99xsvx12lFBUwoT8EVCsSvRNDVxNpjZ7bPn947b8gJPzeHWyNVhFsaerc0n3TsbOINvRP2byTZ5LKezow==}
-    engines: {node: '>=12'}
-    cpu: [x64]
-    os: [openbsd]
-
-  '@esbuild/sunos-x64@0.19.12':
-    resolution: {integrity: sha512-HKjJwRrW8uWtCQnQOz9qcU3mUZhTUQvi56Q8DPTLLB+DawoiQdjsYq+j+D3s9I8VFtDr+F9CjgXKKC4ss89IeA==}
+  '@esbuild/sunos-x64@0.21.5':
+    resolution: {integrity: sha512-6+gjmFpfy0BHU5Tpptkuh8+uw3mnrvgs+dSPQXQOv3ekbordwnzTVEb4qnIvQcYXq6gzkyTnoZ9dZG+D4garKg==}
     engines: {node: '>=12'}
     cpu: [x64]
     os: [sunos]
 
-  '@esbuild/sunos-x64@0.21.5':
-    resolution: {integrity: sha512-6+gjmFpfy0BHU5Tpptkuh8+uw3mnrvgs+dSPQXQOv3ekbordwnzTVEb4qnIvQcYXq6gzkyTnoZ9dZG+D4garKg==}
-    engines: {node: '>=12'}
-    cpu: [x64]
-    os: [sunos]
-
-  '@esbuild/win32-arm64@0.19.12':
-    resolution: {integrity: sha512-URgtR1dJnmGvX864pn1B2YUYNzjmXkuJOIqG2HdU62MVS4EHpU2946OZoTMnRUHklGtJdJZ33QfzdjGACXhn1A==}
+  '@esbuild/win32-arm64@0.21.5':
+    resolution: {integrity: sha512-Z0gOTd75VvXqyq7nsl93zwahcTROgqvuAcYDUr+vOv8uHhNSKROyU961kgtCD1e95IqPKSQKH7tBTslnS3tA8A==}
     engines: {node: '>=12'}
     cpu: [arm64]
     os: [win32]
 
-  '@esbuild/win32-arm64@0.21.5':
-    resolution: {integrity: sha512-Z0gOTd75VvXqyq7nsl93zwahcTROgqvuAcYDUr+vOv8uHhNSKROyU961kgtCD1e95IqPKSQKH7tBTslnS3tA8A==}
-    engines: {node: '>=12'}
-    cpu: [arm64]
-    os: [win32]
-
-  '@esbuild/win32-ia32@0.19.12':
-    resolution: {integrity: sha512-+ZOE6pUkMOJfmxmBZElNOx72NKpIa/HFOMGzu8fqzQJ5kgf6aTGrcJaFsNiVMH4JKpMipyK+7k0n2UXN7a8YKQ==}
-    engines: {node: '>=12'}
-    cpu: [ia32]
-    os: [win32]
-
   '@esbuild/win32-ia32@0.21.5':
     resolution: {integrity: sha512-SWXFF1CL2RVNMaVs+BBClwtfZSvDgtL//G/smwAc5oVK/UPu2Gu9tIaRgFmYFFKrmg3SyAjSrElf0TiJ1v8fYA==}
     engines: {node: '>=12'}
     cpu: [ia32]
-    os: [win32]
-
-  '@esbuild/win32-x64@0.19.12':
-    resolution: {integrity: sha512-T1QyPSDCyMXaO3pzBkF96E8xMkiRYbUEZADd29SyPGabqxMViNoii+NcK7eWJAEoU6RZyEm5lVSIjTmcdoB9HA==}
-    engines: {node: '>=12'}
-    cpu: [x64]
     os: [win32]
 
   '@esbuild/win32-x64@0.21.5':
@@ -843,7 +666,7 @@
     resolution: {integrity: sha512-XT2XBc4AN9UdaxJAeIlcSZ0ILi/GzmG5G8XSly4gaiqIvPV3HMTSIDZWJVX6QRJ0PX1m+W8Cy0K9ByXNb/bPIA==}
     peerDependencies:
       msw: ^2.4.9
-      vite: ^5.0.0 || ^6.0.0
+      vite: 5.4.12
     peerDependenciesMeta:
       msw:
         optional: true
@@ -1288,11 +1111,6 @@
   es-module-lexer@1.6.0:
     resolution: {integrity: sha512-qqnD1yMU6tk/jnaMosogGySTZP8YtUgAffA9nMN+E/rjxcfRQ6IEk7IiozUjgxKoFHBGjTLnrHB/YC45r/59EQ==}
 
-  esbuild@0.19.12:
-    resolution: {integrity: sha512-aARqgq8roFBj054KvQr5f1sFu0D65G+miZRCuJyJ0G13Zwx7vRar5Zhn2tkQNzIXcBrNVsv/8stehpj+GAjgbg==}
-    engines: {node: '>=12'}
-    hasBin: true
-
   esbuild@0.21.5:
     resolution: {integrity: sha512-mg3OPMV4hXywwpoDxu3Qda5xCKQi+vCTZq8S9J/EpkhB2HzKXq4SNFZE3+NK93JYxc8VMSep+lOUSC/RVKaBqw==}
     engines: {node: '>=12'}
@@ -1844,13 +1662,8 @@
     resolution: {integrity: sha512-ip4qdzjkAyDDZklUaZkcRFb2iA118H9SgRh8yzTkSQK8HilsOJF7rSY8HoW5+I0M46AZgX/pxbprf2vvzQCE0Q==}
     hasBin: true
 
-<<<<<<< HEAD
-  ponder@0.8.32:
-    resolution: {integrity: sha512-C3sKps6Xq1fF4LtZUZbqTJ+lPQ4ciiUnYfBSvLsVInmeqn2NkeuOiLvlfPE8DwAUueWANbYtYQ0KBwh2z730OA==}
-=======
   ponder@0.8.26:
     resolution: {integrity: sha512-K1fAaJK8eGdAnur+X6TGW/3y7hJc+3HSB5KJMFYiUNReExgFG9kxDT6+La/myv8IHm3SE2BB7BAWAXmaUYy2Cg==}
->>>>>>> 856deacd
     engines: {node: '>=18.14'}
     hasBin: true
     peerDependencies:
@@ -2230,37 +2043,9 @@
   vite-tsconfig-paths@4.3.1:
     resolution: {integrity: sha512-cfgJwcGOsIxXOLU/nELPny2/LUD/lcf1IbfyeKTv2bsupVbTH/xpFtdQlBmIP1GEK2CjjLxYhFfB+QODFAx5aw==}
     peerDependencies:
-      vite: '*'
+      vite: 5.4.12
     peerDependenciesMeta:
       vite:
-        optional: true
-
-  vite@5.0.7:
-    resolution: {integrity: sha512-B4T4rJCDPihrQo2B+h1MbeGL/k/GMAHzhQ8S0LjQ142s6/+l3hHTT095ORvsshj4QCkoWu3Xtmob5mazvakaOw==}
-    engines: {node: ^18.0.0 || >=20.0.0}
-    hasBin: true
-    peerDependencies:
-      '@types/node': ^18.0.0 || >=20.0.0
-      less: '*'
-      lightningcss: ^1.21.0
-      sass: '*'
-      stylus: '*'
-      sugarss: '*'
-      terser: ^5.4.0
-    peerDependenciesMeta:
-      '@types/node':
-        optional: true
-      less:
-        optional: true
-      lightningcss:
-        optional: true
-      sass:
-        optional: true
-      stylus:
-        optional: true
-      sugarss:
-        optional: true
-      terser:
         optional: true
 
   vite@5.4.12:
@@ -2490,139 +2275,70 @@
     dependencies:
       tslib: 2.8.1
 
-  '@esbuild/aix-ppc64@0.19.12':
-    optional: true
-
   '@esbuild/aix-ppc64@0.21.5':
     optional: true
 
-  '@esbuild/android-arm64@0.19.12':
-    optional: true
-
   '@esbuild/android-arm64@0.21.5':
     optional: true
 
-  '@esbuild/android-arm@0.19.12':
-    optional: true
-
   '@esbuild/android-arm@0.21.5':
     optional: true
 
-  '@esbuild/android-x64@0.19.12':
-    optional: true
-
   '@esbuild/android-x64@0.21.5':
     optional: true
 
-  '@esbuild/darwin-arm64@0.19.12':
-    optional: true
-
   '@esbuild/darwin-arm64@0.21.5':
     optional: true
 
-  '@esbuild/darwin-x64@0.19.12':
-    optional: true
-
   '@esbuild/darwin-x64@0.21.5':
     optional: true
 
-  '@esbuild/freebsd-arm64@0.19.12':
-    optional: true
-
   '@esbuild/freebsd-arm64@0.21.5':
     optional: true
 
-  '@esbuild/freebsd-x64@0.19.12':
-    optional: true
-
   '@esbuild/freebsd-x64@0.21.5':
     optional: true
 
-  '@esbuild/linux-arm64@0.19.12':
-    optional: true
-
   '@esbuild/linux-arm64@0.21.5':
     optional: true
 
-  '@esbuild/linux-arm@0.19.12':
-    optional: true
-
   '@esbuild/linux-arm@0.21.5':
     optional: true
 
-  '@esbuild/linux-ia32@0.19.12':
-    optional: true
-
   '@esbuild/linux-ia32@0.21.5':
     optional: true
 
-  '@esbuild/linux-loong64@0.19.12':
-    optional: true
-
   '@esbuild/linux-loong64@0.21.5':
     optional: true
 
-  '@esbuild/linux-mips64el@0.19.12':
-    optional: true
-
   '@esbuild/linux-mips64el@0.21.5':
     optional: true
 
-  '@esbuild/linux-ppc64@0.19.12':
-    optional: true
-
   '@esbuild/linux-ppc64@0.21.5':
     optional: true
 
-  '@esbuild/linux-riscv64@0.19.12':
-    optional: true
-
   '@esbuild/linux-riscv64@0.21.5':
     optional: true
 
-  '@esbuild/linux-s390x@0.19.12':
-    optional: true
-
   '@esbuild/linux-s390x@0.21.5':
     optional: true
 
-  '@esbuild/linux-x64@0.19.12':
-    optional: true
-
   '@esbuild/linux-x64@0.21.5':
     optional: true
 
-  '@esbuild/netbsd-x64@0.19.12':
-    optional: true
-
   '@esbuild/netbsd-x64@0.21.5':
     optional: true
 
-  '@esbuild/openbsd-x64@0.19.12':
-    optional: true
-
   '@esbuild/openbsd-x64@0.21.5':
     optional: true
 
-  '@esbuild/sunos-x64@0.19.12':
-    optional: true
-
   '@esbuild/sunos-x64@0.21.5':
     optional: true
 
-  '@esbuild/win32-arm64@0.19.12':
-    optional: true
-
   '@esbuild/win32-arm64@0.21.5':
     optional: true
 
-  '@esbuild/win32-ia32@0.19.12':
-    optional: true
-
   '@esbuild/win32-ia32@0.21.5':
-    optional: true
-
-  '@esbuild/win32-x64@0.19.12':
     optional: true
 
   '@esbuild/win32-x64@0.21.5':
@@ -3171,15 +2887,6 @@
 
   dotenv@16.4.7: {}
 
-<<<<<<< HEAD
-  drizzle-orm@0.36.4(@electric-sql/pglite@0.2.13)(@opentelemetry/api@1.9.0)(kysely@0.26.3)(pg@8.13.1)(react@18.3.1):
-    optionalDependencies:
-      '@electric-sql/pglite': 0.2.13
-      '@opentelemetry/api': 1.9.0
-      kysely: 0.26.3
-      pg: 8.13.1
-      react: 18.3.1
-=======
   drizzle-orm@0.36.4(@electric-sql/pglite@0.2.13)(@opentelemetry/api@1.7.0)(kysely@0.26.3)(pg@8.11.3)(react@18.2.0):
     optionalDependencies:
       '@electric-sql/pglite': 0.2.13
@@ -3187,7 +2894,6 @@
       kysely: 0.26.3
       pg: 8.11.3
       react: 18.2.0
->>>>>>> 856deacd
 
   dset@3.1.4: {}
 
@@ -3208,32 +2914,6 @@
       stackframe: 0.3.1
 
   es-module-lexer@1.6.0: {}
-
-  esbuild@0.19.12:
-    optionalDependencies:
-      '@esbuild/aix-ppc64': 0.19.12
-      '@esbuild/android-arm': 0.19.12
-      '@esbuild/android-arm64': 0.19.12
-      '@esbuild/android-x64': 0.19.12
-      '@esbuild/darwin-arm64': 0.19.12
-      '@esbuild/darwin-x64': 0.19.12
-      '@esbuild/freebsd-arm64': 0.19.12
-      '@esbuild/freebsd-x64': 0.19.12
-      '@esbuild/linux-arm': 0.19.12
-      '@esbuild/linux-arm64': 0.19.12
-      '@esbuild/linux-ia32': 0.19.12
-      '@esbuild/linux-loong64': 0.19.12
-      '@esbuild/linux-mips64el': 0.19.12
-      '@esbuild/linux-ppc64': 0.19.12
-      '@esbuild/linux-riscv64': 0.19.12
-      '@esbuild/linux-s390x': 0.19.12
-      '@esbuild/linux-x64': 0.19.12
-      '@esbuild/netbsd-x64': 0.19.12
-      '@esbuild/openbsd-x64': 0.19.12
-      '@esbuild/sunos-x64': 0.19.12
-      '@esbuild/win32-arm64': 0.19.12
-      '@esbuild/win32-ia32': 0.19.12
-      '@esbuild/win32-x64': 0.19.12
 
   esbuild@0.21.5:
     optionalDependencies:
@@ -3790,11 +3470,7 @@
       sonic-boom: 3.8.1
       thread-stream: 2.7.0
 
-<<<<<<< HEAD
-  ponder@0.8.32(@opentelemetry/api@1.9.0)(@types/node@20.17.14)(hono@4.6.17)(typescript@5.7.3)(viem@2.22.11(typescript@5.7.3)):
-=======
   ponder@0.8.26(@opentelemetry/api@1.7.0)(@types/node@20.17.14)(hono@4.6.17)(typescript@5.7.3)(viem@2.22.13(typescript@5.7.3)):
->>>>>>> 856deacd
     dependencies:
       '@babel/code-frame': 7.26.2
       '@commander-js/extra-typings': 12.1.0(commander@12.1.0)
@@ -3826,15 +3502,10 @@
       prom-client: 15.1.3
       react: 18.2.0
       stacktrace-parser: 0.1.10
-<<<<<<< HEAD
-      viem: 2.22.11(typescript@5.7.3)
-      vite: 5.0.7(@types/node@20.17.14)
-=======
       viem: 2.22.13(typescript@5.7.3)
       vite: 5.4.12(@types/node@20.17.14)
->>>>>>> 856deacd
       vite-node: 1.0.2(@types/node@20.17.14)
-      vite-tsconfig-paths: 4.3.1(typescript@5.7.3)(vite@5.0.7(@types/node@20.17.14))
+      vite-tsconfig-paths: 4.3.1(typescript@5.7.3)(vite@5.4.12(@types/node@20.17.14))
     optionalDependencies:
       typescript: 5.7.3
     transitivePeerDependencies:
@@ -4238,25 +3909,16 @@
       - supports-color
       - terser
 
-  vite-tsconfig-paths@4.3.1(typescript@5.7.3)(vite@5.0.7(@types/node@20.17.14)):
+  vite-tsconfig-paths@4.3.1(typescript@5.7.3)(vite@5.4.12(@types/node@20.17.14)):
     dependencies:
       debug: 4.4.0(supports-color@8.1.1)
       globrex: 0.1.2
       tsconfck: 3.1.4(typescript@5.7.3)
     optionalDependencies:
-      vite: 5.0.7(@types/node@20.17.14)
+      vite: 5.4.12(@types/node@20.17.14)
     transitivePeerDependencies:
       - supports-color
       - typescript
-
-  vite@5.0.7(@types/node@20.17.14):
-    dependencies:
-      esbuild: 0.19.12
-      postcss: 8.5.1
-      rollup: 4.31.0
-    optionalDependencies:
-      '@types/node': 20.17.14
-      fsevents: 2.3.3
 
   vite@5.4.12(@types/node@20.17.14):
     dependencies:
