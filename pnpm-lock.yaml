--- conflicted
+++ resolved
@@ -2167,7 +2167,12 @@
   '@types/unist@3.0.3':
     resolution: {integrity: sha512-ko/gIFJRv177XgZsZcBwnqJN5x/Gien8qNOn0D5bQU/zAzVf9Zt3BlcUiLqhV9y4ARk0GbT3tnUiPNgnTXzc/Q==}
 
-<<<<<<< HEAD
+  '@types/yargs-parser@21.0.3':
+    resolution: {integrity: sha512-I4q9QU9MQv4oEOz4tAHJtNz1cwuLxn2F3xcc2iV5WdqLPpUnj30aUuxt1mAxYTG+oe8CZMV/+6rU4S4gRDzqtQ==}
+
+  '@types/yargs@17.0.33':
+    resolution: {integrity: sha512-WpxBCKWPLr4xSsHgz511rFJAM+wS28w2zEO1QDNY5zM/S8ok70NNfztH0xwhqKyaK0OHCbN98LDAZuy1ctxDkA==}
+
   '@typescript-eslint/eslint-plugin@8.24.0':
     resolution: {integrity: sha512-aFcXEJJCI4gUdXgoo/j9udUYIHgF23MFkg09LFz2dzEmU0+1Plk4rQWv/IYKvPHAtlkkGoB3m5e6oUp+JPsNaQ==}
     engines: {node: ^18.18.0 || ^20.9.0 || >=21.1.0}
@@ -2214,13 +2219,6 @@
   '@typescript-eslint/visitor-keys@8.24.0':
     resolution: {integrity: sha512-kArLq83QxGLbuHrTMoOEWO+l2MwsNS2TGISEdx8xgqpkbytB07XmlQyQdNDrCc1ecSqx0cnmhGvpX+VBwqqSkg==}
     engines: {node: ^18.18.0 || ^20.9.0 || >=21.1.0}
-=======
-  '@types/yargs-parser@21.0.3':
-    resolution: {integrity: sha512-I4q9QU9MQv4oEOz4tAHJtNz1cwuLxn2F3xcc2iV5WdqLPpUnj30aUuxt1mAxYTG+oe8CZMV/+6rU4S4gRDzqtQ==}
-
-  '@types/yargs@17.0.33':
-    resolution: {integrity: sha512-WpxBCKWPLr4xSsHgz511rFJAM+wS28w2zEO1QDNY5zM/S8ok70NNfztH0xwhqKyaK0OHCbN98LDAZuy1ctxDkA==}
->>>>>>> 0236a61f
 
   '@ungap/structured-clone@1.3.0':
     resolution: {integrity: sha512-WmoN8qaIAo7WTYWbAZuG8PYEhn5fkz7dZrqTBZ7dtt//lL2Gwms1IcnQ5yHqjDfX8Ft5j4YzDM23f87zBfDe9g==}
@@ -2612,18 +2610,16 @@
     resolution: {integrity: sha512-wfOBkjXteqSnI59oPcJkcPl/ZmwvMMOj340qUIY1SKZCv0B9Cf4D4fAucRkIKQmsIuYK3x1rrgU7MeGRruiuiA==}
     engines: {node: ^12.20.0 || ^14.13.1 || >=16.0.0}
 
-<<<<<<< HEAD
   client-only@0.0.1:
     resolution: {integrity: sha512-IV3Ou0jSMzZrd3pZ48nLkT9DA7Ag1pnPzaiQhpW7c3RbcqqzvzzVu+L8gfqMp/8IM2MQtSiqaCxrrcfu8I8rMA==}
+
+  cliui@8.0.1:
+    resolution: {integrity: sha512-BSeNnyus75C4//NQ9gQt1/csTXyo/8Sb+afLAkzAptFuMsod9HFokGNudZpi/oQV73hnVK+sR+5PVRMd+Dr7YQ==}
+    engines: {node: '>=12'}
 
   clsx@1.2.1:
     resolution: {integrity: sha512-EcR6r5a8bj6pu3ycsa/E/cKVGuTgZJZdsyUYHOksG/UHIiKfjxzRxYJpyVBwYaQeOvghal9fcc4PidlgzugAQg==}
     engines: {node: '>=6'}
-=======
-  cliui@8.0.1:
-    resolution: {integrity: sha512-BSeNnyus75C4//NQ9gQt1/csTXyo/8Sb+afLAkzAptFuMsod9HFokGNudZpi/oQV73hnVK+sR+5PVRMd+Dr7YQ==}
-    engines: {node: '>=12'}
->>>>>>> 0236a61f
 
   clsx@2.1.1:
     resolution: {integrity: sha512-eYm0QWBtUrBWZWG0d386OGAw16Z995PiOVo2B7bjWSbHedGl5e0ZWaq65kOGgUSNesEIDkB9ISbTg/JK9dhCZA==}
@@ -3248,15 +3244,13 @@
   function-bind@1.1.2:
     resolution: {integrity: sha512-7XHNxH7qX9xG5mIwxkhumTox/MIRNcOgDrxWsMt2pAr23WHp6MrRlN7FBSFpCpr+oVO0F744iUgR82nJMfG2SA==}
 
-<<<<<<< HEAD
   gensync@1.0.0-beta.2:
     resolution: {integrity: sha512-3hN7NaskYvMDLQY55gnW3NQ+mesEAepTqlg+VEbj7zzqEMBVNhzcGYYeqFo/TlYz6eQiFcp1HcsCZO+nGgS8zg==}
     engines: {node: '>=6.9.0'}
-=======
+
   get-caller-file@2.0.5:
     resolution: {integrity: sha512-DyFP3BM/3YHTQOCUL/w0OZHR0lpKeGrxotcHWcqNEdnltqFwXVfhEBQ94eIo34AfQpo0rGki4cyIiftY06h2Fg==}
     engines: {node: 6.* || 8.* || >= 10.*}
->>>>>>> 0236a61f
 
   get-east-asian-width@1.3.0:
     resolution: {integrity: sha512-vpeMIQKxczTD/0s2CdEWHcb0eeJe6TFjxb+J5xgX7hScxqrGuyjmv4c1D4A/gelKfyox0gJJwIHF+fLjeaM8kQ==}
@@ -5477,7 +5471,10 @@
   xxhash-wasm@1.1.0:
     resolution: {integrity: sha512-147y/6YNh+tlp6nd/2pWq38i9h6mz/EuQ6njIrmW8D1BS5nCqs0P6DG+m6zTGnNz5I+uhZ0SHxBs9BsPrwcKDA==}
 
-<<<<<<< HEAD
+  y18n@5.0.8:
+    resolution: {integrity: sha512-0pfFzegeDWJHJIAmTLRP2DwHjdF5s7jo9tuztdQxAhINCdvS+3nGINqPd00AphqJR/0LhANUS6/+7SCb98YOfA==}
+    engines: {node: '>=10'}
+
   yallist@3.1.1:
     resolution: {integrity: sha512-a4UGQaWPH59mOXUYnAG2ewncQS4i4F43Tv3JoAM+s2VDAmS9NsK8GpDMLrCHPksFT7h3K6TOoUNn2pb7RoXx4g==}
 
@@ -5485,25 +5482,18 @@
     resolution: {integrity: sha512-+hSoy/QHluxmC9kCIJyL/uyFmLmc+e5CFR5Wa+bpIhIj85LVb9ZH2nVnqrHoSvKogwODv0ClqZkmiSSaIH5LTA==}
     engines: {node: '>= 14'}
     hasBin: true
-=======
-  y18n@5.0.8:
-    resolution: {integrity: sha512-0pfFzegeDWJHJIAmTLRP2DwHjdF5s7jo9tuztdQxAhINCdvS+3nGINqPd00AphqJR/0LhANUS6/+7SCb98YOfA==}
-    engines: {node: '>=10'}
->>>>>>> 0236a61f
 
   yargs-parser@21.1.1:
     resolution: {integrity: sha512-tVpsJW7DdjecAiFpbIB1e3qxIQsE6NoPc5/eTdrbbIC4h0LVsWhnoa3g+m2HclBIujHzsxZ4VJVA+GUuc2/LBw==}
     engines: {node: '>=12'}
 
-<<<<<<< HEAD
+  yargs@17.7.2:
+    resolution: {integrity: sha512-7dSzzRQ++CKnNI/krKnYRV7JKKPUXMEh61soaHKg9mrWEhzFWhFnxPxGl+69cD1Ou63C13NUPCnmIcrvqCuM6w==}
+    engines: {node: '>=12'}
+
   yocto-queue@0.1.0:
     resolution: {integrity: sha512-rVksvsnNCdJ/ohGc6xgPwyN8eheCxsiLM8mxuE/t/mOVqJewPuO1miLpTHQiRgTKCLexL4MeAFVagts7HmNZ2Q==}
     engines: {node: '>=10'}
-=======
-  yargs@17.7.2:
-    resolution: {integrity: sha512-7dSzzRQ++CKnNI/krKnYRV7JKKPUXMEh61soaHKg9mrWEhzFWhFnxPxGl+69cD1Ou63C13NUPCnmIcrvqCuM6w==}
-    engines: {node: '>=12'}
->>>>>>> 0236a61f
 
   yocto-queue@1.1.1:
     resolution: {integrity: sha512-b4JR1PFR10y1mKjhHY9LaGo6tmrgjit7hxVIeAmyMw3jegXR4dhYqLaQF5zMXZxY7tLpMyJeLjr1C4rLmkVe8g==}
@@ -7194,7 +7184,12 @@
 
   '@types/unist@3.0.3': {}
 
-<<<<<<< HEAD
+  '@types/yargs-parser@21.0.3': {}
+
+  '@types/yargs@17.0.33':
+    dependencies:
+      '@types/yargs-parser': 21.0.3
+
   '@typescript-eslint/eslint-plugin@8.24.0(@typescript-eslint/parser@8.24.0(eslint@9.20.1(jiti@2.4.2))(typescript@5.7.3))(eslint@9.20.1(jiti@2.4.2))(typescript@5.7.3)':
     dependencies:
       '@eslint-community/regexpp': 4.12.1
@@ -7271,13 +7266,6 @@
     dependencies:
       '@typescript-eslint/types': 8.24.0
       eslint-visitor-keys: 4.2.0
-=======
-  '@types/yargs-parser@21.0.3': {}
-
-  '@types/yargs@17.0.33':
-    dependencies:
-      '@types/yargs-parser': 21.0.3
->>>>>>> 0236a61f
 
   '@ungap/structured-clone@1.3.0': {}
 
@@ -7793,17 +7781,15 @@
       slice-ansi: 5.0.0
       string-width: 5.1.2
 
-<<<<<<< HEAD
   client-only@0.0.1: {}
 
-  clsx@1.2.1: {}
-=======
   cliui@8.0.1:
     dependencies:
       string-width: 4.2.3
       strip-ansi: 6.0.1
       wrap-ansi: 7.0.0
->>>>>>> 0236a61f
+
+  clsx@1.2.1: {}
 
   clsx@2.1.1: {}
 
@@ -8407,11 +8393,9 @@
 
   function-bind@1.1.2: {}
 
-<<<<<<< HEAD
   gensync@1.0.0-beta.2: {}
-=======
+
   get-caller-file@2.0.5: {}
->>>>>>> 0236a61f
 
   get-east-asian-width@1.3.0: {}
 
@@ -11128,17 +11112,12 @@
 
   xxhash-wasm@1.1.0: {}
 
-<<<<<<< HEAD
+  y18n@5.0.8: {}
+
   yallist@3.1.1: {}
 
   yaml@2.7.0:
     optional: true
-
-  yargs-parser@21.1.1: {}
-
-  yocto-queue@0.1.0: {}
-=======
-  y18n@5.0.8: {}
 
   yargs-parser@21.1.1: {}
 
@@ -11151,7 +11130,8 @@
       string-width: 4.2.3
       y18n: 5.0.8
       yargs-parser: 21.1.1
->>>>>>> 0236a61f
+
+  yocto-queue@0.1.0: {}
 
   yocto-queue@1.1.1: {}
 
