lockfileVersion: '9.0'

settings:
  autoInstallPeers: true
  excludeLinksFromLockfile: false

catalogs:
  default:
    '@biomejs/biome':
      specifier: ^1.9.4
      version: 1.9.4
    '@types/node':
      specifier: ^20.9.0
      version: 20.17.14
    drizzle-orm:
      specifier: ^0.36.4
      version: 0.36.4
    hono:
      specifier: ^4.6.14
      version: 4.6.17
    ponder:
      specifier: ^0.9.2
      version: 0.9.2
    typescript:
      specifier: ^5.7.3
      version: 5.7.3
    viem:
      specifier: ^2.22.13
      version: 2.22.13
    vitest:
      specifier: ^3.0.5
      version: 3.0.5

overrides:
  ponder>vite: 5.4.14

importers:

  .:
    devDependencies:
      '@biomejs/biome':
        specifier: ^1.9.4
        version: 1.9.4
      typescript:
        specifier: 'catalog:'
        version: 5.7.3

  apps/ensadmin:
    dependencies:
      '@graphiql/react':
        specifier: ^0.28.2
        version: 0.28.2(@codemirror/language@6.0.0)(@types/node@20.17.14)(@types/react-dom@18.3.5(@types/react@18.3.18))(@types/react@18.3.18)(graphql@16.10.0)(react-dom@18.3.1(react@18.3.1))(react@18.3.1)
      '@graphiql/toolkit':
        specifier: ^0.11.1
        version: 0.11.1(@types/node@20.17.14)(graphql@16.10.0)
      '@radix-ui/react-dialog':
        specifier: ^1.1.6
        version: 1.1.6(@types/react-dom@18.3.5(@types/react@18.3.18))(@types/react@18.3.18)(react-dom@18.3.1(react@18.3.1))(react@18.3.1)
      '@radix-ui/react-dropdown-menu':
        specifier: ^2.1.6
        version: 2.1.6(@types/react-dom@18.3.5(@types/react@18.3.18))(@types/react@18.3.18)(react-dom@18.3.1(react@18.3.1))(react@18.3.1)
      '@radix-ui/react-label':
        specifier: ^2.1.2
        version: 2.1.2(@types/react-dom@18.3.5(@types/react@18.3.18))(@types/react@18.3.18)(react-dom@18.3.1(react@18.3.1))(react@18.3.1)
      '@radix-ui/react-slot':
        specifier: ^1.1.2
        version: 1.1.2(@types/react@18.3.18)(react@18.3.1)
      '@radix-ui/react-tabs':
        specifier: ^1.1.3
        version: 1.1.3(@types/react-dom@18.3.5(@types/react@18.3.18))(@types/react@18.3.18)(react-dom@18.3.1(react@18.3.1))(react@18.3.1)
      class-variance-authority:
        specifier: ^0.7.1
        version: 0.7.1
      clsx:
        specifier: ^2.1.1
        version: 2.1.1
      date-fns:
        specifier: ^4.1.0
        version: 4.1.0
      graphiql:
        specifier: ^3.8.3
        version: 3.8.3(@codemirror/language@6.0.0)(@types/node@20.17.14)(@types/react-dom@18.3.5(@types/react@18.3.18))(@types/react@18.3.18)(graphql@16.10.0)(react-dom@18.3.1(react@18.3.1))(react@18.3.1)
      graphql:
        specifier: ^16.10.0
        version: 16.10.0
      lucide-react:
        specifier: ^0.475.0
        version: 0.475.0(react@18.3.1)
      react:
        specifier: ^18.3.1
        version: 18.3.1
      react-dom:
        specifier: ^18.3.1
        version: 18.3.1(react@18.3.1)
      react-router-dom:
        specifier: ^7.1.0
        version: 7.1.5(react-dom@18.3.1(react@18.3.1))(react@18.3.1)
      tailwind-merge:
        specifier: ^3.0.1
        version: 3.0.1
      tailwindcss-animate:
        specifier: ^1.0.7
        version: 1.0.7(tailwindcss@4.0.6)
      viem:
        specifier: 'catalog:'
        version: 2.22.13(typescript@5.7.3)(zod@3.24.1)
    devDependencies:
      '@biomejs/biome':
        specifier: 'catalog:'
        version: 1.9.4
      '@eslint/js':
        specifier: ^9.9.1
        version: 9.20.0
      '@tailwindcss/vite':
        specifier: ^4.0.6
        version: 4.0.6(vite@6.1.0(@types/node@20.17.14)(jiti@2.4.2)(lightningcss@1.29.1)(tsx@4.19.2)(yaml@2.7.0))
      '@types/node':
        specifier: 'catalog:'
        version: 20.17.14
      '@types/react':
        specifier: ^18.3.5
        version: 18.3.18
      '@types/react-dom':
        specifier: ^18.3.0
        version: 18.3.5(@types/react@18.3.18)
      '@vitejs/plugin-react':
        specifier: ^4.3.4
        version: 4.3.4(vite@6.1.0(@types/node@20.17.14)(jiti@2.4.2)(lightningcss@1.29.1)(tsx@4.19.2)(yaml@2.7.0))
      autoprefixer:
        specifier: ^10.4.20
        version: 10.4.20(postcss@8.5.2)
      eslint:
        specifier: ^9.20.1
        version: 9.20.1(jiti@2.4.2)
      eslint-plugin-react-hooks:
        specifier: ^5.1.0
        version: 5.1.0(eslint@9.20.1(jiti@2.4.2))
      eslint-plugin-react-refresh:
        specifier: ^0.4.19
        version: 0.4.19(eslint@9.20.1(jiti@2.4.2))
      globals:
        specifier: ^15.9.0
        version: 15.14.0
      tailwindcss:
        specifier: ^4.0.6
        version: 4.0.6
      typescript:
        specifier: 'catalog:'
        version: 5.7.3
      typescript-eslint:
        specifier: ^8.3.0
        version: 8.24.0(eslint@9.20.1(jiti@2.4.2))(typescript@5.7.3)
      vite:
        specifier: ^6.1.0
        version: 6.1.0(@types/node@20.17.14)(jiti@2.4.2)(lightningcss@1.29.1)(tsx@4.19.2)(yaml@2.7.0)
      vitest:
        specifier: 'catalog:'
        version: 3.0.5(@types/debug@4.1.12)(@types/node@20.17.14)(jiti@2.4.2)(lightningcss@1.29.1)(tsx@4.19.2)(yaml@2.7.0)

  apps/ensnode:
    dependencies:
      '@ensdomains/ensjs':
        specifier: ^4.0.2
        version: 4.0.2(typescript@5.7.3)(viem@2.22.13(typescript@5.7.3)(zod@3.24.1))(zod@3.24.1)
      '@namehash/ens-deployments':
        specifier: workspace:*
        version: link:../../packages/ens-deployments
      ensnode-utils:
        specifier: workspace:*
        version: link:../../packages/ensnode-utils
      ensrainbow-sdk:
        specifier: workspace:*
        version: link:../../packages/ensrainbow-sdk
      hono:
        specifier: 'catalog:'
        version: 4.6.17
      ponder:
        specifier: 'catalog:'
        version: 0.9.2(@opentelemetry/api@1.7.0)(@types/node@20.17.14)(@types/react@18.3.18)(hono@4.6.17)(lightningcss@1.29.1)(typescript@5.7.3)(viem@2.22.13(typescript@5.7.3)(zod@3.24.1))(zod@3.24.1)
      ponder-schema:
        specifier: workspace:*
        version: link:../../packages/ponder-schema
      ponder-subgraph-api:
        specifier: workspace:*
        version: link:../../packages/ponder-subgraph-api
      ts-deepmerge:
        specifier: ^7.0.2
        version: 7.0.2
      viem:
        specifier: 'catalog:'
        version: 2.22.13(typescript@5.7.3)(zod@3.24.1)
    devDependencies:
      '@biomejs/biome':
        specifier: 'catalog:'
        version: 1.9.4
      '@namehash/shared-configs':
        specifier: 'workspace:'
        version: link:../../packages/shared-configs
      '@types/node':
        specifier: 'catalog:'
        version: 20.17.14
      typescript:
        specifier: 'catalog:'
        version: 5.7.3
      vitest:
        specifier: 'catalog:'
        version: 3.0.5(@types/debug@4.1.12)(@types/node@20.17.14)(jiti@2.4.2)(lightningcss@1.29.1)(tsx@4.19.2)(yaml@2.7.0)

  apps/ensrainbow:
    dependencies:
      '@hono/node-server':
        specifier: ^1.4.1
        version: 1.13.3(hono@4.6.17)
      bun:
        specifier: ^1.2.2
        version: 1.2.2
      classic-level:
        specifier: ^1.4.1
        version: 1.4.1
      ensnode-utils:
        specifier: workspace:*
        version: link:../../packages/ensnode-utils
      ensrainbow-sdk:
        specifier: workspace:*
        version: link:../../packages/ensrainbow-sdk
      hono:
        specifier: 'catalog:'
        version: 4.6.17
      progress:
        specifier: ^2.0.3
        version: 2.0.3
      viem:
        specifier: 'catalog:'
        version: 2.22.13(typescript@5.7.3)(zod@3.24.1)
      yargs:
        specifier: ^17.7.2
        version: 17.7.2
    devDependencies:
      '@namehash/shared-configs':
        specifier: workspace:*
        version: link:../../packages/shared-configs
      '@types/node':
        specifier: ^20.17.14
        version: 20.17.14
      '@types/progress':
        specifier: ^2.0.7
        version: 2.0.7
      '@types/supertest':
        specifier: ^6.0.2
        version: 6.0.2
      '@types/yargs':
        specifier: ^17.0.32
        version: 17.0.33
      '@vitest/coverage-v8':
        specifier: ^1.6.0
        version: 1.6.0(vitest@1.6.0(@types/node@20.17.14)(lightningcss@1.29.1))
      supertest:
        specifier: ^6.3.4
        version: 6.3.4
      typescript:
        specifier: ^5.3.3
        version: 5.7.3
      vitest:
        specifier: ^1.6.0
        version: 1.6.0(@types/node@20.17.14)(lightningcss@1.29.1)

  docs/ensnode:
    dependencies:
      '@astrojs/starlight':
        specifier: ^0.31.1
        version: 0.31.1(astro@5.2.3(@types/node@20.17.14)(jiti@2.4.2)(lightningcss@1.29.1)(rollup@4.31.0)(tsx@4.19.2)(typescript@5.7.3)(yaml@2.7.0))
      astro:
        specifier: ^5.2.3
        version: 5.2.3(@types/node@20.17.14)(jiti@2.4.2)(lightningcss@1.29.1)(rollup@4.31.0)(tsx@4.19.2)(typescript@5.7.3)(yaml@2.7.0)
      sharp:
        specifier: ^0.33.5
        version: 0.33.5

  docs/ensrainbow:
    dependencies:
      '@astrojs/starlight':
        specifier: ^0.31.1
        version: 0.31.1(astro@5.2.3(@types/node@20.17.14)(jiti@2.4.2)(lightningcss@1.29.1)(rollup@4.31.0)(tsx@4.19.2)(typescript@5.7.3)(yaml@2.7.0))
      astro:
        specifier: ^5.2.3
        version: 5.2.3(@types/node@20.17.14)(jiti@2.4.2)(lightningcss@1.29.1)(rollup@4.31.0)(tsx@4.19.2)(typescript@5.7.3)(yaml@2.7.0)
      sharp:
        specifier: ^0.33.5
        version: 0.33.5

  packages/ens-deployments:
    dependencies:
      '@ponder/utils':
        specifier: ^0.2.3
        version: 0.2.3(typescript@5.7.3)(viem@2.22.13(typescript@5.7.3)(zod@3.24.1))
    devDependencies:
      '@biomejs/biome':
        specifier: 'catalog:'
        version: 1.9.4
      '@namehash/shared-configs':
        specifier: 'workspace:'
        version: link:../shared-configs
      typescript:
        specifier: 'catalog:'
        version: 5.7.3
      viem:
        specifier: 'catalog:'
        version: 2.22.13(typescript@5.7.3)(zod@3.24.1)

  packages/ensnode-utils:
    devDependencies:
      '@biomejs/biome':
        specifier: 'catalog:'
        version: 1.9.4
      '@namehash/shared-configs':
        specifier: 'workspace:'
        version: link:../shared-configs
      '@types/node':
        specifier: 'catalog:'
        version: 20.17.14
      typescript:
        specifier: 'catalog:'
        version: 5.7.3
      viem:
        specifier: 'catalog:'
        version: 2.22.13(typescript@5.7.3)(zod@3.24.1)
      vitest:
        specifier: 'catalog:'
        version: 3.0.5(@types/debug@4.1.12)(@types/node@20.17.14)(jiti@2.4.2)(lightningcss@1.29.1)(tsx@4.19.2)(yaml@2.7.0)

  packages/ensrainbow-sdk:
    dependencies:
      viem:
        specifier: 'catalog:'
        version: 2.22.13(typescript@5.7.3)(zod@3.24.1)
    devDependencies:
      '@biomejs/biome':
        specifier: 'catalog:'
        version: 1.9.4
      '@namehash/shared-configs':
        specifier: 'workspace:'
        version: link:../shared-configs
      ensnode-utils:
        specifier: 'workspace:'
        version: link:../ensnode-utils
      typescript:
        specifier: 'catalog:'
        version: 5.7.3
      vitest:
        specifier: 'catalog:'
        version: 3.0.5(@types/debug@4.1.12)(@types/node@20.17.14)(jiti@2.4.2)(lightningcss@1.29.1)(tsx@4.19.2)(yaml@2.7.0)

  packages/ponder-schema:
    dependencies:
      ponder:
        specifier: 'catalog:'
        version: 0.9.2(@opentelemetry/api@1.7.0)(@types/node@20.17.14)(@types/react@18.3.18)(hono@4.6.17)(lightningcss@1.29.1)(typescript@5.7.3)(viem@2.22.13(typescript@5.7.3)(zod@3.24.1))(zod@3.24.1)
      viem:
        specifier: 'catalog:'
        version: 2.22.13(typescript@5.7.3)(zod@3.24.1)
    devDependencies:
      '@biomejs/biome':
        specifier: 'catalog:'
        version: 1.9.4
      '@namehash/shared-configs':
        specifier: 'workspace:'
        version: link:../shared-configs
      typescript:
        specifier: 'catalog:'
        version: 5.7.3

  packages/ponder-subgraph-api:
    dependencies:
      '@escape.tech/graphql-armor-max-aliases':
        specifier: ^2.6.0
        version: 2.6.0
      '@escape.tech/graphql-armor-max-depth':
        specifier: ^2.4.0
        version: 2.4.0
      '@escape.tech/graphql-armor-max-tokens':
        specifier: ^2.5.0
        version: 2.5.0
      dataloader:
        specifier: ^2.2.3
        version: 2.2.3
      drizzle-orm:
        specifier: 'catalog:'
        version: 0.36.4(@electric-sql/pglite@0.2.13)(@opentelemetry/api@1.7.0)(@types/react@18.3.18)(kysely@0.26.3)(pg@8.11.3)(react@18.3.1)
      graphql:
        specifier: ^16.10.0
        version: 16.10.0
      graphql-scalars:
        specifier: ^1.24.0
        version: 1.24.0(graphql@16.10.0)
      graphql-yoga:
        specifier: ^5.10.9
        version: 5.10.10(graphql@16.10.0)
    devDependencies:
      '@biomejs/biome':
        specifier: 'catalog:'
        version: 1.9.4
      '@namehash/shared-configs':
        specifier: 'workspace:'
        version: link:../shared-configs
      '@types/node':
        specifier: 'catalog:'
        version: 20.17.14
      hono:
        specifier: 'catalog:'
        version: 4.6.17
      typescript:
        specifier: 'catalog:'
        version: 5.7.3

  packages/shared-configs:
    devDependencies:
      '@biomejs/biome':
        specifier: 'catalog:'
        version: 1.9.4
      typescript:
        specifier: 'catalog:'
        version: 5.7.3

packages:

  '@adraffy/ens-normalize@1.10.1':
    resolution: {integrity: sha512-96Z2IP3mYmF1Xg2cDm8f1gWGf/HUVedQ3FMifV4kG/PQ4yEP51xDtRAEfhVNt5f/uzpNkZHwWQuUcu6D6K+Ekw==}

  '@adraffy/ens-normalize@1.11.0':
    resolution: {integrity: sha512-/3DDPKHqqIqxUULp8yP4zODUY1i+2xvVWsv8A79xGWdCAG+8sb0hRh0Rk2QyOJUnnbyPUAZYcpBuRe3nS2OIUg==}

  '@alcalzone/ansi-tokenize@0.1.3':
    resolution: {integrity: sha512-3yWxPTq3UQ/FY9p1ErPxIyfT64elWaMvM9lIHnaqpyft63tkxodF5aUElYHrdisWve5cETkh1+KBw1yJuW0aRw==}
    engines: {node: '>=14.13.1'}

  '@ampproject/remapping@2.3.0':
    resolution: {integrity: sha512-30iZtAPgz+LTIYoeivqYo853f02jBYSd5uGnGpkFV0M3xOt9aN73erkgYAmZU43x4VfqcnLxW9Kpg3R5LC4YYw==}
    engines: {node: '>=6.0.0'}

  '@astrojs/compiler@2.10.3':
    resolution: {integrity: sha512-bL/O7YBxsFt55YHU021oL+xz+B/9HvGNId3F9xURN16aeqDK9juHGktdkCSXz+U4nqFACq6ZFvWomOzhV+zfPw==}

  '@astrojs/internal-helpers@0.5.0':
    resolution: {integrity: sha512-CgB5ZaZO1PFG+rbjF3HnA7G6gIBjJ070xb7bUjeu5Gqqufma+t6fpuRWMXnK2iEO3zVyX7e/xplPlqtFKy/lvw==}

  '@astrojs/markdown-remark@6.1.0':
    resolution: {integrity: sha512-emZNNSTPGgPc3V399Cazpp5+snogjaF04ocOSQn9vy3Kw/eIC4vTQjXOrWDEoSEy+AwPDZX9bQ4wd3bxhpmGgQ==}

  '@astrojs/mdx@4.0.8':
    resolution: {integrity: sha512-/aiLr2yQ55W9AbpyOgfMtFXk7g2t7XoWdC2Avps/NqxAx4aYONDLneX43D79QwgqdjFhin7o3cIPp/vVppMbaA==}
    engines: {node: ^18.17.1 || ^20.3.0 || >=22.0.0}
    peerDependencies:
      astro: ^5.0.0

  '@astrojs/prism@3.2.0':
    resolution: {integrity: sha512-GilTHKGCW6HMq7y3BUv9Ac7GMe/MO9gi9GW62GzKtth0SwukCu/qp2wLiGpEujhY+VVhaG9v7kv/5vFzvf4NYw==}
    engines: {node: ^18.17.1 || ^20.3.0 || >=22.0.0}

  '@astrojs/sitemap@3.2.1':
    resolution: {integrity: sha512-uxMfO8f7pALq0ADL6Lk68UV6dNYjJ2xGUzyjjVj60JLBs5a6smtlkBYv3tQ0DzoqwS7c9n4FUx5lgv0yPo/fgA==}

  '@astrojs/starlight@0.31.1':
    resolution: {integrity: sha512-VIVkHugwgtEqJPiRH8+ouP0UqUfdmpBO9C64R+6QaQ2qmADNkI/BA3/YAJHTBZYlMQQGEEuLJwD9qpaUovi52Q==}
    peerDependencies:
      astro: ^5.1.5

  '@astrojs/telemetry@3.2.0':
    resolution: {integrity: sha512-wxhSKRfKugLwLlr4OFfcqovk+LIFtKwLyGPqMsv+9/ibqqnW3Gv7tBhtKEb0gAyUAC4G9BTVQeQahqnQAhd6IQ==}
    engines: {node: ^18.17.1 || ^20.3.0 || >=22.0.0}

  '@babel/code-frame@7.26.2':
    resolution: {integrity: sha512-RJlIHRueQgwWitWgF8OdFYGZX328Ax5BCemNGlqHfplnRT9ESi8JkFlvaVYbS+UubVY6dpv87Fs2u5M29iNFVQ==}
    engines: {node: '>=6.9.0'}

  '@babel/compat-data@7.26.8':
    resolution: {integrity: sha512-oH5UPLMWR3L2wEFLnFJ1TZXqHufiTKAiLfqw5zkhS4dKXLJ10yVztfil/twG8EDTA4F/tvVNw9nOl4ZMslB8rQ==}
    engines: {node: '>=6.9.0'}

  '@babel/core@7.26.8':
    resolution: {integrity: sha512-l+lkXCHS6tQEc5oUpK28xBOZ6+HwaH7YwoYQbLFiYb4nS2/l1tKnZEtEWkD0GuiYdvArf9qBS0XlQGXzPMsNqQ==}
    engines: {node: '>=6.9.0'}

  '@babel/generator@7.26.8':
    resolution: {integrity: sha512-ef383X5++iZHWAXX0SXQR6ZyQhw/0KtTkrTz61WXRhFM6dhpHulO/RJz79L8S6ugZHJkOOkUrUdxgdF2YiPFnA==}
    engines: {node: '>=6.9.0'}

  '@babel/helper-compilation-targets@7.26.5':
    resolution: {integrity: sha512-IXuyn5EkouFJscIDuFF5EsiSolseme1s0CZB+QxVugqJLYmKdxI1VfIBOst0SUu4rnk2Z7kqTwmoO1lp3HIfnA==}
    engines: {node: '>=6.9.0'}

  '@babel/helper-module-imports@7.25.9':
    resolution: {integrity: sha512-tnUA4RsrmflIM6W6RFTLFSXITtl0wKjgpnLgXyowocVPrbYrLUXSBXDgTs8BlbmIzIdlBySRQjINYs2BAkiLtw==}
    engines: {node: '>=6.9.0'}

  '@babel/helper-module-transforms@7.26.0':
    resolution: {integrity: sha512-xO+xu6B5K2czEnQye6BHA7DolFFmS3LB7stHZFaOLb1pAwO1HWLS8fXA+eh0A2yIvltPVmx3eNNDBJA2SLHXFw==}
    engines: {node: '>=6.9.0'}
    peerDependencies:
      '@babel/core': ^7.0.0

  '@babel/helper-plugin-utils@7.26.5':
    resolution: {integrity: sha512-RS+jZcRdZdRFzMyr+wcsaqOmld1/EqTghfaBGQQd/WnRdzdlvSZ//kF7U8VQTxf1ynZ4cjUcYgjVGx13ewNPMg==}
    engines: {node: '>=6.9.0'}

  '@babel/helper-string-parser@7.25.9':
    resolution: {integrity: sha512-4A/SCr/2KLd5jrtOMFzaKjVtAei3+2r/NChoBNoZ3EyP/+GlhoaEGoWOZUmFmoITP7zOJyHIMm+DYRd8o3PvHA==}
    engines: {node: '>=6.9.0'}

  '@babel/helper-validator-identifier@7.25.9':
    resolution: {integrity: sha512-Ed61U6XJc3CVRfkERJWDz4dJwKe7iLmmJsbOGu9wSloNSFttHV0I8g6UAgb7qnK5ly5bGLPd4oXZlxCdANBOWQ==}
    engines: {node: '>=6.9.0'}

  '@babel/helper-validator-option@7.25.9':
    resolution: {integrity: sha512-e/zv1co8pp55dNdEcCynfj9X7nyUKUXoUEwfXqaZt0omVOmDe9oOTdKStH4GmAw6zxMFs50ZayuMfHDKlO7Tfw==}
    engines: {node: '>=6.9.0'}

  '@babel/helpers@7.26.7':
    resolution: {integrity: sha512-8NHiL98vsi0mbPQmYAGWwfcFaOy4j2HY49fXJCfuDcdE7fMIsH9a7GdaeXpIBsbT7307WU8KCMp5pUVDNL4f9A==}
    engines: {node: '>=6.9.0'}

  '@babel/parser@7.26.7':
    resolution: {integrity: sha512-kEvgGGgEjRUutvdVvZhbn/BxVt+5VSpwXz1j3WYXQbXDo8KzFOPNG2GQbdAiNq8g6wn1yKk7C/qrke03a84V+w==}
    engines: {node: '>=6.0.0'}
    hasBin: true

  '@babel/parser@7.26.8':
    resolution: {integrity: sha512-TZIQ25pkSoaKEYYaHbbxkfL36GNsQ6iFiBbeuzAkLnXayKR1yP1zFe+NxuZWWsUyvt8icPU9CCq0sgWGXR1GEw==}
    engines: {node: '>=6.0.0'}
    hasBin: true

  '@babel/plugin-transform-react-jsx-self@7.25.9':
    resolution: {integrity: sha512-y8quW6p0WHkEhmErnfe58r7x0A70uKphQm8Sp8cV7tjNQwK56sNVK0M73LK3WuYmsuyrftut4xAkjjgU0twaMg==}
    engines: {node: '>=6.9.0'}
    peerDependencies:
      '@babel/core': ^7.0.0-0

  '@babel/plugin-transform-react-jsx-source@7.25.9':
    resolution: {integrity: sha512-+iqjT8xmXhhYv4/uiYd8FNQsraMFZIfxVSqxxVSZP0WbbSAWvBXAul0m/zu+7Vv4O/3WtApy9pmaTMiumEZgfg==}
    engines: {node: '>=6.9.0'}
    peerDependencies:
      '@babel/core': ^7.0.0-0

  '@babel/runtime@7.26.7':
    resolution: {integrity: sha512-AOPI3D+a8dXnja+iwsUqGRjr1BbZIe771sXdapOtYI531gSqpi92vXivKcq2asu/DFpdl1ceFAKZyRzK2PCVcQ==}
    engines: {node: '>=6.9.0'}

  '@babel/template@7.26.8':
    resolution: {integrity: sha512-iNKaX3ZebKIsCvJ+0jd6embf+Aulaa3vNBqZ41kM7iTWjx5qzWKXGHiJUW3+nTpQ18SG11hdF8OAzKrpXkb96Q==}
    engines: {node: '>=6.9.0'}

  '@babel/traverse@7.26.8':
    resolution: {integrity: sha512-nic9tRkjYH0oB2dzr/JoGIm+4Q6SuYeLEiIiZDwBscRMYFJ+tMAz98fuel9ZnbXViA2I0HVSSRRK8DW5fjXStA==}
    engines: {node: '>=6.9.0'}

  '@babel/types@7.26.7':
    resolution: {integrity: sha512-t8kDRGrKXyp6+tjUh7hw2RLyclsW4TRoRvRHtSyAX9Bb5ldlFh+90YAYY6awRXrlB4G5G2izNeGySpATlFzmOg==}
    engines: {node: '>=6.9.0'}

  '@babel/types@7.26.8':
    resolution: {integrity: sha512-eUuWapzEGWFEpHFxgEaBG8e3n6S8L3MSu0oda755rOfabWPnh0Our1AozNFVUxGFIhbKgd1ksprsoDGMinTOTA==}
    engines: {node: '>=6.9.0'}

  '@bcoe/v8-coverage@0.2.3':
    resolution: {integrity: sha512-0hYQ8SB4Db5zvZB4axdMHGwEaQjkZzFjQiN9LVYvIFB2nSUHW9tYpxWriPrWDASIxiaXax83REcLxuSdnGPZtw==}

  '@biomejs/biome@1.9.4':
    resolution: {integrity: sha512-1rkd7G70+o9KkTn5KLmDYXihGoTaIGO9PIIN2ZB7UJxFrWw04CZHPYiMRjYsaDvVV7hP1dYNRLxSANLaBFGpog==}
    engines: {node: '>=14.21.3'}
    hasBin: true

  '@biomejs/cli-darwin-arm64@1.9.4':
    resolution: {integrity: sha512-bFBsPWrNvkdKrNCYeAp+xo2HecOGPAy9WyNyB/jKnnedgzl4W4Hb9ZMzYNbf8dMCGmUdSavlYHiR01QaYR58cw==}
    engines: {node: '>=14.21.3'}
    cpu: [arm64]
    os: [darwin]

  '@biomejs/cli-darwin-x64@1.9.4':
    resolution: {integrity: sha512-ngYBh/+bEedqkSevPVhLP4QfVPCpb+4BBe2p7Xs32dBgs7rh9nY2AIYUL6BgLw1JVXV8GlpKmb/hNiuIxfPfZg==}
    engines: {node: '>=14.21.3'}
    cpu: [x64]
    os: [darwin]

  '@biomejs/cli-linux-arm64-musl@1.9.4':
    resolution: {integrity: sha512-v665Ct9WCRjGa8+kTr0CzApU0+XXtRgwmzIf1SeKSGAv+2scAlW6JR5PMFo6FzqqZ64Po79cKODKf3/AAmECqA==}
    engines: {node: '>=14.21.3'}
    cpu: [arm64]
    os: [linux]

  '@biomejs/cli-linux-arm64@1.9.4':
    resolution: {integrity: sha512-fJIW0+LYujdjUgJJuwesP4EjIBl/N/TcOX3IvIHJQNsAqvV2CHIogsmA94BPG6jZATS4Hi+xv4SkBBQSt1N4/g==}
    engines: {node: '>=14.21.3'}
    cpu: [arm64]
    os: [linux]

  '@biomejs/cli-linux-x64-musl@1.9.4':
    resolution: {integrity: sha512-gEhi/jSBhZ2m6wjV530Yy8+fNqG8PAinM3oV7CyO+6c3CEh16Eizm21uHVsyVBEB6RIM8JHIl6AGYCv6Q6Q9Tg==}
    engines: {node: '>=14.21.3'}
    cpu: [x64]
    os: [linux]

  '@biomejs/cli-linux-x64@1.9.4':
    resolution: {integrity: sha512-lRCJv/Vi3Vlwmbd6K+oQ0KhLHMAysN8lXoCI7XeHlxaajk06u7G+UsFSO01NAs5iYuWKmVZjmiOzJ0OJmGsMwg==}
    engines: {node: '>=14.21.3'}
    cpu: [x64]
    os: [linux]

  '@biomejs/cli-win32-arm64@1.9.4':
    resolution: {integrity: sha512-tlbhLk+WXZmgwoIKwHIHEBZUwxml7bRJgk0X2sPyNR3S93cdRq6XulAZRQJ17FYGGzWne0fgrXBKpl7l4M87Hg==}
    engines: {node: '>=14.21.3'}
    cpu: [arm64]
    os: [win32]

  '@biomejs/cli-win32-x64@1.9.4':
    resolution: {integrity: sha512-8Y5wMhVIPaWe6jw2H+KlEm4wP/f7EW3810ZLmDlrEEy5KvBsb9ECEfu/kMWD484ijfQ8+nIi0giMgu9g1UAuuA==}
    engines: {node: '>=14.21.3'}
    cpu: [x64]
    os: [win32]

  '@codemirror/language@6.0.0':
    resolution: {integrity: sha512-rtjk5ifyMzOna1c7PBu7J1VCt0PvA5wy3o8eMVnxMKb7z8KA7JFecvD04dSn14vj/bBaAbqRsGed5OjtofEnLA==}

  '@codemirror/state@6.5.2':
    resolution: {integrity: sha512-FVqsPqtPWKVVL3dPSxy8wEF/ymIEuVzF1PK3VbUgrxXpJUSHQWWZz4JMToquRxnkw+36LTamCZG2iua2Ptq0fA==}

  '@codemirror/view@6.36.2':
    resolution: {integrity: sha512-DZ6ONbs8qdJK0fdN7AB82CgI6tYXf4HWk1wSVa0+9bhVznCuuvhQtX8bFBoy3dv8rZSQqUd8GvhVAcielcidrA==}

  '@commander-js/extra-typings@12.1.0':
    resolution: {integrity: sha512-wf/lwQvWAA0goIghcb91dQYpkLBcyhOhQNqG/VgWhnKzgt+UOMvra7EX/2fv70arm5RW+PUHoQHHDa6/p77Eqg==}
    peerDependencies:
      commander: ~12.1.0

  '@ctrl/tinycolor@4.1.0':
    resolution: {integrity: sha512-WyOx8cJQ+FQus4Mm4uPIZA64gbk3Wxh0so5Lcii0aJifqwoVOlfFtorjLE0Hen4OYyHZMXDWqMmaQemBhgxFRQ==}
    engines: {node: '>=14'}

  '@electric-sql/pglite@0.2.13':
    resolution: {integrity: sha512-YRY806NnScVqa21/1L1vaysSQ+0/cAva50z7vlwzaGiBOTS9JhdzIRHN0KfgMhobFAphbznZJ7urMso4RtMBIQ==}

  '@emnapi/runtime@1.3.1':
    resolution: {integrity: sha512-kEBmG8KyqtxJZv+ygbEim+KCGtIq1fC22Ms3S4ziXmYKm8uyoLX0MHONVKwp+9opg390VaKRNt4a7A9NwmpNhw==}

  '@emotion/is-prop-valid@0.8.8':
    resolution: {integrity: sha512-u5WtneEAr5IDG2Wv65yhunPSMLIpuKsbuOktRojfrEiEvRyC85LgPMZI63cr7NUqT8ZIGdSVg8ZKGxIug4lXcA==}

  '@emotion/memoize@0.7.4':
    resolution: {integrity: sha512-Ja/Vfqe3HpuzRsG1oBtWTHk2PGZ7GR+2Vz5iYGelAw8dx32K0y7PjVuxK6z1nMpZOqAFsRUPCkK1YjJ56qJlgw==}

  '@ensdomains/address-encoder@1.0.0-rc.3':
    resolution: {integrity: sha512-8o6zH69rObIqDY4PusEWuN9jvVOct+9jj9AOPO7ifc3ev8nmsly0e8TE1sHkhk0iKFbd3DlSsUnJ+yuRWmdLCQ==}

  '@ensdomains/address-encoder@1.1.1':
    resolution: {integrity: sha512-yg7s+suCuKRhaGsgLu57W/jxIs/Lnqs/SU7jT7UwS4ATSnW94jbUCbmyyZ82CQwKsmwaUE8uYvvVb4N6lfz29A==}

  '@ensdomains/content-hash@3.1.0-rc.1':
    resolution: {integrity: sha512-OzdkXgdFmduzcJKU4KRkkJkQHnm5p7m7FkX8k+bHOEoOIzc0ueGT/Jay4nnb60wNk1wSHRmzY+hHBMpFDiGReg==}

  '@ensdomains/dnsprovejs@0.5.1':
    resolution: {integrity: sha512-nfm4ggpK5YBVwVwLZKF9WPjRGRTL9aUxX2O4pqv/AnQCz3WeGHsW7VhVFLj2s4EoWSzCXwR1E6nuqgUwnH692w==}
    engines: {node: '>=16.8'}

  '@ensdomains/ensjs@4.0.2':
    resolution: {integrity: sha512-4vDIZEFAa1doNA3H9MppUHxflSDYYPVNyaDbdHLksTa4taq3y4dGpletX67Xea8nxI+cMfjEi4nOzLJmPzRE/g==}
    peerDependencies:
      viem: ^2.9.2

  '@envelop/core@5.0.3':
    resolution: {integrity: sha512-SE3JxL7odst8igN6x77QWyPpXKXz/Hs5o5Y27r+9Br6WHIhkW90lYYVITWIJQ/qYgn5PkpbaVgeFY9rgqQaZ/A==}
    engines: {node: '>=18.0.0'}

  '@envelop/types@5.0.0':
    resolution: {integrity: sha512-IPjmgSc4KpQRlO4qbEDnBEixvtb06WDmjKfi/7fkZaryh5HuOmTtixe1EupQI5XfXO8joc3d27uUZ0QdC++euA==}
    engines: {node: '>=18.0.0'}

  '@esbuild/aix-ppc64@0.21.5':
    resolution: {integrity: sha512-1SDgH6ZSPTlggy1yI6+Dbkiz8xzpHJEVAlF/AM1tHPLsf5STom9rwtjE4hKAF20FfXXNTFqEYXyJNWh1GiZedQ==}
    engines: {node: '>=12'}
    cpu: [ppc64]
    os: [aix]

  '@esbuild/aix-ppc64@0.23.1':
    resolution: {integrity: sha512-6VhYk1diRqrhBAqpJEdjASR/+WVRtfjpqKuNw11cLiaWpAT/Uu+nokB+UJnevzy/P9C/ty6AOe0dwueMrGh/iQ==}
    engines: {node: '>=18'}
    cpu: [ppc64]
    os: [aix]

  '@esbuild/aix-ppc64@0.24.2':
    resolution: {integrity: sha512-thpVCb/rhxE/BnMLQ7GReQLLN8q9qbHmI55F4489/ByVg2aQaQ6kbcLb6FHkocZzQhxc4gx0sCk0tJkKBFzDhA==}
    engines: {node: '>=18'}
    cpu: [ppc64]
    os: [aix]

  '@esbuild/android-arm64@0.21.5':
    resolution: {integrity: sha512-c0uX9VAUBQ7dTDCjq+wdyGLowMdtR/GoC2U5IYk/7D1H1JYC0qseD7+11iMP2mRLN9RcCMRcjC4YMclCzGwS/A==}
    engines: {node: '>=12'}
    cpu: [arm64]
    os: [android]

  '@esbuild/android-arm64@0.23.1':
    resolution: {integrity: sha512-xw50ipykXcLstLeWH7WRdQuysJqejuAGPd30vd1i5zSyKK3WE+ijzHmLKxdiCMtH1pHz78rOg0BKSYOSB/2Khw==}
    engines: {node: '>=18'}
    cpu: [arm64]
    os: [android]

  '@esbuild/android-arm64@0.24.2':
    resolution: {integrity: sha512-cNLgeqCqV8WxfcTIOeL4OAtSmL8JjcN6m09XIgro1Wi7cF4t/THaWEa7eL5CMoMBdjoHOTh/vwTO/o2TRXIyzg==}
    engines: {node: '>=18'}
    cpu: [arm64]
    os: [android]

  '@esbuild/android-arm@0.21.5':
    resolution: {integrity: sha512-vCPvzSjpPHEi1siZdlvAlsPxXl7WbOVUBBAowWug4rJHb68Ox8KualB+1ocNvT5fjv6wpkX6o/iEpbDrf68zcg==}
    engines: {node: '>=12'}
    cpu: [arm]
    os: [android]

  '@esbuild/android-arm@0.23.1':
    resolution: {integrity: sha512-uz6/tEy2IFm9RYOyvKl88zdzZfwEfKZmnX9Cj1BHjeSGNuGLuMD1kR8y5bteYmwqKm1tj8m4cb/aKEorr6fHWQ==}
    engines: {node: '>=18'}
    cpu: [arm]
    os: [android]

  '@esbuild/android-arm@0.24.2':
    resolution: {integrity: sha512-tmwl4hJkCfNHwFB3nBa8z1Uy3ypZpxqxfTQOcHX+xRByyYgunVbZ9MzUUfb0RxaHIMnbHagwAxuTL+tnNM+1/Q==}
    engines: {node: '>=18'}
    cpu: [arm]
    os: [android]

  '@esbuild/android-x64@0.21.5':
    resolution: {integrity: sha512-D7aPRUUNHRBwHxzxRvp856rjUHRFW1SdQATKXH2hqA0kAZb1hKmi02OpYRacl0TxIGz/ZmXWlbZgjwWYaCakTA==}
    engines: {node: '>=12'}
    cpu: [x64]
    os: [android]

  '@esbuild/android-x64@0.23.1':
    resolution: {integrity: sha512-nlN9B69St9BwUoB+jkyU090bru8L0NA3yFvAd7k8dNsVH8bi9a8cUAUSEcEEgTp2z3dbEDGJGfP6VUnkQnlReg==}
    engines: {node: '>=18'}
    cpu: [x64]
    os: [android]

  '@esbuild/android-x64@0.24.2':
    resolution: {integrity: sha512-B6Q0YQDqMx9D7rvIcsXfmJfvUYLoP722bgfBlO5cGvNVb5V/+Y7nhBE3mHV9OpxBf4eAS2S68KZztiPaWq4XYw==}
    engines: {node: '>=18'}
    cpu: [x64]
    os: [android]

  '@esbuild/darwin-arm64@0.21.5':
    resolution: {integrity: sha512-DwqXqZyuk5AiWWf3UfLiRDJ5EDd49zg6O9wclZ7kUMv2WRFr4HKjXp/5t8JZ11QbQfUS6/cRCKGwYhtNAY88kQ==}
    engines: {node: '>=12'}
    cpu: [arm64]
    os: [darwin]

  '@esbuild/darwin-arm64@0.23.1':
    resolution: {integrity: sha512-YsS2e3Wtgnw7Wq53XXBLcV6JhRsEq8hkfg91ESVadIrzr9wO6jJDMZnCQbHm1Guc5t/CdDiFSSfWP58FNuvT3Q==}
    engines: {node: '>=18'}
    cpu: [arm64]
    os: [darwin]

  '@esbuild/darwin-arm64@0.24.2':
    resolution: {integrity: sha512-kj3AnYWc+CekmZnS5IPu9D+HWtUI49hbnyqk0FLEJDbzCIQt7hg7ucF1SQAilhtYpIujfaHr6O0UHlzzSPdOeA==}
    engines: {node: '>=18'}
    cpu: [arm64]
    os: [darwin]

  '@esbuild/darwin-x64@0.21.5':
    resolution: {integrity: sha512-se/JjF8NlmKVG4kNIuyWMV/22ZaerB+qaSi5MdrXtd6R08kvs2qCN4C09miupktDitvh8jRFflwGFBQcxZRjbw==}
    engines: {node: '>=12'}
    cpu: [x64]
    os: [darwin]

  '@esbuild/darwin-x64@0.23.1':
    resolution: {integrity: sha512-aClqdgTDVPSEGgoCS8QDG37Gu8yc9lTHNAQlsztQ6ENetKEO//b8y31MMu2ZaPbn4kVsIABzVLXYLhCGekGDqw==}
    engines: {node: '>=18'}
    cpu: [x64]
    os: [darwin]

  '@esbuild/darwin-x64@0.24.2':
    resolution: {integrity: sha512-WeSrmwwHaPkNR5H3yYfowhZcbriGqooyu3zI/3GGpF8AyUdsrrP0X6KumITGA9WOyiJavnGZUwPGvxvwfWPHIA==}
    engines: {node: '>=18'}
    cpu: [x64]
    os: [darwin]

  '@esbuild/freebsd-arm64@0.21.5':
    resolution: {integrity: sha512-5JcRxxRDUJLX8JXp/wcBCy3pENnCgBR9bN6JsY4OmhfUtIHe3ZW0mawA7+RDAcMLrMIZaf03NlQiX9DGyB8h4g==}
    engines: {node: '>=12'}
    cpu: [arm64]
    os: [freebsd]

  '@esbuild/freebsd-arm64@0.23.1':
    resolution: {integrity: sha512-h1k6yS8/pN/NHlMl5+v4XPfikhJulk4G+tKGFIOwURBSFzE8bixw1ebjluLOjfwtLqY0kewfjLSrO6tN2MgIhA==}
    engines: {node: '>=18'}
    cpu: [arm64]
    os: [freebsd]

  '@esbuild/freebsd-arm64@0.24.2':
    resolution: {integrity: sha512-UN8HXjtJ0k/Mj6a9+5u6+2eZ2ERD7Edt1Q9IZiB5UZAIdPnVKDoG7mdTVGhHJIeEml60JteamR3qhsr1r8gXvg==}
    engines: {node: '>=18'}
    cpu: [arm64]
    os: [freebsd]

  '@esbuild/freebsd-x64@0.21.5':
    resolution: {integrity: sha512-J95kNBj1zkbMXtHVH29bBriQygMXqoVQOQYA+ISs0/2l3T9/kj42ow2mpqerRBxDJnmkUDCaQT/dfNXWX/ZZCQ==}
    engines: {node: '>=12'}
    cpu: [x64]
    os: [freebsd]

  '@esbuild/freebsd-x64@0.23.1':
    resolution: {integrity: sha512-lK1eJeyk1ZX8UklqFd/3A60UuZ/6UVfGT2LuGo3Wp4/z7eRTRYY+0xOu2kpClP+vMTi9wKOfXi2vjUpO1Ro76g==}
    engines: {node: '>=18'}
    cpu: [x64]
    os: [freebsd]

  '@esbuild/freebsd-x64@0.24.2':
    resolution: {integrity: sha512-TvW7wE/89PYW+IevEJXZ5sF6gJRDY/14hyIGFXdIucxCsbRmLUcjseQu1SyTko+2idmCw94TgyaEZi9HUSOe3Q==}
    engines: {node: '>=18'}
    cpu: [x64]
    os: [freebsd]

  '@esbuild/linux-arm64@0.21.5':
    resolution: {integrity: sha512-ibKvmyYzKsBeX8d8I7MH/TMfWDXBF3db4qM6sy+7re0YXya+K1cem3on9XgdT2EQGMu4hQyZhan7TeQ8XkGp4Q==}
    engines: {node: '>=12'}
    cpu: [arm64]
    os: [linux]

  '@esbuild/linux-arm64@0.23.1':
    resolution: {integrity: sha512-/93bf2yxencYDnItMYV/v116zff6UyTjo4EtEQjUBeGiVpMmffDNUyD9UN2zV+V3LRV3/on4xdZ26NKzn6754g==}
    engines: {node: '>=18'}
    cpu: [arm64]
    os: [linux]

  '@esbuild/linux-arm64@0.24.2':
    resolution: {integrity: sha512-7HnAD6074BW43YvvUmE/35Id9/NB7BeX5EoNkK9obndmZBUk8xmJJeU7DwmUeN7tkysslb2eSl6CTrYz6oEMQg==}
    engines: {node: '>=18'}
    cpu: [arm64]
    os: [linux]

  '@esbuild/linux-arm@0.21.5':
    resolution: {integrity: sha512-bPb5AHZtbeNGjCKVZ9UGqGwo8EUu4cLq68E95A53KlxAPRmUyYv2D6F0uUI65XisGOL1hBP5mTronbgo+0bFcA==}
    engines: {node: '>=12'}
    cpu: [arm]
    os: [linux]

  '@esbuild/linux-arm@0.23.1':
    resolution: {integrity: sha512-CXXkzgn+dXAPs3WBwE+Kvnrf4WECwBdfjfeYHpMeVxWE0EceB6vhWGShs6wi0IYEqMSIzdOF1XjQ/Mkm5d7ZdQ==}
    engines: {node: '>=18'}
    cpu: [arm]
    os: [linux]

  '@esbuild/linux-arm@0.24.2':
    resolution: {integrity: sha512-n0WRM/gWIdU29J57hJyUdIsk0WarGd6To0s+Y+LwvlC55wt+GT/OgkwoXCXvIue1i1sSNWblHEig00GBWiJgfA==}
    engines: {node: '>=18'}
    cpu: [arm]
    os: [linux]

  '@esbuild/linux-ia32@0.21.5':
    resolution: {integrity: sha512-YvjXDqLRqPDl2dvRODYmmhz4rPeVKYvppfGYKSNGdyZkA01046pLWyRKKI3ax8fbJoK5QbxblURkwK/MWY18Tg==}
    engines: {node: '>=12'}
    cpu: [ia32]
    os: [linux]

  '@esbuild/linux-ia32@0.23.1':
    resolution: {integrity: sha512-VTN4EuOHwXEkXzX5nTvVY4s7E/Krz7COC8xkftbbKRYAl96vPiUssGkeMELQMOnLOJ8k3BY1+ZY52tttZnHcXQ==}
    engines: {node: '>=18'}
    cpu: [ia32]
    os: [linux]

  '@esbuild/linux-ia32@0.24.2':
    resolution: {integrity: sha512-sfv0tGPQhcZOgTKO3oBE9xpHuUqguHvSo4jl+wjnKwFpapx+vUDcawbwPNuBIAYdRAvIDBfZVvXprIj3HA+Ugw==}
    engines: {node: '>=18'}
    cpu: [ia32]
    os: [linux]

  '@esbuild/linux-loong64@0.21.5':
    resolution: {integrity: sha512-uHf1BmMG8qEvzdrzAqg2SIG/02+4/DHB6a9Kbya0XDvwDEKCoC8ZRWI5JJvNdUjtciBGFQ5PuBlpEOXQj+JQSg==}
    engines: {node: '>=12'}
    cpu: [loong64]
    os: [linux]

  '@esbuild/linux-loong64@0.23.1':
    resolution: {integrity: sha512-Vx09LzEoBa5zDnieH8LSMRToj7ir/Jeq0Gu6qJ/1GcBq9GkfoEAoXvLiW1U9J1qE/Y/Oyaq33w5p2ZWrNNHNEw==}
    engines: {node: '>=18'}
    cpu: [loong64]
    os: [linux]

  '@esbuild/linux-loong64@0.24.2':
    resolution: {integrity: sha512-CN9AZr8kEndGooS35ntToZLTQLHEjtVB5n7dl8ZcTZMonJ7CCfStrYhrzF97eAecqVbVJ7APOEe18RPI4KLhwQ==}
    engines: {node: '>=18'}
    cpu: [loong64]
    os: [linux]

  '@esbuild/linux-mips64el@0.21.5':
    resolution: {integrity: sha512-IajOmO+KJK23bj52dFSNCMsz1QP1DqM6cwLUv3W1QwyxkyIWecfafnI555fvSGqEKwjMXVLokcV5ygHW5b3Jbg==}
    engines: {node: '>=12'}
    cpu: [mips64el]
    os: [linux]

  '@esbuild/linux-mips64el@0.23.1':
    resolution: {integrity: sha512-nrFzzMQ7W4WRLNUOU5dlWAqa6yVeI0P78WKGUo7lg2HShq/yx+UYkeNSE0SSfSure0SqgnsxPvmAUu/vu0E+3Q==}
    engines: {node: '>=18'}
    cpu: [mips64el]
    os: [linux]

  '@esbuild/linux-mips64el@0.24.2':
    resolution: {integrity: sha512-iMkk7qr/wl3exJATwkISxI7kTcmHKE+BlymIAbHO8xanq/TjHaaVThFF6ipWzPHryoFsesNQJPE/3wFJw4+huw==}
    engines: {node: '>=18'}
    cpu: [mips64el]
    os: [linux]

  '@esbuild/linux-ppc64@0.21.5':
    resolution: {integrity: sha512-1hHV/Z4OEfMwpLO8rp7CvlhBDnjsC3CttJXIhBi+5Aj5r+MBvy4egg7wCbe//hSsT+RvDAG7s81tAvpL2XAE4w==}
    engines: {node: '>=12'}
    cpu: [ppc64]
    os: [linux]

  '@esbuild/linux-ppc64@0.23.1':
    resolution: {integrity: sha512-dKN8fgVqd0vUIjxuJI6P/9SSSe/mB9rvA98CSH2sJnlZ/OCZWO1DJvxj8jvKTfYUdGfcq2dDxoKaC6bHuTlgcw==}
    engines: {node: '>=18'}
    cpu: [ppc64]
    os: [linux]

  '@esbuild/linux-ppc64@0.24.2':
    resolution: {integrity: sha512-shsVrgCZ57Vr2L8mm39kO5PPIb+843FStGt7sGGoqiiWYconSxwTiuswC1VJZLCjNiMLAMh34jg4VSEQb+iEbw==}
    engines: {node: '>=18'}
    cpu: [ppc64]
    os: [linux]

  '@esbuild/linux-riscv64@0.21.5':
    resolution: {integrity: sha512-2HdXDMd9GMgTGrPWnJzP2ALSokE/0O5HhTUvWIbD3YdjME8JwvSCnNGBnTThKGEB91OZhzrJ4qIIxk/SBmyDDA==}
    engines: {node: '>=12'}
    cpu: [riscv64]
    os: [linux]

  '@esbuild/linux-riscv64@0.23.1':
    resolution: {integrity: sha512-5AV4Pzp80fhHL83JM6LoA6pTQVWgB1HovMBsLQ9OZWLDqVY8MVobBXNSmAJi//Csh6tcY7e7Lny2Hg1tElMjIA==}
    engines: {node: '>=18'}
    cpu: [riscv64]
    os: [linux]

  '@esbuild/linux-riscv64@0.24.2':
    resolution: {integrity: sha512-4eSFWnU9Hhd68fW16GD0TINewo1L6dRrB+oLNNbYyMUAeOD2yCK5KXGK1GH4qD/kT+bTEXjsyTCiJGHPZ3eM9Q==}
    engines: {node: '>=18'}
    cpu: [riscv64]
    os: [linux]

  '@esbuild/linux-s390x@0.21.5':
    resolution: {integrity: sha512-zus5sxzqBJD3eXxwvjN1yQkRepANgxE9lgOW2qLnmr8ikMTphkjgXu1HR01K4FJg8h1kEEDAqDcZQtbrRnB41A==}
    engines: {node: '>=12'}
    cpu: [s390x]
    os: [linux]

  '@esbuild/linux-s390x@0.23.1':
    resolution: {integrity: sha512-9ygs73tuFCe6f6m/Tb+9LtYxWR4c9yg7zjt2cYkjDbDpV/xVn+68cQxMXCjUpYwEkze2RcU/rMnfIXNRFmSoDw==}
    engines: {node: '>=18'}
    cpu: [s390x]
    os: [linux]

  '@esbuild/linux-s390x@0.24.2':
    resolution: {integrity: sha512-S0Bh0A53b0YHL2XEXC20bHLuGMOhFDO6GN4b3YjRLK//Ep3ql3erpNcPlEFed93hsQAjAQDNsvcK+hV90FubSw==}
    engines: {node: '>=18'}
    cpu: [s390x]
    os: [linux]

  '@esbuild/linux-x64@0.21.5':
    resolution: {integrity: sha512-1rYdTpyv03iycF1+BhzrzQJCdOuAOtaqHTWJZCWvijKD2N5Xu0TtVC8/+1faWqcP9iBCWOmjmhoH94dH82BxPQ==}
    engines: {node: '>=12'}
    cpu: [x64]
    os: [linux]

  '@esbuild/linux-x64@0.23.1':
    resolution: {integrity: sha512-EV6+ovTsEXCPAp58g2dD68LxoP/wK5pRvgy0J/HxPGB009omFPv3Yet0HiaqvrIrgPTBuC6wCH1LTOY91EO5hQ==}
    engines: {node: '>=18'}
    cpu: [x64]
    os: [linux]

  '@esbuild/linux-x64@0.24.2':
    resolution: {integrity: sha512-8Qi4nQcCTbLnK9WoMjdC9NiTG6/E38RNICU6sUNqK0QFxCYgoARqVqxdFmWkdonVsvGqWhmm7MO0jyTqLqwj0Q==}
    engines: {node: '>=18'}
    cpu: [x64]
    os: [linux]

  '@esbuild/netbsd-arm64@0.24.2':
    resolution: {integrity: sha512-wuLK/VztRRpMt9zyHSazyCVdCXlpHkKm34WUyinD2lzK07FAHTq0KQvZZlXikNWkDGoT6x3TD51jKQ7gMVpopw==}
    engines: {node: '>=18'}
    cpu: [arm64]
    os: [netbsd]

  '@esbuild/netbsd-x64@0.21.5':
    resolution: {integrity: sha512-Woi2MXzXjMULccIwMnLciyZH4nCIMpWQAs049KEeMvOcNADVxo0UBIQPfSmxB3CWKedngg7sWZdLvLczpe0tLg==}
    engines: {node: '>=12'}
    cpu: [x64]
    os: [netbsd]

  '@esbuild/netbsd-x64@0.23.1':
    resolution: {integrity: sha512-aevEkCNu7KlPRpYLjwmdcuNz6bDFiE7Z8XC4CPqExjTvrHugh28QzUXVOZtiYghciKUacNktqxdpymplil1beA==}
    engines: {node: '>=18'}
    cpu: [x64]
    os: [netbsd]

  '@esbuild/netbsd-x64@0.24.2':
    resolution: {integrity: sha512-VefFaQUc4FMmJuAxmIHgUmfNiLXY438XrL4GDNV1Y1H/RW3qow68xTwjZKfj/+Plp9NANmzbH5R40Meudu8mmw==}
    engines: {node: '>=18'}
    cpu: [x64]
    os: [netbsd]

  '@esbuild/openbsd-arm64@0.23.1':
    resolution: {integrity: sha512-3x37szhLexNA4bXhLrCC/LImN/YtWis6WXr1VESlfVtVeoFJBRINPJ3f0a/6LV8zpikqoUg4hyXw0sFBt5Cr+Q==}
    engines: {node: '>=18'}
    cpu: [arm64]
    os: [openbsd]

  '@esbuild/openbsd-arm64@0.24.2':
    resolution: {integrity: sha512-YQbi46SBct6iKnszhSvdluqDmxCJA+Pu280Av9WICNwQmMxV7nLRHZfjQzwbPs3jeWnuAhE9Jy0NrnJ12Oz+0A==}
    engines: {node: '>=18'}
    cpu: [arm64]
    os: [openbsd]

  '@esbuild/openbsd-x64@0.21.5':
    resolution: {integrity: sha512-HLNNw99xsvx12lFBUwoT8EVCsSvRNDVxNpjZ7bPn947b8gJPzeHWyNVhFsaerc0n3TsbOINvRP2byTZ5LKezow==}
    engines: {node: '>=12'}
    cpu: [x64]
    os: [openbsd]

  '@esbuild/openbsd-x64@0.23.1':
    resolution: {integrity: sha512-aY2gMmKmPhxfU+0EdnN+XNtGbjfQgwZj43k8G3fyrDM/UdZww6xrWxmDkuz2eCZchqVeABjV5BpildOrUbBTqA==}
    engines: {node: '>=18'}
    cpu: [x64]
    os: [openbsd]

  '@esbuild/openbsd-x64@0.24.2':
    resolution: {integrity: sha512-+iDS6zpNM6EnJyWv0bMGLWSWeXGN/HTaF/LXHXHwejGsVi+ooqDfMCCTerNFxEkM3wYVcExkeGXNqshc9iMaOA==}
    engines: {node: '>=18'}
    cpu: [x64]
    os: [openbsd]

  '@esbuild/sunos-x64@0.21.5':
    resolution: {integrity: sha512-6+gjmFpfy0BHU5Tpptkuh8+uw3mnrvgs+dSPQXQOv3ekbordwnzTVEb4qnIvQcYXq6gzkyTnoZ9dZG+D4garKg==}
    engines: {node: '>=12'}
    cpu: [x64]
    os: [sunos]

  '@esbuild/sunos-x64@0.23.1':
    resolution: {integrity: sha512-RBRT2gqEl0IKQABT4XTj78tpk9v7ehp+mazn2HbUeZl1YMdaGAQqhapjGTCe7uw7y0frDi4gS0uHzhvpFuI1sA==}
    engines: {node: '>=18'}
    cpu: [x64]
    os: [sunos]

  '@esbuild/sunos-x64@0.24.2':
    resolution: {integrity: sha512-hTdsW27jcktEvpwNHJU4ZwWFGkz2zRJUz8pvddmXPtXDzVKTTINmlmga3ZzwcuMpUvLw7JkLy9QLKyGpD2Yxig==}
    engines: {node: '>=18'}
    cpu: [x64]
    os: [sunos]

  '@esbuild/win32-arm64@0.21.5':
    resolution: {integrity: sha512-Z0gOTd75VvXqyq7nsl93zwahcTROgqvuAcYDUr+vOv8uHhNSKROyU961kgtCD1e95IqPKSQKH7tBTslnS3tA8A==}
    engines: {node: '>=12'}
    cpu: [arm64]
    os: [win32]

  '@esbuild/win32-arm64@0.23.1':
    resolution: {integrity: sha512-4O+gPR5rEBe2FpKOVyiJ7wNDPA8nGzDuJ6gN4okSA1gEOYZ67N8JPk58tkWtdtPeLz7lBnY6I5L3jdsr3S+A6A==}
    engines: {node: '>=18'}
    cpu: [arm64]
    os: [win32]

  '@esbuild/win32-arm64@0.24.2':
    resolution: {integrity: sha512-LihEQ2BBKVFLOC9ZItT9iFprsE9tqjDjnbulhHoFxYQtQfai7qfluVODIYxt1PgdoyQkz23+01rzwNwYfutxUQ==}
    engines: {node: '>=18'}
    cpu: [arm64]
    os: [win32]

  '@esbuild/win32-ia32@0.21.5':
    resolution: {integrity: sha512-SWXFF1CL2RVNMaVs+BBClwtfZSvDgtL//G/smwAc5oVK/UPu2Gu9tIaRgFmYFFKrmg3SyAjSrElf0TiJ1v8fYA==}
    engines: {node: '>=12'}
    cpu: [ia32]
    os: [win32]

  '@esbuild/win32-ia32@0.23.1':
    resolution: {integrity: sha512-BcaL0Vn6QwCwre3Y717nVHZbAa4UBEigzFm6VdsVdT/MbZ38xoj1X9HPkZhbmaBGUD1W8vxAfffbDe8bA6AKnQ==}
    engines: {node: '>=18'}
    cpu: [ia32]
    os: [win32]

  '@esbuild/win32-ia32@0.24.2':
    resolution: {integrity: sha512-q+iGUwfs8tncmFC9pcnD5IvRHAzmbwQ3GPS5/ceCyHdjXubwQWI12MKWSNSMYLJMq23/IUCvJMS76PDqXe1fxA==}
    engines: {node: '>=18'}
    cpu: [ia32]
    os: [win32]

  '@esbuild/win32-x64@0.21.5':
    resolution: {integrity: sha512-tQd/1efJuzPC6rCFwEvLtci/xNFcTZknmXs98FYDfGE4wP9ClFV98nyKrzJKVPMhdDnjzLhdUyMX4PsQAPjwIw==}
    engines: {node: '>=12'}
    cpu: [x64]
    os: [win32]

  '@esbuild/win32-x64@0.23.1':
    resolution: {integrity: sha512-BHpFFeslkWrXWyUPnbKm+xYYVYruCinGcftSBaa8zoF9hZO4BcSCFUvHVTtzpIY6YzUnYtuEhZ+C9iEXjxnasg==}
    engines: {node: '>=18'}
    cpu: [x64]
    os: [win32]

  '@esbuild/win32-x64@0.24.2':
    resolution: {integrity: sha512-7VTgWzgMGvup6aSqDPLiW5zHaxYJGTO4OokMjIlrCtf+VpEL+cXKtCvg723iguPYI5oaUNdS+/V7OU2gvXVWEg==}
    engines: {node: '>=18'}
    cpu: [x64]
    os: [win32]

  '@escape.tech/graphql-armor-max-aliases@2.6.0':
    resolution: {integrity: sha512-9dwRC5+dl986byBD9QRYRUrLALa7awpUe4aIM1j7StZHGJgmYRj3LZaWQM3JyI8j2FXg4rqBC4FJAiVYpRyWqw==}
    engines: {node: '>=18.0.0'}

  '@escape.tech/graphql-armor-max-depth@2.4.0':
    resolution: {integrity: sha512-4sQkvPITjkSW4mReGyBT5A4qFkBTzyK9HGOLm8Rrte/JrulVAsokK8HWDr/2Yw0KqSFBMCAmy575YMaYoTHLvQ==}
    engines: {node: '>=18.0.0'}

  '@escape.tech/graphql-armor-max-tokens@2.5.0':
    resolution: {integrity: sha512-XypQs0NELYwmz/Mx9wVjw1riI3bvZyU2Ya4BnV0AIFLd9UYYl0BzuI4BSR46t5V2Sh73ePl6Ru1jj5rb4nfVOw==}
    engines: {node: '>=18.0.0'}

  '@escape.tech/graphql-armor-types@0.7.0':
    resolution: {integrity: sha512-RHxyyp6PDgS6NAPnnmB6JdmUJ6oqhpSHFbsglGWeCcnNzceA5AkQFpir7VIDbVyS8LNC1xhipOtk7f9ycrIemQ==}

  '@eslint-community/eslint-utils@4.4.1':
    resolution: {integrity: sha512-s3O3waFUrMV8P/XaF/+ZTp1X9XBZW1a4B97ZnjQF2KYWaFD2A8KyFBsrsfSjEmjn3RGWAIuvlneuZm3CUK3jbA==}
    engines: {node: ^12.22.0 || ^14.17.0 || >=16.0.0}
    peerDependencies:
      eslint: ^6.0.0 || ^7.0.0 || >=8.0.0

  '@eslint-community/regexpp@4.12.1':
    resolution: {integrity: sha512-CCZCDJuduB9OUkFkY2IgppNZMi2lBQgD2qzwXkEia16cge2pijY/aXi96CJMquDMn3nJdlPV1A5KrJEXwfLNzQ==}
    engines: {node: ^12.0.0 || ^14.0.0 || >=16.0.0}

  '@eslint/config-array@0.19.2':
    resolution: {integrity: sha512-GNKqxfHG2ySmJOBSHg7LxeUx4xpuCoFjacmlCoYWEbaPXLwvfIjixRI12xCQZeULksQb23uiA8F40w5TojpV7w==}
    engines: {node: ^18.18.0 || ^20.9.0 || >=21.1.0}

  '@eslint/core@0.10.0':
    resolution: {integrity: sha512-gFHJ+xBOo4G3WRlR1e/3G8A6/KZAH6zcE/hkLRCZTi/B9avAG365QhFA8uOGzTMqgTghpn7/fSnscW++dpMSAw==}
    engines: {node: ^18.18.0 || ^20.9.0 || >=21.1.0}

  '@eslint/core@0.11.0':
    resolution: {integrity: sha512-DWUB2pksgNEb6Bz2fggIy1wh6fGgZP4Xyy/Mt0QZPiloKKXerbqq9D3SBQTlCRYOrcRPu4vuz+CGjwdfqxnoWA==}
    engines: {node: ^18.18.0 || ^20.9.0 || >=21.1.0}

  '@eslint/eslintrc@3.2.0':
    resolution: {integrity: sha512-grOjVNN8P3hjJn/eIETF1wwd12DdnwFDoyceUJLYYdkpbwq3nLi+4fqrTAONx7XDALqlL220wC/RHSC/QTI/0w==}
    engines: {node: ^18.18.0 || ^20.9.0 || >=21.1.0}

  '@eslint/js@9.20.0':
    resolution: {integrity: sha512-iZA07H9io9Wn836aVTytRaNqh00Sad+EamwOVJT12GTLw1VGMFV/4JaME+JjLtr9fiGaoWgYnS54wrfWsSs4oQ==}
    engines: {node: ^18.18.0 || ^20.9.0 || >=21.1.0}

  '@eslint/object-schema@2.1.6':
    resolution: {integrity: sha512-RBMg5FRL0I0gs51M/guSAj5/e14VQ4tpZnQNWwuDT66P14I43ItmPfIZRhO9fUVIPOAQXU47atlywZ/czoqFPA==}
    engines: {node: ^18.18.0 || ^20.9.0 || >=21.1.0}

  '@eslint/plugin-kit@0.2.5':
    resolution: {integrity: sha512-lB05FkqEdUg2AA0xEbUz0SnkXT1LcCTa438W4IWTUh4hdOnVbQyOJ81OrDXsJk/LSiJHubgGEFoR5EHq1NsH1A==}
    engines: {node: ^18.18.0 || ^20.9.0 || >=21.1.0}

  '@expressive-code/core@0.40.1':
    resolution: {integrity: sha512-j71gxBepyzBgOtZomxzl8M90AjILf6hZarWFePDis7sTjqCwxWrtZEtTCafto8IOURG/ECZN0g7Ys4zExkNU7Q==}

  '@expressive-code/plugin-frames@0.40.1':
    resolution: {integrity: sha512-qV7BIdTQ9nJ/eLHaJlzMvUq5aqAoZKO3PLFzBVop/q0d0m5rWpwWncIQ8qkufQDabmq2m38PRRWxKgx5FkJ2Rg==}

  '@expressive-code/plugin-shiki@0.40.1':
    resolution: {integrity: sha512-N5oXhLv5DwLGXmLwJtwMzrfnZPWJl4pHRR5mfDoqK1+NxptdVaaQ0nEjgw13Y5ID/O5Bbze5YcOyph2K52BBrQ==}

  '@expressive-code/plugin-text-markers@0.40.1':
    resolution: {integrity: sha512-LsirF7M4F2yWgrFXEocD74F/MaVXsOsHVsRxBLhXQJemSSkWkDp/EZPt//OaqQ8ExnqWZ2lH7E1/KiN46unKjg==}

  '@floating-ui/core@1.6.9':
    resolution: {integrity: sha512-uMXCuQ3BItDUbAMhIXw7UPXRfAlOAvZzdK9BWpE60MCn+Svt3aLn9jsPTi/WNGlRUu2uI0v5S7JiIUsbsvh3fw==}

  '@floating-ui/dom@1.6.13':
    resolution: {integrity: sha512-umqzocjDgNRGTuO7Q8CU32dkHkECqI8ZdMZ5Swb6QAM0t5rnlrN3lGo1hdpscRd3WS8T6DKYK4ephgIH9iRh3w==}

  '@floating-ui/react-dom@2.1.2':
    resolution: {integrity: sha512-06okr5cgPzMNBy+Ycse2A6udMi4bqwW/zgBF/rwjcNqWkyr82Mcg8b0vjX8OJpZFy/FKjJmw6wV7t44kK6kW7A==}
    peerDependencies:
      react: '>=16.8.0'
      react-dom: '>=16.8.0'

  '@floating-ui/utils@0.2.9':
    resolution: {integrity: sha512-MDWhGtE+eHw5JW7lq4qhc5yRLS11ERl1c7Z6Xd0a58DozHES6EnNNwUWbMiG4J9Cgj053Bhk8zvlhFYKVhULwg==}

  '@graphiql/react@0.28.2':
    resolution: {integrity: sha512-6PE2Ff9dXpyQMHy3oKzCjT738kY2+wdQ4Xce8+1K+G2yMGZ716Fo0i4vW3S6ErHVI4S/C76gFTQlv/pzxU5ylg==}
    peerDependencies:
      graphql: ^15.5.0 || ^16.0.0 || ^17.0.0
      react: ^16.8.0 || ^17 || ^18
      react-dom: ^16.8.0 || ^17 || ^18

  '@graphiql/toolkit@0.11.1':
    resolution: {integrity: sha512-G02te70/oYYna5UhbH6TXwNxeQyWa+ChlPonUrKwC5Ot9ItraGJ9yUU4sS+YRaA+EvkzNoHG79XcW2k1QaAMiw==}
    peerDependencies:
      graphql: ^15.5.0 || ^16.0.0 || ^17.0.0
      graphql-ws: '>= 4.5.0'
    peerDependenciesMeta:
      graphql-ws:
        optional: true

  '@graphql-tools/executor@1.3.12':
    resolution: {integrity: sha512-FzLXZQJOZHB75SecYFOIEEHw/qcxkRFViw0lVqHpaL07c+GqDxv6VOto0FZCIiV9RgGdyRj3O8lXDCp9Cw1MbA==}
    engines: {node: '>=16.0.0'}
    peerDependencies:
      graphql: ^14.0.0 || ^15.0.0 || ^16.0.0 || ^17.0.0

  '@graphql-tools/merge@9.0.17':
    resolution: {integrity: sha512-3K4g8KKbIqfdmK0L5+VtZsqwAeElPkvT5ejiH+KEhn2wyKNCi4HYHxpQk8xbu+dSwLlm9Lhet1hylpo/mWCkuQ==}
    engines: {node: '>=16.0.0'}
    peerDependencies:
      graphql: ^14.0.0 || ^15.0.0 || ^16.0.0 || ^17.0.0

  '@graphql-tools/schema@10.0.16':
    resolution: {integrity: sha512-G2zgb8hNg9Sx6Z2FSXm57ToNcwMls9A9cUm+EsCrnGGDsryzN5cONYePUpSGj5NCFivVp3o1FT5dg19P/1qeqQ==}
    engines: {node: '>=16.0.0'}
    peerDependencies:
      graphql: ^14.0.0 || ^15.0.0 || ^16.0.0 || ^17.0.0

  '@graphql-tools/utils@10.7.2':
    resolution: {integrity: sha512-Wn85S+hfkzfVFpXVrQ0hjnePa3p28aB6IdAGCiD1SqBCSMDRzL+OFEtyAyb30nV9Mqflqs9lCqjqlR2puG857Q==}
    engines: {node: '>=16.0.0'}
    peerDependencies:
      graphql: ^14.0.0 || ^15.0.0 || ^16.0.0 || ^17.0.0

  '@graphql-typed-document-node/core@3.2.0':
    resolution: {integrity: sha512-mB9oAsNCm9aM3/SOv4YtBMqZbYj10R7dkq8byBqxGY/ncFwhf2oQzMV+LCRlWoDSEBJ3COiR1yeDvMtsoOsuFQ==}
    peerDependencies:
      graphql: ^0.8.0 || ^0.9.0 || ^0.10.0 || ^0.11.0 || ^0.12.0 || ^0.13.0 || ^14.0.0 || ^15.0.0 || ^16.0.0 || ^17.0.0

  '@graphql-yoga/logger@2.0.1':
    resolution: {integrity: sha512-Nv0BoDGLMg9QBKy9cIswQ3/6aKaKjlTh87x3GiBg2Z4RrjyrM48DvOOK0pJh1C1At+b0mUIM67cwZcFTDLN4sA==}
    engines: {node: '>=18.0.0'}

  '@graphql-yoga/subscription@5.0.3':
    resolution: {integrity: sha512-xLGEataxCULjL9rlTCVFL1IW2E90TnDIL+mE4lZBi9X92jc6s+Q+jk6Ax3I98kryCJh0UMiwjit7CaIIczTiJg==}
    engines: {node: '>=18.0.0'}

  '@graphql-yoga/typed-event-target@3.0.2':
    resolution: {integrity: sha512-ZpJxMqB+Qfe3rp6uszCQoag4nSw42icURnBRfFYSOmTgEeOe4rD0vYlbA8spvCu2TlCesNTlEN9BLWtQqLxabA==}
    engines: {node: '>=18.0.0'}

  '@headlessui/react@1.7.19':
    resolution: {integrity: sha512-Ll+8q3OlMJfJbAKM/+/Y2q6PPYbryqNTXDbryx7SXLIDamkF6iQFbriYHga0dY44PvDhvvBWCx1Xj4U5+G4hOw==}
    engines: {node: '>=10'}
    peerDependencies:
      react: ^16 || ^17 || ^18
      react-dom: ^16 || ^17 || ^18

  '@hono/node-server@1.13.3':
    resolution: {integrity: sha512-tEo3hcyQ6chvSnJ3tKzfX4z2sd7Q+ZkBwwBdW1Ya8Mz29dukxC2xcWiB/lAMwGJrYMW8QTgknIsLu1AsnMBe7A==}
    engines: {node: '>=18.14.1'}
    peerDependencies:
      hono: ^4

  '@humanfs/core@0.19.1':
    resolution: {integrity: sha512-5DyQ4+1JEUzejeK1JGICcideyfUbGixgS9jNgex5nqkW+cY7WZhxBigmieN5Qnw9ZosSNVC9KQKyb+GUaGyKUA==}
    engines: {node: '>=18.18.0'}

  '@humanfs/node@0.16.6':
    resolution: {integrity: sha512-YuI2ZHQL78Q5HbhDiBA1X4LmYdXCKCMQIfw0pw7piHJwyREFebJUvrQN4cMssyES6x+vfUbx1CIpaQUKYdQZOw==}
    engines: {node: '>=18.18.0'}

  '@humanwhocodes/module-importer@1.0.1':
    resolution: {integrity: sha512-bxveV4V8v5Yb4ncFTT3rPSgZBOpCkjfK0y4oVVVJwIuDVBRMDXrPyXRL988i5ap9m9bnyEEjWfm5WkBmtffLfA==}
    engines: {node: '>=12.22'}

  '@humanwhocodes/retry@0.3.1':
    resolution: {integrity: sha512-JBxkERygn7Bv/GbN5Rv8Ul6LVknS+5Bp6RgDC/O8gEBU/yeH5Ui5C/OlWrTb6qct7LjjfT6Re2NxB0ln0yYybA==}
    engines: {node: '>=18.18'}

  '@humanwhocodes/retry@0.4.1':
    resolution: {integrity: sha512-c7hNEllBlenFTHBky65mhq8WD2kbN9Q6gk0bTk8lSBvc554jpXSkST1iePudpt7+A/AQvuHs9EMqjHDXMY1lrA==}
    engines: {node: '>=18.18'}

  '@img/sharp-darwin-arm64@0.33.5':
    resolution: {integrity: sha512-UT4p+iz/2H4twwAoLCqfA9UH5pI6DggwKEGuaPy7nCVQ8ZsiY5PIcrRvD1DzuY3qYL07NtIQcWnBSY/heikIFQ==}
    engines: {node: ^18.17.0 || ^20.3.0 || >=21.0.0}
    cpu: [arm64]
    os: [darwin]

  '@img/sharp-darwin-x64@0.33.5':
    resolution: {integrity: sha512-fyHac4jIc1ANYGRDxtiqelIbdWkIuQaI84Mv45KvGRRxSAa7o7d1ZKAOBaYbnepLC1WqxfpimdeWfvqqSGwR2Q==}
    engines: {node: ^18.17.0 || ^20.3.0 || >=21.0.0}
    cpu: [x64]
    os: [darwin]

  '@img/sharp-libvips-darwin-arm64@1.0.4':
    resolution: {integrity: sha512-XblONe153h0O2zuFfTAbQYAX2JhYmDHeWikp1LM9Hul9gVPjFY427k6dFEcOL72O01QxQsWi761svJ/ev9xEDg==}
    cpu: [arm64]
    os: [darwin]

  '@img/sharp-libvips-darwin-x64@1.0.4':
    resolution: {integrity: sha512-xnGR8YuZYfJGmWPvmlunFaWJsb9T/AO2ykoP3Fz/0X5XV2aoYBPkX6xqCQvUTKKiLddarLaxpzNe+b1hjeWHAQ==}
    cpu: [x64]
    os: [darwin]

  '@img/sharp-libvips-linux-arm64@1.0.4':
    resolution: {integrity: sha512-9B+taZ8DlyyqzZQnoeIvDVR/2F4EbMepXMc/NdVbkzsJbzkUjhXv/70GQJ7tdLA4YJgNP25zukcxpX2/SueNrA==}
    cpu: [arm64]
    os: [linux]

  '@img/sharp-libvips-linux-arm@1.0.5':
    resolution: {integrity: sha512-gvcC4ACAOPRNATg/ov8/MnbxFDJqf/pDePbBnuBDcjsI8PssmjoKMAz4LtLaVi+OnSb5FK/yIOamqDwGmXW32g==}
    cpu: [arm]
    os: [linux]

  '@img/sharp-libvips-linux-s390x@1.0.4':
    resolution: {integrity: sha512-u7Wz6ntiSSgGSGcjZ55im6uvTrOxSIS8/dgoVMoiGE9I6JAfU50yH5BoDlYA1tcuGS7g/QNtetJnxA6QEsCVTA==}
    cpu: [s390x]
    os: [linux]

  '@img/sharp-libvips-linux-x64@1.0.4':
    resolution: {integrity: sha512-MmWmQ3iPFZr0Iev+BAgVMb3ZyC4KeFc3jFxnNbEPas60e1cIfevbtuyf9nDGIzOaW9PdnDciJm+wFFaTlj5xYw==}
    cpu: [x64]
    os: [linux]

  '@img/sharp-libvips-linuxmusl-arm64@1.0.4':
    resolution: {integrity: sha512-9Ti+BbTYDcsbp4wfYib8Ctm1ilkugkA/uscUn6UXK1ldpC1JjiXbLfFZtRlBhjPZ5o1NCLiDbg8fhUPKStHoTA==}
    cpu: [arm64]
    os: [linux]

  '@img/sharp-libvips-linuxmusl-x64@1.0.4':
    resolution: {integrity: sha512-viYN1KX9m+/hGkJtvYYp+CCLgnJXwiQB39damAO7WMdKWlIhmYTfHjwSbQeUK/20vY154mwezd9HflVFM1wVSw==}
    cpu: [x64]
    os: [linux]

  '@img/sharp-linux-arm64@0.33.5':
    resolution: {integrity: sha512-JMVv+AMRyGOHtO1RFBiJy/MBsgz0x4AWrT6QoEVVTyh1E39TrCUpTRI7mx9VksGX4awWASxqCYLCV4wBZHAYxA==}
    engines: {node: ^18.17.0 || ^20.3.0 || >=21.0.0}
    cpu: [arm64]
    os: [linux]

  '@img/sharp-linux-arm@0.33.5':
    resolution: {integrity: sha512-JTS1eldqZbJxjvKaAkxhZmBqPRGmxgu+qFKSInv8moZ2AmT5Yib3EQ1c6gp493HvrvV8QgdOXdyaIBrhvFhBMQ==}
    engines: {node: ^18.17.0 || ^20.3.0 || >=21.0.0}
    cpu: [arm]
    os: [linux]

  '@img/sharp-linux-s390x@0.33.5':
    resolution: {integrity: sha512-y/5PCd+mP4CA/sPDKl2961b+C9d+vPAveS33s6Z3zfASk2j5upL6fXVPZi7ztePZ5CuH+1kW8JtvxgbuXHRa4Q==}
    engines: {node: ^18.17.0 || ^20.3.0 || >=21.0.0}
    cpu: [s390x]
    os: [linux]

  '@img/sharp-linux-x64@0.33.5':
    resolution: {integrity: sha512-opC+Ok5pRNAzuvq1AG0ar+1owsu842/Ab+4qvU879ippJBHvyY5n2mxF1izXqkPYlGuP/M556uh53jRLJmzTWA==}
    engines: {node: ^18.17.0 || ^20.3.0 || >=21.0.0}
    cpu: [x64]
    os: [linux]

  '@img/sharp-linuxmusl-arm64@0.33.5':
    resolution: {integrity: sha512-XrHMZwGQGvJg2V/oRSUfSAfjfPxO+4DkiRh6p2AFjLQztWUuY/o8Mq0eMQVIY7HJ1CDQUJlxGGZRw1a5bqmd1g==}
    engines: {node: ^18.17.0 || ^20.3.0 || >=21.0.0}
    cpu: [arm64]
    os: [linux]

  '@img/sharp-linuxmusl-x64@0.33.5':
    resolution: {integrity: sha512-WT+d/cgqKkkKySYmqoZ8y3pxx7lx9vVejxW/W4DOFMYVSkErR+w7mf2u8m/y4+xHe7yY9DAXQMWQhpnMuFfScw==}
    engines: {node: ^18.17.0 || ^20.3.0 || >=21.0.0}
    cpu: [x64]
    os: [linux]

  '@img/sharp-wasm32@0.33.5':
    resolution: {integrity: sha512-ykUW4LVGaMcU9lu9thv85CbRMAwfeadCJHRsg2GmeRa/cJxsVY9Rbd57JcMxBkKHag5U/x7TSBpScF4U8ElVzg==}
    engines: {node: ^18.17.0 || ^20.3.0 || >=21.0.0}
    cpu: [wasm32]

  '@img/sharp-win32-ia32@0.33.5':
    resolution: {integrity: sha512-T36PblLaTwuVJ/zw/LaH0PdZkRz5rd3SmMHX8GSmR7vtNSP5Z6bQkExdSK7xGWyxLw4sUknBuugTelgw2faBbQ==}
    engines: {node: ^18.17.0 || ^20.3.0 || >=21.0.0}
    cpu: [ia32]
    os: [win32]

  '@img/sharp-win32-x64@0.33.5':
    resolution: {integrity: sha512-MpY/o8/8kj+EcnxwvrP4aTJSWw/aZ7JIGR4aBeZkZw5B7/Jn+tY9/VNwtcoGmdT7GfggGIU4kygOMSbYnOrAbg==}
    engines: {node: ^18.17.0 || ^20.3.0 || >=21.0.0}
    cpu: [x64]
    os: [win32]

  '@isaacs/cliui@8.0.2':
    resolution: {integrity: sha512-O8jcjabXaleOG9DQ0+ARXWZBTfnP4WNAqzuiJK7ll44AmxGKv/J2M4TPjxjY3znBCfvBXFzucm1twdyFybFqEA==}
    engines: {node: '>=12'}

  '@istanbuljs/schema@0.1.3':
    resolution: {integrity: sha512-ZXRY4jNvVgSVQ8DL3LTcakaAtXwTVUxE81hslsyD2AtoXW/wVob10HkOJ1X/pAlcI7D+2YoZKg5do8G/w6RYgA==}
    engines: {node: '>=8'}

  '@jest/schemas@29.6.3':
    resolution: {integrity: sha512-mo5j5X+jIZmJQveBKeS/clAueipV7KgiX1vMgCxam1RNYiqE1w62n0/tJJnHtjW8ZHcQco5gY85jA3mi0L+nSA==}
    engines: {node: ^14.15.0 || ^16.10.0 || >=18.0.0}

  '@jridgewell/gen-mapping@0.3.8':
    resolution: {integrity: sha512-imAbBGkb+ebQyxKgzv5Hu2nmROxoDOXHh80evxdoXNOrvAnVx7zimzc1Oo5h9RlfV4vPXaE2iM5pOFbvOCClWA==}
    engines: {node: '>=6.0.0'}

  '@jridgewell/resolve-uri@3.1.2':
    resolution: {integrity: sha512-bRISgCIjP20/tbWSPWMEi54QVPRZExkuD9lJL+UIxUKtwVJA8wW1Trb1jMs1RFXo1CBTNZ/5hpC9QvmKWdopKw==}
    engines: {node: '>=6.0.0'}

  '@jridgewell/set-array@1.2.1':
    resolution: {integrity: sha512-R8gLRTZeyp03ymzP/6Lil/28tGeGEzhx1q2k703KGWRAI1VdvPIXdG70VJc2pAMw3NA6JKL5hhFu1sJX0Mnn/A==}
    engines: {node: '>=6.0.0'}

  '@jridgewell/sourcemap-codec@1.5.0':
    resolution: {integrity: sha512-gv3ZRaISU3fjPAgNsriBRqGWQL6quFx04YMPW/zD8XMLsU32mhCCbfbO6KZFLjvYpCZ8zyDEgqsgf+PwPaM7GQ==}

  '@jridgewell/trace-mapping@0.3.25':
    resolution: {integrity: sha512-vNk6aEwybGtawWmy/PzwnGDOjCkLWSD2wqvjGGAgOAwCGWySYXfYoxt00IJkTF+8Lb57DwOb3Aa0o9CApepiYQ==}

  '@leichtgewicht/ip-codec@2.0.5':
    resolution: {integrity: sha512-Vo+PSpZG2/fmgmiNzYK9qWRh8h/CHrwD0mo1h1DzL4yzHNSfWYujGTYsWGreD000gcgmZ7K4Ys6Tx9TxtsKdDw==}

  '@lezer/common@1.2.3':
    resolution: {integrity: sha512-w7ojc8ejBqr2REPsWxJjrMFsA/ysDCFICn8zEOR9mrqzOu2amhITYuLD8ag6XZf0CFXDrhKqw7+tW8cX66NaDA==}

  '@lezer/highlight@1.2.1':
    resolution: {integrity: sha512-Z5duk4RN/3zuVO7Jq0pGLJ3qynpxUVsh7IbUbGj88+uV2ApSAn6kWg2au3iJb+0Zi7kKtqffIESgNcRXWZWmSA==}

  '@lezer/lr@1.4.2':
    resolution: {integrity: sha512-pu0K1jCIdnQ12aWNaAVU5bzi7Bd1w54J3ECgANPmYLtQKP0HBj2cE/5coBD66MT10xbtIuUr7tg0Shbsvk0mDA==}

  '@marijn/find-cluster-break@1.0.2':
    resolution: {integrity: sha512-l0h88YhZFyKdXIFNfSWpyjStDjGHwZ/U7iobcK1cQQD8sejsONdQtTVU+1wVN1PBw40PiiHB1vA5S7VTfQiP9g==}

  '@mdx-js/mdx@3.1.0':
    resolution: {integrity: sha512-/QxEhPAvGwbQmy1Px8F899L5Uc2KZ6JtXwlCgJmjSTBedwOZkByYcBG4GceIGPXRDsmfxhHazuS+hlOShRLeDw==}

  '@motionone/animation@10.18.0':
    resolution: {integrity: sha512-9z2p5GFGCm0gBsZbi8rVMOAJCtw1WqBTIPw3ozk06gDvZInBPIsQcHgYogEJ4yuHJ+akuW8g1SEIOpTOvYs8hw==}

  '@motionone/dom@10.12.0':
    resolution: {integrity: sha512-UdPTtLMAktHiqV0atOczNYyDd/d8Cf5fFsd1tua03PqTwwCe/6lwhLSQ8a7TbnQ5SN0gm44N1slBfj+ORIhrqw==}

  '@motionone/easing@10.18.0':
    resolution: {integrity: sha512-VcjByo7XpdLS4o9T8t99JtgxkdMcNWD3yHU/n6CLEz3bkmKDRZyYQ/wmSf6daum8ZXqfUAgFeCZSpJZIMxaCzg==}

  '@motionone/generators@10.18.0':
    resolution: {integrity: sha512-+qfkC2DtkDj4tHPu+AFKVfR/C30O1vYdvsGYaR13W/1cczPrrcjdvYCj0VLFuRMN+lP1xvpNZHCRNM4fBzn1jg==}

  '@motionone/types@10.17.1':
    resolution: {integrity: sha512-KaC4kgiODDz8hswCrS0btrVrzyU2CSQKO7Ps90ibBVSQmjkrt2teqta6/sOG59v7+dPnKMAg13jyqtMKV2yJ7A==}

  '@motionone/utils@10.18.0':
    resolution: {integrity: sha512-3XVF7sgyTSI2KWvTf6uLlBJ5iAgRgmvp3bpuOiQJvInd4nZ19ET8lX5unn30SlmRH7hXbBbH+Gxd0m0klJ3Xtw==}

  '@n1ru4l/push-pull-async-iterable-iterator@3.2.0':
    resolution: {integrity: sha512-3fkKj25kEjsfObL6IlKPAlHYPq/oYwUkkQ03zsTTiDjD7vg/RxjdiLeCydqtxHZP0JgsXL3D/X5oAkMGzuUp/Q==}
    engines: {node: '>=12'}

  '@noble/curves@1.8.1':
    resolution: {integrity: sha512-warwspo+UYUPep0Q+vtdVB4Ugn8GGQj8iyB3gnRWsztmUHTI3S1nhdiWNsPUGL0vud7JlRRk1XEu7Lq1KGTnMQ==}
    engines: {node: ^14.21.3 || >=16}

  '@noble/hashes@1.7.1':
    resolution: {integrity: sha512-B8XBPsn4vT/KJAGqDzbwztd+6Yte3P4V7iafm24bxgDe/mlRuK6xmWPuCNrKt2vDafZ8MfJLlchDG/vYafQEjQ==}
    engines: {node: ^14.21.3 || >=16}

  '@nodelib/fs.scandir@2.1.5':
    resolution: {integrity: sha512-vq24Bq3ym5HEQm2NKCr3yXDwjc7vTsEThRDnkp2DK9p1uqLR+DHurm/NOTo0KG7HYHU7eppKZj3MyqYuMBf62g==}
    engines: {node: '>= 8'}

  '@nodelib/fs.stat@2.0.5':
    resolution: {integrity: sha512-RkhPPp2zrqDAQA/2jNhnztcPAlv64XdhIp7a7454A5ovI7Bukxgt7MX7udwAu3zg1DcpPU0rz3VV1SeaqvY4+A==}
    engines: {node: '>= 8'}

  '@nodelib/fs.walk@1.2.8':
    resolution: {integrity: sha512-oGB+UxlgWcgQkgwo8GcEGwemoTFt3FIO9ababBmaGwXIoBKZ+GTy0pP185beGg7Llih/NSHSV2XAs1lnznocSg==}
    engines: {node: '>= 8'}

  '@opentelemetry/api@1.7.0':
    resolution: {integrity: sha512-AdY5wvN0P2vXBi3b29hxZgSFvdhdxPB9+f0B6s//P9Q8nibRWeA3cHm8UmLpio9ABigkVHJ5NMPk+Mz8VCCyrw==}
    engines: {node: '>=8.0.0'}

  '@oslojs/encoding@1.1.0':
    resolution: {integrity: sha512-70wQhgYmndg4GCPxPPxPGevRKqTIJ2Nh4OkiMWmDAVYsTQ+Ta7Sq+rPevXyXGdzr30/qZBnyOalCszoMxlyldQ==}

  '@oven/bun-darwin-aarch64@1.2.2':
    resolution: {integrity: sha512-hCDvi6GGJvsKpfGcU9xdrIhshDtzkYcGiB5wnj0jq/QM3U85qmIe8QUs7tyse9T77aZNjFIXO0GirL+oZ7C+IQ==}
    cpu: [arm64]
    os: [darwin]

  '@oven/bun-darwin-x64-baseline@1.2.2':
    resolution: {integrity: sha512-Q4gC6fB/6BwGc6QltAAlhugCdRRIraxbNYuA0cyuwUlFmMzQIqgO+iSCIaS2PLEwVEwVx8WF++YpU+dVGyNAvg==}
    cpu: [x64]
    os: [darwin]

  '@oven/bun-darwin-x64@1.2.2':
    resolution: {integrity: sha512-W1MkLpfLMH4+aRoLNksLiODySVUlnKF5dTEmS2VlHxl4Mle+V/40/WSalpZVRPcztJMquwQy2VXox62WUmERXQ==}
    cpu: [x64]
    os: [darwin]

  '@oven/bun-linux-aarch64-musl@1.2.2':
    resolution: {integrity: sha512-73srKJaPf3fKUuST4Xd+CO52qCKVMtXUICkTddZ+6itnNNrBDBw4AoayrlNImg7swL8wIZonGGYZHpsvyjmlcg==}
    cpu: [aarch64]
    os: [linux]

  '@oven/bun-linux-aarch64@1.2.2':
    resolution: {integrity: sha512-VW83fgwFAJyu76xMF2t6W1+VxcLaKJUMH+/k61PdwAulpR6M+aqf8vPQDpIx2vrs4BqR8DQ4eEspyb2/DpcuyQ==}
    cpu: [arm64]
    os: [linux]

  '@oven/bun-linux-x64-baseline@1.2.2':
    resolution: {integrity: sha512-YvIilLbII9+sjwnZVumwItoUKSUHJHo9xYw5hcf6aeqDztK1ebGzNIJpE0RgjIT+GYqy504Yz5cK77CGpyVyJw==}
    cpu: [x64]
    os: [linux]

  '@oven/bun-linux-x64-musl-baseline@1.2.2':
    resolution: {integrity: sha512-K2o2vSHSnGn+ayXUuFJ+7O5L5Mc+uOIydMc5WI9bMhvmEtRqlohrwQR56HPzeFZVPWvmHdxb34VIceEKXmig6Q==}
    cpu: [x64]
    os: [linux]

  '@oven/bun-linux-x64-musl@1.2.2':
    resolution: {integrity: sha512-6uyUXVNH5jUsvhyzD0uiQNe8VPujuGTsHHDTW1LvRR6Lgr6AVaYjdk45ypbDSauRQsABxDKFQdfQqemkM97sYw==}
    cpu: [x64]
    os: [linux]

  '@oven/bun-linux-x64@1.2.2':
    resolution: {integrity: sha512-qoEkSdWGvTcX2/Iv3nUcwIcOk72L9Pg6X4ONUXV7luuOHsXktoQK5vuQeCC5FTxCEPjfoKy1GFAFomoU4qZDGQ==}
    cpu: [x64]
    os: [linux]

  '@oven/bun-windows-x64-baseline@1.2.2':
    resolution: {integrity: sha512-bYopMWSCjjjCKjANv7xxAXQoabVUxLZxTw0iC1bGYD9VZGo48nGaJXPn7DsPfeCXGyl+CY3Cy4QIEn+3gNRS2A==}
    cpu: [x64]
    os: [win32]

  '@oven/bun-windows-x64@1.2.2':
    resolution: {integrity: sha512-ZjxyIcS7kQFoGxyNBMZ9mqCxCkg7ZVG9P+/GTzMpUceFF/q88lUwsFsC7YwAe0ZubqcQLRSfdyjbKbC/HuqnFw==}
    cpu: [x64]
    os: [win32]

  '@pagefind/darwin-arm64@1.3.0':
    resolution: {integrity: sha512-365BEGl6ChOsauRjyVpBjXybflXAOvoMROw3TucAROHIcdBvXk9/2AmEvGFU0r75+vdQI4LJdJdpH4Y6Yqaj4A==}
    cpu: [arm64]
    os: [darwin]

  '@pagefind/darwin-x64@1.3.0':
    resolution: {integrity: sha512-zlGHA23uuXmS8z3XxEGmbHpWDxXfPZ47QS06tGUq0HDcZjXjXHeLG+cboOy828QIV5FXsm9MjfkP5e4ZNbOkow==}
    cpu: [x64]
    os: [darwin]

  '@pagefind/default-ui@1.3.0':
    resolution: {integrity: sha512-CGKT9ccd3+oRK6STXGgfH+m0DbOKayX6QGlq38TfE1ZfUcPc5+ulTuzDbZUnMo+bubsEOIypm4Pl2iEyzZ1cNg==}

  '@pagefind/linux-arm64@1.3.0':
    resolution: {integrity: sha512-8lsxNAiBRUk72JvetSBXs4WRpYrQrVJXjlRRnOL6UCdBN9Nlsz0t7hWstRk36+JqHpGWOKYiuHLzGYqYAqoOnQ==}
    cpu: [arm64]
    os: [linux]

  '@pagefind/linux-x64@1.3.0':
    resolution: {integrity: sha512-hAvqdPJv7A20Ucb6FQGE6jhjqy+vZ6pf+s2tFMNtMBG+fzcdc91uTw7aP/1Vo5plD0dAOHwdxfkyw0ugal4kcQ==}
    cpu: [x64]
    os: [linux]

  '@pagefind/windows-x64@1.3.0':
    resolution: {integrity: sha512-BR1bIRWOMqkf8IoU576YDhij1Wd/Zf2kX/kCI0b2qzCKC8wcc2GQJaaRMCpzvCCrmliO4vtJ6RITp/AnoYUUmQ==}
    cpu: [x64]
    os: [win32]

  '@pkgjs/parseargs@0.11.0':
    resolution: {integrity: sha512-+1VkjdD0QBLPodGrJUeqarH8VAIvQODIbwh9XpP5Syisf7YoQgsJKPNFoqqLQlu+VQ/tVSshMR6loPMn8U+dPg==}
    engines: {node: '>=14'}

  '@ponder/utils@0.2.3':
    resolution: {integrity: sha512-QdlRXrn48nRM/QxNHRffO3PnIFvUf9qHE+rXSut44r74E4iiq9UrIPMhSMyCbJN68yU4QyTupZ/qpqE5PNAo8A==}
    peerDependencies:
      typescript: '>=5.0.4'
      viem: '>=2'
    peerDependenciesMeta:
      typescript:
        optional: true

  '@radix-ui/primitive@1.1.1':
    resolution: {integrity: sha512-SJ31y+Q/zAyShtXJc8x83i9TYdbAfHZ++tUZnvjJJqFjzsdUnKsxPL6IEtBlxKkU7yzer//GQtZSV4GbldL3YA==}

  '@radix-ui/react-arrow@1.1.2':
    resolution: {integrity: sha512-G+KcpzXHq24iH0uGG/pF8LyzpFJYGD4RfLjCIBfGdSLXvjLHST31RUiRVrupIBMvIppMgSzQ6l66iAxl03tdlg==}
    peerDependencies:
      '@types/react': '*'
      '@types/react-dom': '*'
      react: ^16.8 || ^17.0 || ^18.0 || ^19.0 || ^19.0.0-rc
      react-dom: ^16.8 || ^17.0 || ^18.0 || ^19.0 || ^19.0.0-rc
    peerDependenciesMeta:
      '@types/react':
        optional: true
      '@types/react-dom':
        optional: true

  '@radix-ui/react-collection@1.1.2':
    resolution: {integrity: sha512-9z54IEKRxIa9VityapoEYMuByaG42iSy1ZXlY2KcuLSEtq8x4987/N6m15ppoMffgZX72gER2uHe1D9Y6Unlcw==}
    peerDependencies:
      '@types/react': '*'
      '@types/react-dom': '*'
      react: ^16.8 || ^17.0 || ^18.0 || ^19.0 || ^19.0.0-rc
      react-dom: ^16.8 || ^17.0 || ^18.0 || ^19.0 || ^19.0.0-rc
    peerDependenciesMeta:
      '@types/react':
        optional: true
      '@types/react-dom':
        optional: true

  '@radix-ui/react-compose-refs@1.1.1':
    resolution: {integrity: sha512-Y9VzoRDSJtgFMUCoiZBDVo084VQ5hfpXxVE+NgkdNsjiDBByiImMZKKhxMwCbdHvhlENG6a833CbFkOQvTricw==}
    peerDependencies:
      '@types/react': '*'
      react: ^16.8 || ^17.0 || ^18.0 || ^19.0 || ^19.0.0-rc
    peerDependenciesMeta:
      '@types/react':
        optional: true

  '@radix-ui/react-context@1.1.1':
    resolution: {integrity: sha512-UASk9zi+crv9WteK/NU4PLvOoL3OuE6BWVKNF6hPRBtYBDXQ2u5iu3O59zUlJiTVvkyuycnqrztsHVJwcK9K+Q==}
    peerDependencies:
      '@types/react': '*'
      react: ^16.8 || ^17.0 || ^18.0 || ^19.0 || ^19.0.0-rc
    peerDependenciesMeta:
      '@types/react':
        optional: true

  '@radix-ui/react-dialog@1.1.6':
    resolution: {integrity: sha512-/IVhJV5AceX620DUJ4uYVMymzsipdKBzo3edo+omeskCKGm9FRHM0ebIdbPnlQVJqyuHbuBltQUOG2mOTq2IYw==}
    peerDependencies:
      '@types/react': '*'
      '@types/react-dom': '*'
      react: ^16.8 || ^17.0 || ^18.0 || ^19.0 || ^19.0.0-rc
      react-dom: ^16.8 || ^17.0 || ^18.0 || ^19.0 || ^19.0.0-rc
    peerDependenciesMeta:
      '@types/react':
        optional: true
      '@types/react-dom':
        optional: true

  '@radix-ui/react-direction@1.1.0':
    resolution: {integrity: sha512-BUuBvgThEiAXh2DWu93XsT+a3aWrGqolGlqqw5VU1kG7p/ZH2cuDlM1sRLNnY3QcBS69UIz2mcKhMxDsdewhjg==}
    peerDependencies:
      '@types/react': '*'
      react: ^16.8 || ^17.0 || ^18.0 || ^19.0 || ^19.0.0-rc
    peerDependenciesMeta:
      '@types/react':
        optional: true

  '@radix-ui/react-dismissable-layer@1.1.5':
    resolution: {integrity: sha512-E4TywXY6UsXNRhFrECa5HAvE5/4BFcGyfTyK36gP+pAW1ed7UTK4vKwdr53gAJYwqbfCWC6ATvJa3J3R/9+Qrg==}
    peerDependencies:
      '@types/react': '*'
      '@types/react-dom': '*'
      react: ^16.8 || ^17.0 || ^18.0 || ^19.0 || ^19.0.0-rc
      react-dom: ^16.8 || ^17.0 || ^18.0 || ^19.0 || ^19.0.0-rc
    peerDependenciesMeta:
      '@types/react':
        optional: true
      '@types/react-dom':
        optional: true

  '@radix-ui/react-dropdown-menu@2.1.6':
    resolution: {integrity: sha512-no3X7V5fD487wab/ZYSHXq3H37u4NVeLDKI/Ks724X/eEFSSEFYZxWgsIlr1UBeEyDaM29HM5x9p1Nv8DuTYPA==}
    peerDependencies:
      '@types/react': '*'
      '@types/react-dom': '*'
      react: ^16.8 || ^17.0 || ^18.0 || ^19.0 || ^19.0.0-rc
      react-dom: ^16.8 || ^17.0 || ^18.0 || ^19.0 || ^19.0.0-rc
    peerDependenciesMeta:
      '@types/react':
        optional: true
      '@types/react-dom':
        optional: true

  '@radix-ui/react-focus-guards@1.1.1':
    resolution: {integrity: sha512-pSIwfrT1a6sIoDASCSpFwOasEwKTZWDw/iBdtnqKO7v6FeOzYJ7U53cPzYFVR3geGGXgVHaH+CdngrrAzqUGxg==}
    peerDependencies:
      '@types/react': '*'
      react: ^16.8 || ^17.0 || ^18.0 || ^19.0 || ^19.0.0-rc
    peerDependenciesMeta:
      '@types/react':
        optional: true

  '@radix-ui/react-focus-scope@1.1.2':
    resolution: {integrity: sha512-zxwE80FCU7lcXUGWkdt6XpTTCKPitG1XKOwViTxHVKIJhZl9MvIl2dVHeZENCWD9+EdWv05wlaEkRXUykU27RA==}
    peerDependencies:
      '@types/react': '*'
      '@types/react-dom': '*'
      react: ^16.8 || ^17.0 || ^18.0 || ^19.0 || ^19.0.0-rc
      react-dom: ^16.8 || ^17.0 || ^18.0 || ^19.0 || ^19.0.0-rc
    peerDependenciesMeta:
      '@types/react':
        optional: true
      '@types/react-dom':
        optional: true

  '@radix-ui/react-id@1.1.0':
    resolution: {integrity: sha512-EJUrI8yYh7WOjNOqpoJaf1jlFIH2LvtgAl+YcFqNCa+4hj64ZXmPkAKOFs/ukjz3byN6bdb/AVUqHkI8/uWWMA==}
    peerDependencies:
      '@types/react': '*'
      react: ^16.8 || ^17.0 || ^18.0 || ^19.0 || ^19.0.0-rc
    peerDependenciesMeta:
      '@types/react':
        optional: true

  '@radix-ui/react-label@2.1.2':
    resolution: {integrity: sha512-zo1uGMTaNlHehDyFQcDZXRJhUPDuukcnHz0/jnrup0JA6qL+AFpAnty+7VKa9esuU5xTblAZzTGYJKSKaBxBhw==}
    peerDependencies:
      '@types/react': '*'
      '@types/react-dom': '*'
      react: ^16.8 || ^17.0 || ^18.0 || ^19.0 || ^19.0.0-rc
      react-dom: ^16.8 || ^17.0 || ^18.0 || ^19.0 || ^19.0.0-rc
    peerDependenciesMeta:
      '@types/react':
        optional: true
      '@types/react-dom':
        optional: true

  '@radix-ui/react-menu@2.1.6':
    resolution: {integrity: sha512-tBBb5CXDJW3t2mo9WlO7r6GTmWV0F0uzHZVFmlRmYpiSK1CDU5IKojP1pm7oknpBOrFZx/YgBRW9oorPO2S/Lg==}
    peerDependencies:
      '@types/react': '*'
      '@types/react-dom': '*'
      react: ^16.8 || ^17.0 || ^18.0 || ^19.0 || ^19.0.0-rc
      react-dom: ^16.8 || ^17.0 || ^18.0 || ^19.0 || ^19.0.0-rc
    peerDependenciesMeta:
      '@types/react':
        optional: true
      '@types/react-dom':
        optional: true

  '@radix-ui/react-popper@1.2.2':
    resolution: {integrity: sha512-Rvqc3nOpwseCyj/rgjlJDYAgyfw7OC1tTkKn2ivhaMGcYt8FSBlahHOZak2i3QwkRXUXgGgzeEe2RuqeEHuHgA==}
    peerDependencies:
      '@types/react': '*'
      '@types/react-dom': '*'
      react: ^16.8 || ^17.0 || ^18.0 || ^19.0 || ^19.0.0-rc
      react-dom: ^16.8 || ^17.0 || ^18.0 || ^19.0 || ^19.0.0-rc
    peerDependenciesMeta:
      '@types/react':
        optional: true
      '@types/react-dom':
        optional: true

  '@radix-ui/react-portal@1.1.4':
    resolution: {integrity: sha512-sn2O9k1rPFYVyKd5LAJfo96JlSGVFpa1fS6UuBJfrZadudiw5tAmru+n1x7aMRQ84qDM71Zh1+SzK5QwU0tJfA==}
    peerDependencies:
      '@types/react': '*'
      '@types/react-dom': '*'
      react: ^16.8 || ^17.0 || ^18.0 || ^19.0 || ^19.0.0-rc
      react-dom: ^16.8 || ^17.0 || ^18.0 || ^19.0 || ^19.0.0-rc
    peerDependenciesMeta:
      '@types/react':
        optional: true
      '@types/react-dom':
        optional: true

  '@radix-ui/react-presence@1.1.2':
    resolution: {integrity: sha512-18TFr80t5EVgL9x1SwF/YGtfG+l0BS0PRAlCWBDoBEiDQjeKgnNZRVJp/oVBl24sr3Gbfwc/Qpj4OcWTQMsAEg==}
    peerDependencies:
      '@types/react': '*'
      '@types/react-dom': '*'
      react: ^16.8 || ^17.0 || ^18.0 || ^19.0 || ^19.0.0-rc
      react-dom: ^16.8 || ^17.0 || ^18.0 || ^19.0 || ^19.0.0-rc
    peerDependenciesMeta:
      '@types/react':
        optional: true
      '@types/react-dom':
        optional: true

  '@radix-ui/react-primitive@2.0.2':
    resolution: {integrity: sha512-Ec/0d38EIuvDF+GZjcMU/Ze6MxntVJYO/fRlCPhCaVUyPY9WTalHJw54tp9sXeJo3tlShWpy41vQRgLRGOuz+w==}
    peerDependencies:
      '@types/react': '*'
      '@types/react-dom': '*'
      react: ^16.8 || ^17.0 || ^18.0 || ^19.0 || ^19.0.0-rc
      react-dom: ^16.8 || ^17.0 || ^18.0 || ^19.0 || ^19.0.0-rc
    peerDependenciesMeta:
      '@types/react':
        optional: true
      '@types/react-dom':
        optional: true

  '@radix-ui/react-roving-focus@1.1.2':
    resolution: {integrity: sha512-zgMQWkNO169GtGqRvYrzb0Zf8NhMHS2DuEB/TiEmVnpr5OqPU3i8lfbxaAmC2J/KYuIQxyoQQ6DxepyXp61/xw==}
    peerDependencies:
      '@types/react': '*'
      '@types/react-dom': '*'
      react: ^16.8 || ^17.0 || ^18.0 || ^19.0 || ^19.0.0-rc
      react-dom: ^16.8 || ^17.0 || ^18.0 || ^19.0 || ^19.0.0-rc
    peerDependenciesMeta:
      '@types/react':
        optional: true
      '@types/react-dom':
        optional: true

  '@radix-ui/react-slot@1.1.2':
    resolution: {integrity: sha512-YAKxaiGsSQJ38VzKH86/BPRC4rh+b1Jpa+JneA5LRE7skmLPNAyeG8kPJj/oo4STLvlrs8vkf/iYyc3A5stYCQ==}
    peerDependencies:
      '@types/react': '*'
      react: ^16.8 || ^17.0 || ^18.0 || ^19.0 || ^19.0.0-rc
    peerDependenciesMeta:
      '@types/react':
        optional: true

  '@radix-ui/react-tabs@1.1.3':
    resolution: {integrity: sha512-9mFyI30cuRDImbmFF6O2KUJdgEOsGh9Vmx9x/Dh9tOhL7BngmQPQfwW4aejKm5OHpfWIdmeV6ySyuxoOGjtNng==}
    peerDependencies:
      '@types/react': '*'
      '@types/react-dom': '*'
      react: ^16.8 || ^17.0 || ^18.0 || ^19.0 || ^19.0.0-rc
      react-dom: ^16.8 || ^17.0 || ^18.0 || ^19.0 || ^19.0.0-rc
    peerDependenciesMeta:
      '@types/react':
        optional: true
      '@types/react-dom':
        optional: true

  '@radix-ui/react-tooltip@1.1.8':
    resolution: {integrity: sha512-YAA2cu48EkJZdAMHC0dqo9kialOcRStbtiY4nJPaht7Ptrhcvpo+eDChaM6BIs8kL6a8Z5l5poiqLnXcNduOkA==}
    peerDependencies:
      '@types/react': '*'
      '@types/react-dom': '*'
      react: ^16.8 || ^17.0 || ^18.0 || ^19.0 || ^19.0.0-rc
      react-dom: ^16.8 || ^17.0 || ^18.0 || ^19.0 || ^19.0.0-rc
    peerDependenciesMeta:
      '@types/react':
        optional: true
      '@types/react-dom':
        optional: true

  '@radix-ui/react-use-callback-ref@1.1.0':
    resolution: {integrity: sha512-CasTfvsy+frcFkbXtSJ2Zu9JHpN8TYKxkgJGWbjiZhFivxaeW7rMeZt7QELGVLaYVfFMsKHjb7Ak0nMEe+2Vfw==}
    peerDependencies:
      '@types/react': '*'
      react: ^16.8 || ^17.0 || ^18.0 || ^19.0 || ^19.0.0-rc
    peerDependenciesMeta:
      '@types/react':
        optional: true

  '@radix-ui/react-use-controllable-state@1.1.0':
    resolution: {integrity: sha512-MtfMVJiSr2NjzS0Aa90NPTnvTSg6C/JLCV7ma0W6+OMV78vd8OyRpID+Ng9LxzsPbLeuBnWBA1Nq30AtBIDChw==}
    peerDependencies:
      '@types/react': '*'
      react: ^16.8 || ^17.0 || ^18.0 || ^19.0 || ^19.0.0-rc
    peerDependenciesMeta:
      '@types/react':
        optional: true

  '@radix-ui/react-use-escape-keydown@1.1.0':
    resolution: {integrity: sha512-L7vwWlR1kTTQ3oh7g1O0CBF3YCyyTj8NmhLR+phShpyA50HCfBFKVJTpshm9PzLiKmehsrQzTYTpX9HvmC9rhw==}
    peerDependencies:
      '@types/react': '*'
      react: ^16.8 || ^17.0 || ^18.0 || ^19.0 || ^19.0.0-rc
    peerDependenciesMeta:
      '@types/react':
        optional: true

  '@radix-ui/react-use-layout-effect@1.1.0':
    resolution: {integrity: sha512-+FPE0rOdziWSrH9athwI1R0HDVbWlEhd+FR+aSDk4uWGmSJ9Z54sdZVDQPZAinJhJXwfT+qnj969mCsT2gfm5w==}
    peerDependencies:
      '@types/react': '*'
      react: ^16.8 || ^17.0 || ^18.0 || ^19.0 || ^19.0.0-rc
    peerDependenciesMeta:
      '@types/react':
        optional: true

  '@radix-ui/react-use-rect@1.1.0':
    resolution: {integrity: sha512-0Fmkebhr6PiseyZlYAOtLS+nb7jLmpqTrJyv61Pe68MKYW6OWdRE2kI70TaYY27u7H0lajqM3hSMMLFq18Z7nQ==}
    peerDependencies:
      '@types/react': '*'
      react: ^16.8 || ^17.0 || ^18.0 || ^19.0 || ^19.0.0-rc
    peerDependenciesMeta:
      '@types/react':
        optional: true

  '@radix-ui/react-use-size@1.1.0':
    resolution: {integrity: sha512-XW3/vWuIXHa+2Uwcc2ABSfcCledmXhhQPlGbfcRXbiUQI5Icjcg19BGCZVKKInYbvUCut/ufbbLLPFC5cbb1hw==}
    peerDependencies:
      '@types/react': '*'
      react: ^16.8 || ^17.0 || ^18.0 || ^19.0 || ^19.0.0-rc
    peerDependenciesMeta:
      '@types/react':
        optional: true

  '@radix-ui/react-visually-hidden@1.1.2':
    resolution: {integrity: sha512-1SzA4ns2M1aRlvxErqhLHsBHoS5eI5UUcI2awAMgGUp4LoaoWOKYmvqDY2s/tltuPkh3Yk77YF/r3IRj+Amx4Q==}
    peerDependencies:
      '@types/react': '*'
      '@types/react-dom': '*'
      react: ^16.8 || ^17.0 || ^18.0 || ^19.0 || ^19.0.0-rc
      react-dom: ^16.8 || ^17.0 || ^18.0 || ^19.0 || ^19.0.0-rc
    peerDependenciesMeta:
      '@types/react':
        optional: true
      '@types/react-dom':
        optional: true

  '@radix-ui/rect@1.1.0':
    resolution: {integrity: sha512-A9+lCBZoaMJlVKcRBz2YByCG+Cp2t6nAnMnNba+XiWxnj6r4JUFqfsgwocMBZU9LPtdxC6wB56ySYpc7LQIoJg==}

  '@repeaterjs/repeater@3.0.6':
    resolution: {integrity: sha512-Javneu5lsuhwNCryN+pXH93VPQ8g0dBX7wItHFgYiwQmzE1sVdg5tWHiOgHywzL2W21XQopa7IwIEnNbmeUJYA==}

  '@rollup/pluginutils@5.1.4':
    resolution: {integrity: sha512-USm05zrsFxYLPdWWq+K3STlWiT/3ELn3RcV5hJMghpeAIhxfsUIg6mt12CBJBInWMV4VneoV7SfGv8xIwo2qNQ==}
    engines: {node: '>=14.0.0'}
    peerDependencies:
      rollup: ^1.20.0||^2.0.0||^3.0.0||^4.0.0
    peerDependenciesMeta:
      rollup:
        optional: true

  '@rollup/rollup-android-arm-eabi@4.31.0':
    resolution: {integrity: sha512-9NrR4033uCbUBRgvLcBrJofa2KY9DzxL2UKZ1/4xA/mnTNyhZCWBuD8X3tPm1n4KxcgaraOYgrFKSgwjASfmlA==}
    cpu: [arm]
    os: [android]

  '@rollup/rollup-android-arm64@4.31.0':
    resolution: {integrity: sha512-iBbODqT86YBFHajxxF8ebj2hwKm1k8PTBQSojSt3d1FFt1gN+xf4CowE47iN0vOSdnd+5ierMHBbu/rHc7nq5g==}
    cpu: [arm64]
    os: [android]

  '@rollup/rollup-darwin-arm64@4.31.0':
    resolution: {integrity: sha512-WHIZfXgVBX30SWuTMhlHPXTyN20AXrLH4TEeH/D0Bolvx9PjgZnn4H677PlSGvU6MKNsjCQJYczkpvBbrBnG6g==}
    cpu: [arm64]
    os: [darwin]

  '@rollup/rollup-darwin-x64@4.31.0':
    resolution: {integrity: sha512-hrWL7uQacTEF8gdrQAqcDy9xllQ0w0zuL1wk1HV8wKGSGbKPVjVUv/DEwT2+Asabf8Dh/As+IvfdU+H8hhzrQQ==}
    cpu: [x64]
    os: [darwin]

  '@rollup/rollup-freebsd-arm64@4.31.0':
    resolution: {integrity: sha512-S2oCsZ4hJviG1QjPY1h6sVJLBI6ekBeAEssYKad1soRFv3SocsQCzX6cwnk6fID6UQQACTjeIMB+hyYrFacRew==}
    cpu: [arm64]
    os: [freebsd]

  '@rollup/rollup-freebsd-x64@4.31.0':
    resolution: {integrity: sha512-pCANqpynRS4Jirn4IKZH4tnm2+2CqCNLKD7gAdEjzdLGbH1iO0zouHz4mxqg0uEMpO030ejJ0aA6e1PJo2xrPA==}
    cpu: [x64]
    os: [freebsd]

  '@rollup/rollup-linux-arm-gnueabihf@4.31.0':
    resolution: {integrity: sha512-0O8ViX+QcBd3ZmGlcFTnYXZKGbFu09EhgD27tgTdGnkcYXLat4KIsBBQeKLR2xZDCXdIBAlWLkiXE1+rJpCxFw==}
    cpu: [arm]
    os: [linux]

  '@rollup/rollup-linux-arm-musleabihf@4.31.0':
    resolution: {integrity: sha512-w5IzG0wTVv7B0/SwDnMYmbr2uERQp999q8FMkKG1I+j8hpPX2BYFjWe69xbhbP6J9h2gId/7ogesl9hwblFwwg==}
    cpu: [arm]
    os: [linux]

  '@rollup/rollup-linux-arm64-gnu@4.31.0':
    resolution: {integrity: sha512-JyFFshbN5xwy6fulZ8B/8qOqENRmDdEkcIMF0Zz+RsfamEW+Zabl5jAb0IozP/8UKnJ7g2FtZZPEUIAlUSX8cA==}
    cpu: [arm64]
    os: [linux]

  '@rollup/rollup-linux-arm64-musl@4.31.0':
    resolution: {integrity: sha512-kpQXQ0UPFeMPmPYksiBL9WS/BDiQEjRGMfklVIsA0Sng347H8W2iexch+IEwaR7OVSKtr2ZFxggt11zVIlZ25g==}
    cpu: [arm64]
    os: [linux]

  '@rollup/rollup-linux-loongarch64-gnu@4.31.0':
    resolution: {integrity: sha512-pMlxLjt60iQTzt9iBb3jZphFIl55a70wexvo8p+vVFK+7ifTRookdoXX3bOsRdmfD+OKnMozKO6XM4zR0sHRrQ==}
    cpu: [loong64]
    os: [linux]

  '@rollup/rollup-linux-powerpc64le-gnu@4.31.0':
    resolution: {integrity: sha512-D7TXT7I/uKEuWiRkEFbed1UUYZwcJDU4vZQdPTcepK7ecPhzKOYk4Er2YR4uHKme4qDeIh6N3XrLfpuM7vzRWQ==}
    cpu: [ppc64]
    os: [linux]

  '@rollup/rollup-linux-riscv64-gnu@4.31.0':
    resolution: {integrity: sha512-wal2Tc8O5lMBtoePLBYRKj2CImUCJ4UNGJlLwspx7QApYny7K1cUYlzQ/4IGQBLmm+y0RS7dwc3TDO/pmcneTw==}
    cpu: [riscv64]
    os: [linux]

  '@rollup/rollup-linux-s390x-gnu@4.31.0':
    resolution: {integrity: sha512-O1o5EUI0+RRMkK9wiTVpk2tyzXdXefHtRTIjBbmFREmNMy7pFeYXCFGbhKFwISA3UOExlo5GGUuuj3oMKdK6JQ==}
    cpu: [s390x]
    os: [linux]

  '@rollup/rollup-linux-x64-gnu@4.31.0':
    resolution: {integrity: sha512-zSoHl356vKnNxwOWnLd60ixHNPRBglxpv2g7q0Cd3Pmr561gf0HiAcUBRL3S1vPqRC17Zo2CX/9cPkqTIiai1g==}
    cpu: [x64]
    os: [linux]

  '@rollup/rollup-linux-x64-musl@4.31.0':
    resolution: {integrity: sha512-ypB/HMtcSGhKUQNiFwqgdclWNRrAYDH8iMYH4etw/ZlGwiTVxBz2tDrGRrPlfZu6QjXwtd+C3Zib5pFqID97ZA==}
    cpu: [x64]
    os: [linux]

  '@rollup/rollup-win32-arm64-msvc@4.31.0':
    resolution: {integrity: sha512-JuhN2xdI/m8Hr+aVO3vspO7OQfUFO6bKLIRTAy0U15vmWjnZDLrEgCZ2s6+scAYaQVpYSh9tZtRijApw9IXyMw==}
    cpu: [arm64]
    os: [win32]

  '@rollup/rollup-win32-ia32-msvc@4.31.0':
    resolution: {integrity: sha512-U1xZZXYkvdf5MIWmftU8wrM5PPXzyaY1nGCI4KI4BFfoZxHamsIe+BtnPLIvvPykvQWlVbqUXdLa4aJUuilwLQ==}
    cpu: [ia32]
    os: [win32]

  '@rollup/rollup-win32-x64-msvc@4.31.0':
    resolution: {integrity: sha512-ul8rnCsUumNln5YWwz0ted2ZHFhzhRRnkpBZ+YRuHoRAlUji9KChpOUOndY7uykrPEPXVbHLlsdo6v5yXo/TXw==}
    cpu: [x64]
    os: [win32]

  '@scure/base@1.2.4':
    resolution: {integrity: sha512-5Yy9czTO47mqz+/J8GM6GIId4umdCk1wc1q8rKERQulIoc8VP9pzDcghv10Tl2E7R96ZUx/PhND3ESYUQX8NuQ==}

  '@scure/bip32@1.6.2':
    resolution: {integrity: sha512-t96EPDMbtGgtb7onKKqxRLfE5g05k7uHnHRM2xdE6BP/ZmxaLtPek4J4KfVn/90IQNrU1IOAqMgiDtUdtbe3nw==}

  '@scure/bip39@1.5.4':
    resolution: {integrity: sha512-TFM4ni0vKvCfBpohoh+/lY05i9gRbSwXWngAsF4CABQxoaOHijxuaZ2R6cStDQ5CHtHO9aGJTr4ksVJASRRyMA==}

  '@shikijs/core@1.29.2':
    resolution: {integrity: sha512-vju0lY9r27jJfOY4Z7+Rt/nIOjzJpZ3y+nYpqtUZInVoXQ/TJZcfGnNOGnKjFdVZb8qexiCuSlZRKcGfhhTTZQ==}

  '@shikijs/engine-javascript@1.29.2':
    resolution: {integrity: sha512-iNEZv4IrLYPv64Q6k7EPpOCE/nuvGiKl7zxdq0WFuRPF5PAE9PRo2JGq/d8crLusM59BRemJ4eOqrFrC4wiQ+A==}

  '@shikijs/engine-oniguruma@1.29.2':
    resolution: {integrity: sha512-7iiOx3SG8+g1MnlzZVDYiaeHe7Ez2Kf2HrJzdmGwkRisT7r4rak0e655AcM/tF9JG/kg5fMNYlLLKglbN7gBqA==}

  '@shikijs/langs@1.29.2':
    resolution: {integrity: sha512-FIBA7N3LZ+223U7cJDUYd5shmciFQlYkFXlkKVaHsCPgfVLiO+e12FmQE6Tf9vuyEsFe3dIl8qGWKXgEHL9wmQ==}

  '@shikijs/themes@1.29.2':
    resolution: {integrity: sha512-i9TNZlsq4uoyqSbluIcZkmPL9Bfi3djVxRnofUHwvx/h6SRW3cwgBC5SML7vsDcWyukY0eCzVN980rqP6qNl9g==}

  '@shikijs/types@1.29.2':
    resolution: {integrity: sha512-VJjK0eIijTZf0QSTODEXCqinjBn0joAHQ+aPSBzrv4O2d/QSbsMw+ZeSRx03kV34Hy7NzUvV/7NqfYGRLrASmw==}

  '@shikijs/vscode-textmate@10.0.1':
    resolution: {integrity: sha512-fTIQwLF+Qhuws31iw7Ncl1R3HUDtGwIipiJ9iU+UsDUwMhegFcQKQHd51nZjb7CArq0MvON8rbgCGQYWHUKAdg==}

  '@sinclair/typebox@0.27.8':
    resolution: {integrity: sha512-+Fj43pSMwJs4KRrH/938Uf+uAELIgVBmQzg/q1YG10djyfA3TnrU8N8XzqCh/okZdszqBQTZf96idMfE5lnwTA==}

  '@tailwindcss/node@4.0.6':
    resolution: {integrity: sha512-jb6E0WeSq7OQbVYcIJ6LxnZTeC4HjMvbzFBMCrQff4R50HBlo/obmYNk6V2GCUXDeqiXtvtrQgcIbT+/boB03Q==}

  '@tailwindcss/oxide-android-arm64@4.0.6':
    resolution: {integrity: sha512-xDbym6bDPW3D2XqQqX3PjqW3CKGe1KXH7Fdkc60sX5ZLVUbzPkFeunQaoP+BuYlLc2cC1FoClrIRYnRzof9Sow==}
    engines: {node: '>= 10'}
    cpu: [arm64]
    os: [android]

  '@tailwindcss/oxide-darwin-arm64@4.0.6':
    resolution: {integrity: sha512-1f71/ju/tvyGl5c2bDkchZHy8p8EK/tDHCxlpYJ1hGNvsYihZNurxVpZ0DefpN7cNc9RTT8DjrRoV8xXZKKRjg==}
    engines: {node: '>= 10'}
    cpu: [arm64]
    os: [darwin]

  '@tailwindcss/oxide-darwin-x64@4.0.6':
    resolution: {integrity: sha512-s/hg/ZPgxFIrGMb0kqyeaqZt505P891buUkSezmrDY6lxv2ixIELAlOcUVTkVh245SeaeEiUVUPiUN37cwoL2g==}
    engines: {node: '>= 10'}
    cpu: [x64]
    os: [darwin]

  '@tailwindcss/oxide-freebsd-x64@4.0.6':
    resolution: {integrity: sha512-Z3Wo8FWZnmio8+xlcbb7JUo/hqRMSmhQw8IGIRoRJ7GmLR0C+25Wq+bEX/135xe/yEle2lFkhu9JBHd4wZYiig==}
    engines: {node: '>= 10'}
    cpu: [x64]
    os: [freebsd]

  '@tailwindcss/oxide-linux-arm-gnueabihf@4.0.6':
    resolution: {integrity: sha512-SNSwkkim1myAgmnbHs4EjXsPL7rQbVGtjcok5EaIzkHkCAVK9QBQsWeP2Jm2/JJhq4wdx8tZB9Y7psMzHYWCkA==}
    engines: {node: '>= 10'}
    cpu: [arm]
    os: [linux]

  '@tailwindcss/oxide-linux-arm64-gnu@4.0.6':
    resolution: {integrity: sha512-tJ+mevtSDMQhKlwCCuhsFEFg058kBiSy4TkoeBG921EfrHKmexOaCyFKYhVXy4JtkaeeOcjJnCLasEeqml4i+Q==}
    engines: {node: '>= 10'}
    cpu: [arm64]
    os: [linux]

  '@tailwindcss/oxide-linux-arm64-musl@4.0.6':
    resolution: {integrity: sha512-IoArz1vfuTR4rALXMUXI/GWWfx2EaO4gFNtBNkDNOYhlTD4NVEwE45nbBoojYiTulajI4c2XH8UmVEVJTOJKxA==}
    engines: {node: '>= 10'}
    cpu: [arm64]
    os: [linux]

  '@tailwindcss/oxide-linux-x64-gnu@4.0.6':
    resolution: {integrity: sha512-QtsUfLkEAeWAC3Owx9Kg+7JdzE+k9drPhwTAXbXugYB9RZUnEWWx5x3q/au6TvUYcL+n0RBqDEO2gucZRvRFgQ==}
    engines: {node: '>= 10'}
    cpu: [x64]
    os: [linux]

  '@tailwindcss/oxide-linux-x64-musl@4.0.6':
    resolution: {integrity: sha512-QthvJqIji2KlGNwLcK/PPYo7w1Wsi/8NK0wAtRGbv4eOPdZHkQ9KUk+oCoP20oPO7i2a6X1aBAFQEL7i08nNMA==}
    engines: {node: '>= 10'}
    cpu: [x64]
    os: [linux]

  '@tailwindcss/oxide-win32-arm64-msvc@4.0.6':
    resolution: {integrity: sha512-+oka+dYX8jy9iP00DJ9Y100XsqvbqR5s0yfMZJuPR1H/lDVtDfsZiSix1UFBQ3X1HWxoEEl6iXNJHWd56TocVw==}
    engines: {node: '>= 10'}
    cpu: [arm64]
    os: [win32]

  '@tailwindcss/oxide-win32-x64-msvc@4.0.6':
    resolution: {integrity: sha512-+o+juAkik4p8Ue/0LiflQXPmVatl6Av3LEZXpBTfg4qkMIbZdhCGWFzHdt2NjoMiLOJCFDddoV6GYaimvK1Olw==}
    engines: {node: '>= 10'}
    cpu: [x64]
    os: [win32]

  '@tailwindcss/oxide@4.0.6':
    resolution: {integrity: sha512-lVyKV2y58UE9CeKVcYykULe9QaE1dtKdxDEdrTPIdbzRgBk6bdxHNAoDqvcqXbIGXubn3VOl1O/CFF77v/EqSA==}
    engines: {node: '>= 10'}

  '@tailwindcss/vite@4.0.6':
    resolution: {integrity: sha512-O25vZ/URWbZ2JHdk2o8wH7jOKqEGCsYmX3GwGmYS5DjE4X3mpf93a72Rn7VRnefldNauBzr5z2hfZptmBNtTUQ==}
    peerDependencies:
      vite: ^5.2.0 || ^6

  '@tanstack/react-virtual@3.13.0':
    resolution: {integrity: sha512-CchF0NlLIowiM2GxtsoKBkXA4uqSnY2KvnXo+kyUFD4a4ll6+J0qzoRsUPMwXV/H26lRsxgJIr/YmjYum2oEjg==}
    peerDependencies:
      react: ^16.8.0 || ^17.0.0 || ^18.0.0 || ^19.0.0
      react-dom: ^16.8.0 || ^17.0.0 || ^18.0.0 || ^19.0.0

  '@tanstack/virtual-core@3.13.0':
    resolution: {integrity: sha512-NBKJP3OIdmZY3COJdWkSonr50FMVIi+aj5ZJ7hI/DTpEKg2RMfo/KvP8A3B/zOSpMgIe52B5E2yn7rryULzA6g==}

  '@types/acorn@4.0.6':
    resolution: {integrity: sha512-veQTnWP+1D/xbxVrPC3zHnCZRjSrKfhbMUlEA43iMZLu7EsnTtkJklIuwrCPbOi8YkvDQAiW05VQQFvvz9oieQ==}

  '@types/babel__core@7.20.5':
    resolution: {integrity: sha512-qoQprZvz5wQFJwMDqeseRXWv3rqMvhgpbXFfVyWhbx9X47POIA6i/+dXefEmZKoAgOaTdaIgNSMqMIU61yRyzA==}

  '@types/babel__generator@7.6.8':
    resolution: {integrity: sha512-ASsj+tpEDsEiFr1arWrlN6V3mdfjRMZt6LtK/Vp/kreFLnr5QH5+DhvD5nINYZXzwJvXeGq+05iUXcAzVrqWtw==}

  '@types/babel__template@7.4.4':
    resolution: {integrity: sha512-h/NUaSyG5EyxBIp8YRxo4RMe2/qQgvyowRwVMzhYhBCONbW8PUsg4lkFMrhgZhUe5z3L3MiLDuvyJ/CaPa2A8A==}

  '@types/babel__traverse@7.20.6':
    resolution: {integrity: sha512-r1bzfrm0tomOI8g1SzvCaQHo6Lcv6zu0EA+W2kHrt8dyrHQxGzBBL4kdkzIS+jBMV+EYcMAEAqXqYaLJq5rOZg==}

  '@types/codemirror@0.0.90':
    resolution: {integrity: sha512-8Z9+tSg27NPRGubbUPUCrt5DDG/OWzLph5BvcDykwR5D7RyZh5mhHG0uS1ePKV1YFCA+/cwc4Ey2AJAEFfV3IA==}

  '@types/codemirror@5.60.15':
    resolution: {integrity: sha512-dTOvwEQ+ouKJ/rE9LT1Ue2hmP6H1mZv5+CCnNWu2qtiOe2LQa9lCprEY20HxiDmV/Bxh+dXjywmy5aKvoGjULA==}

  '@types/cookie@0.6.0':
    resolution: {integrity: sha512-4Kh9a6B2bQciAhf7FSuMRRkUWecJgJu9nPnx3yzpsfXX/c50REIqpHY4C82bXP90qrLtXtkDxTZosYO3UpOwlA==}

  '@types/cookiejar@2.1.5':
    resolution: {integrity: sha512-he+DHOWReW0nghN24E1WUqM0efK4kI9oTqDm6XmK8ZPe2djZ90BSNdGnIyCLzCPw7/pogPlGbzI2wHGGmi4O/Q==}

  '@types/debug@4.1.12':
    resolution: {integrity: sha512-vIChWdVG3LG1SMxEvI/AK+FWJthlrqlTu7fbrlywTkkaONwk/UAGaULXRlf8vkzFBLVm0zkMdCquhL5aOjhXPQ==}

  '@types/estree-jsx@1.0.5':
    resolution: {integrity: sha512-52CcUVNFyfb1A2ALocQw/Dd1BQFNmSdkuC3BkZ6iqhdMfQz7JWOFRuJFloOzjk+6WijU56m9oKXFAXc7o3Towg==}

  '@types/estree@1.0.6':
    resolution: {integrity: sha512-AYnb1nQyY49te+VRAVgmzfcgjYS91mY5P0TKUDCLEM+gNnA+3T6rWITXRLYCpahpqSQbN5cE+gHpnPyXjHWxcw==}

  '@types/gensync@1.0.4':
    resolution: {integrity: sha512-C3YYeRQWp2fmq9OryX+FoDy8nXS6scQ7dPptD8LnFDAUNcKWJjXQKDNJD3HVm+kOUsXhTOkpi69vI4EuAr95bA==}

  '@types/hast@3.0.4':
    resolution: {integrity: sha512-WPs+bbQw5aCj+x6laNGWLH3wviHtoCv/P3+otBhbOhJgG8qtpdAMlTCxLtsTWA7LH1Oh/bFCHsBn0TPS5m30EQ==}

  '@types/js-yaml@4.0.9':
    resolution: {integrity: sha512-k4MGaQl5TGo/iipqb2UDG2UwjXziSWkh0uysQelTlJpX1qGlpUZYm8PnO4DxG1qBomtJUdYJ6qR6xdIah10JLg==}

  '@types/json-schema@7.0.15':
    resolution: {integrity: sha512-5+fP8P8MFNC+AyZCDxrB2pkZFPGzqQWUzpSeuuVLvm8VMcorNYavBqoFcxK8bQz4Qsbn4oUEEem4wDLfcysGHA==}

  '@types/mdast@4.0.4':
    resolution: {integrity: sha512-kGaNbPh1k7AFzgpud/gMdvIm5xuECykRR+JnWKQno9TAXVa6WIVCGTPvYGekIDL4uwCZQSYbUxNBSb1aUo79oA==}

  '@types/mdx@2.0.13':
    resolution: {integrity: sha512-+OWZQfAYyio6YkJb3HLxDrvnx6SWWDbC0zVPfBRzUk0/nqoDyf6dNxQi3eArPe8rJ473nobTMQ/8Zk+LxJ+Yuw==}

  '@types/methods@1.1.4':
    resolution: {integrity: sha512-ymXWVrDiCxTBE3+RIrrP533E70eA+9qu7zdWoHuOmGujkYtzf4HQF96b8nwHLqhuf4ykX61IGRIB38CC6/sImQ==}

  '@types/ms@2.1.0':
    resolution: {integrity: sha512-GsCCIZDE/p3i96vtEqx+7dBUGXrc7zeSK3wwPHIaRThS+9OhWIXRqzs4d6k1SVU8g91DrNRWxWUGhp5KXQb2VA==}

  '@types/nlcst@2.0.3':
    resolution: {integrity: sha512-vSYNSDe6Ix3q+6Z7ri9lyWqgGhJTmzRjZRqyq15N0Z/1/UnVsno9G/N40NBijoYx2seFDIl0+B2mgAb9mezUCA==}

  '@types/node@17.0.45':
    resolution: {integrity: sha512-w+tIMs3rq2afQdsPJlODhoUEKzFP1ayaoyl1CcnwtIlsVe7K7bA1NGm4s3PraqTLlXnbIN84zuBlxBWo1u9BLw==}

  '@types/node@20.17.14':
    resolution: {integrity: sha512-w6qdYetNL5KRBiSClK/KWai+2IMEJuAj+EujKCumalFOwXtvOXaEan9AuwcRID2IcOIAWSIfR495hBtgKlx2zg==}

  '@types/progress@2.0.7':
    resolution: {integrity: sha512-iadjw02vte8qWx7U0YM++EybBha2CQLPGu9iJ97whVgJUT5Zq9MjAPYUnbfRI2Kpehimf1QjFJYxD0t8nqzu5w==}

  '@types/prop-types@15.7.14':
    resolution: {integrity: sha512-gNMvNH49DJ7OJYv+KAKn0Xp45p8PLl6zo2YnvDIbTd4J6MER2BmWN49TG7n9LvkyihINxeKW8+3bfS2yDC9dzQ==}

  '@types/react-dom@18.3.5':
    resolution: {integrity: sha512-P4t6saawp+b/dFrUr2cvkVsfvPguwsxtH6dNIYRllMsefqFzkZk5UIjzyDOv5g1dXIPdG4Sp1yCR4Z6RCUsG/Q==}
    peerDependencies:
      '@types/react': ^18.0.0

  '@types/react@18.3.18':
    resolution: {integrity: sha512-t4yC+vtgnkYjNSKlFx1jkAhH8LgTo2N/7Qvi83kdEaUtMDiwpbLAktKDaAMlRcJ5eSxZkH74eEGt1ky31d7kfQ==}

  '@types/sax@1.2.7':
    resolution: {integrity: sha512-rO73L89PJxeYM3s3pPPjiPgVVcymqU490g0YO5n5By0k2Erzj6tay/4lr1CHAAU4JyOWd1rpQ8bCf6cZfHU96A==}

  '@types/superagent@8.1.9':
    resolution: {integrity: sha512-pTVjI73witn+9ILmoJdajHGW2jkSaOzhiFYF1Rd3EQ94kymLqB9PjD9ISg7WaALC7+dCHT0FGe9T2LktLq/3GQ==}

  '@types/supertest@6.0.2':
    resolution: {integrity: sha512-137ypx2lk/wTQbW6An6safu9hXmajAifU/s7szAHLN/FeIm5w7yR0Wkl9fdJMRSHwOn4HLAI0DaB2TOORuhPDg==}

  '@types/tern@0.23.9':
    resolution: {integrity: sha512-ypzHFE/wBzh+BlH6rrBgS5I/Z7RD21pGhZ2rltb/+ZrVM1awdZwjx7hE5XfuYgHWk9uvV5HLZN3SloevCAp3Bw==}

  '@types/unist@2.0.11':
    resolution: {integrity: sha512-CmBKiL6NNo/OqgmMn95Fk9Whlp2mtvIv+KNpQKN2F4SjvrEesubTRWGYSg+BnWZOnlCaSTU1sMpsBOzgbYhnsA==}

  '@types/unist@3.0.3':
    resolution: {integrity: sha512-ko/gIFJRv177XgZsZcBwnqJN5x/Gien8qNOn0D5bQU/zAzVf9Zt3BlcUiLqhV9y4ARk0GbT3tnUiPNgnTXzc/Q==}

  '@types/yargs-parser@21.0.3':
    resolution: {integrity: sha512-I4q9QU9MQv4oEOz4tAHJtNz1cwuLxn2F3xcc2iV5WdqLPpUnj30aUuxt1mAxYTG+oe8CZMV/+6rU4S4gRDzqtQ==}

  '@types/yargs@17.0.33':
    resolution: {integrity: sha512-WpxBCKWPLr4xSsHgz511rFJAM+wS28w2zEO1QDNY5zM/S8ok70NNfztH0xwhqKyaK0OHCbN98LDAZuy1ctxDkA==}

  '@typescript-eslint/eslint-plugin@8.24.0':
    resolution: {integrity: sha512-aFcXEJJCI4gUdXgoo/j9udUYIHgF23MFkg09LFz2dzEmU0+1Plk4rQWv/IYKvPHAtlkkGoB3m5e6oUp+JPsNaQ==}
    engines: {node: ^18.18.0 || ^20.9.0 || >=21.1.0}
    peerDependencies:
      '@typescript-eslint/parser': ^8.0.0 || ^8.0.0-alpha.0
      eslint: ^8.57.0 || ^9.0.0
      typescript: '>=4.8.4 <5.8.0'

  '@typescript-eslint/parser@8.24.0':
    resolution: {integrity: sha512-MFDaO9CYiard9j9VepMNa9MTcqVvSny2N4hkY6roquzj8pdCBRENhErrteaQuu7Yjn1ppk0v1/ZF9CG3KIlrTA==}
    engines: {node: ^18.18.0 || ^20.9.0 || >=21.1.0}
    peerDependencies:
      eslint: ^8.57.0 || ^9.0.0
      typescript: '>=4.8.4 <5.8.0'

  '@typescript-eslint/scope-manager@8.24.0':
    resolution: {integrity: sha512-HZIX0UByphEtdVBKaQBgTDdn9z16l4aTUz8e8zPQnyxwHBtf5vtl1L+OhH+m1FGV9DrRmoDuYKqzVrvWDcDozw==}
    engines: {node: ^18.18.0 || ^20.9.0 || >=21.1.0}

  '@typescript-eslint/type-utils@8.24.0':
    resolution: {integrity: sha512-8fitJudrnY8aq0F1wMiPM1UUgiXQRJ5i8tFjq9kGfRajU+dbPyOuHbl0qRopLEidy0MwqgTHDt6CnSeXanNIwA==}
    engines: {node: ^18.18.0 || ^20.9.0 || >=21.1.0}
    peerDependencies:
      eslint: ^8.57.0 || ^9.0.0
      typescript: '>=4.8.4 <5.8.0'

  '@typescript-eslint/types@8.24.0':
    resolution: {integrity: sha512-VacJCBTyje7HGAw7xp11q439A+zeGG0p0/p2zsZwpnMzjPB5WteaWqt4g2iysgGFafrqvyLWqq6ZPZAOCoefCw==}
    engines: {node: ^18.18.0 || ^20.9.0 || >=21.1.0}

  '@typescript-eslint/typescript-estree@8.24.0':
    resolution: {integrity: sha512-ITjYcP0+8kbsvT9bysygfIfb+hBj6koDsu37JZG7xrCiy3fPJyNmfVtaGsgTUSEuTzcvME5YI5uyL5LD1EV5ZQ==}
    engines: {node: ^18.18.0 || ^20.9.0 || >=21.1.0}
    peerDependencies:
      typescript: '>=4.8.4 <5.8.0'

  '@typescript-eslint/utils@8.24.0':
    resolution: {integrity: sha512-07rLuUBElvvEb1ICnafYWr4hk8/U7X9RDCOqd9JcAMtjh/9oRmcfN4yGzbPVirgMR0+HLVHehmu19CWeh7fsmQ==}
    engines: {node: ^18.18.0 || ^20.9.0 || >=21.1.0}
    peerDependencies:
      eslint: ^8.57.0 || ^9.0.0
      typescript: '>=4.8.4 <5.8.0'

  '@typescript-eslint/visitor-keys@8.24.0':
    resolution: {integrity: sha512-kArLq83QxGLbuHrTMoOEWO+l2MwsNS2TGISEdx8xgqpkbytB07XmlQyQdNDrCc1ecSqx0cnmhGvpX+VBwqqSkg==}
    engines: {node: ^18.18.0 || ^20.9.0 || >=21.1.0}

  '@ungap/structured-clone@1.3.0':
    resolution: {integrity: sha512-WmoN8qaIAo7WTYWbAZuG8PYEhn5fkz7dZrqTBZ7dtt//lL2Gwms1IcnQ5yHqjDfX8Ft5j4YzDM23f87zBfDe9g==}

  '@vitejs/plugin-react@4.3.4':
    resolution: {integrity: sha512-SCCPBJtYLdE8PX/7ZQAs1QAZ8Jqwih+0VBLum1EGqmCCQal+MIUqLCzj3ZUy8ufbC0cAM4LRlSTm7IQJwWT4ug==}
    engines: {node: ^14.18.0 || >=16.0.0}
    peerDependencies:
      vite: ^4.2.0 || ^5.0.0 || ^6.0.0

  '@vitest/coverage-v8@1.6.0':
    resolution: {integrity: sha512-KvapcbMY/8GYIG0rlwwOKCVNRc0OL20rrhFkg/CHNzncV03TE2XWvO5w9uZYoxNiMEBacAJt3unSOiZ7svePew==}
    peerDependencies:
      vitest: 1.6.0

  '@vitest/expect@1.6.0':
    resolution: {integrity: sha512-ixEvFVQjycy/oNgHjqsL6AZCDduC+tflRluaHIzKIsdbzkLn2U/iBnVeJwB6HsIjQBdfMR8Z0tRxKUsvFJEeWQ==}

  '@vitest/expect@3.0.5':
    resolution: {integrity: sha512-nNIOqupgZ4v5jWuQx2DSlHLEs7Q4Oh/7AYwNyE+k0UQzG7tSmjPXShUikn1mpNGzYEN2jJbTvLejwShMitovBA==}

  '@vitest/mocker@3.0.5':
    resolution: {integrity: sha512-CLPNBFBIE7x6aEGbIjaQAX03ZZlBMaWwAjBdMkIf/cAn6xzLTiM3zYqO/WAbieEjsAZir6tO71mzeHZoodThvw==}
    peerDependencies:
      msw: ^2.4.9
      vite: ^5.0.0 || ^6.0.0
    peerDependenciesMeta:
      msw:
        optional: true
      vite:
        optional: true

  '@vitest/pretty-format@3.0.5':
    resolution: {integrity: sha512-CjUtdmpOcm4RVtB+up8r2vVDLR16Mgm/bYdkGFe3Yj/scRfCpbSi2W/BDSDcFK7ohw8UXvjMbOp9H4fByd/cOA==}

  '@vitest/runner@1.6.0':
    resolution: {integrity: sha512-P4xgwPjwesuBiHisAVz/LSSZtDjOTPYZVmNAnpHHSR6ONrf8eCJOFRvUwdHn30F5M1fxhqtl7QZQUk2dprIXAg==}

  '@vitest/runner@3.0.5':
    resolution: {integrity: sha512-BAiZFityFexZQi2yN4OX3OkJC6scwRo8EhRB0Z5HIGGgd2q+Nq29LgHU/+ovCtd0fOfXj5ZI6pwdlUmC5bpi8A==}

  '@vitest/snapshot@1.6.0':
    resolution: {integrity: sha512-+Hx43f8Chus+DCmygqqfetcAZrDJwvTj0ymqjQq4CvmpKFSTVteEOBzCusu1x2tt4OJcvBflyHUE0DZSLgEMtQ==}

  '@vitest/snapshot@3.0.5':
    resolution: {integrity: sha512-GJPZYcd7v8QNUJ7vRvLDmRwl+a1fGg4T/54lZXe+UOGy47F9yUfE18hRCtXL5aHN/AONu29NGzIXSVFh9K0feA==}

  '@vitest/spy@1.6.0':
    resolution: {integrity: sha512-leUTap6B/cqi/bQkXUu6bQV5TZPx7pmMBKBQiI0rJA8c3pB56ZsaTbREnF7CJfmvAS4V2cXIBAh/3rVwrrCYgw==}

  '@vitest/spy@3.0.5':
    resolution: {integrity: sha512-5fOzHj0WbUNqPK6blI/8VzZdkBlQLnT25knX0r4dbZI9qoZDf3qAdjoMmDcLG5A83W6oUUFJgUd0EYBc2P5xqg==}

  '@vitest/utils@1.6.0':
    resolution: {integrity: sha512-21cPiuGMoMZwiOHa2i4LXkMkMkCGzA+MVFV70jRwHo95dL4x/ts5GZhML1QWuy7yfp3WzK3lRvZi3JnXTYqrBw==}

  '@vitest/utils@3.0.5':
    resolution: {integrity: sha512-N9AX0NUoUtVwKwy21JtwzaqR5L5R5A99GAbrHfCCXK1lp593i/3AZAXhSP43wRQuxYsflrdzEfXZFo1reR1Nkg==}

  '@whatwg-node/disposablestack@0.0.5':
    resolution: {integrity: sha512-9lXugdknoIequO4OYvIjhygvfSEgnO8oASLqLelnDhkRjgBZhc39shC3QSlZuyDO9bgYSIVa2cHAiN+St3ty4w==}
    engines: {node: '>=18.0.0'}

  '@whatwg-node/events@0.1.2':
    resolution: {integrity: sha512-ApcWxkrs1WmEMS2CaLLFUEem/49erT3sxIVjpzU5f6zmVcnijtDSrhoK2zVobOIikZJdH63jdAXOrvjf6eOUNQ==}
    engines: {node: '>=18.0.0'}

  '@whatwg-node/fetch@0.10.3':
    resolution: {integrity: sha512-jCTL/qYcIW2GihbBRHypQ/Us7saWMNZ5fsumsta+qPY0Pmi1ccba/KRQvgctmQsbP69FWemJSs8zVcFaNwdL0w==}
    engines: {node: '>=18.0.0'}

  '@whatwg-node/node-fetch@0.7.7':
    resolution: {integrity: sha512-BDbIMOenThOTFDBLh1WscgBNAxfDAdAdd9sMG8Ff83hYxApJVbqEct38bUAj+zn8bTsfBx/lyfnVOTyq5xUlvg==}
    engines: {node: '>=18.0.0'}

  '@whatwg-node/server@0.9.65':
    resolution: {integrity: sha512-CnYTFEUJkbbAcuBXnXirVIgKBfs2YA6sSGjxeq07AUiyXuoQ0fbvTIQoteMglmn09QeGzcH/l0B7nIml83xvVw==}
    engines: {node: '>=18.0.0'}

  abitype@0.10.3:
    resolution: {integrity: sha512-tRN+7XIa7J9xugdbRzFv/95ka5ivR/sRe01eiWvM0HWWjHuigSZEACgKa0sj4wGuekTDtghCx+5Izk/cOi78pQ==}
    peerDependencies:
      typescript: '>=5.0.4'
      zod: ^3 >=3.22.0
    peerDependenciesMeta:
      typescript:
        optional: true
      zod:
        optional: true

  abitype@1.0.8:
    resolution: {integrity: sha512-ZeiI6h3GnW06uYDLx0etQtX/p8E24UaHHBj57RSjK7YBFe7iuVn07EDpOeP451D06sF27VOz9JJPlIKJmXgkEg==}
    peerDependencies:
      typescript: '>=5.0.4'
      zod: ^3 >=3.22.0
    peerDependenciesMeta:
      typescript:
        optional: true
      zod:
        optional: true

  abort-controller@3.0.0:
    resolution: {integrity: sha512-h8lQ8tacZYnR3vNQTgibj+tODHI5/+l06Au2Pcriv/Gmet0eaj4TwWH41sO9wnHDiQsEj19q0drzdWdeAHtweg==}
    engines: {node: '>=6.5'}

  abstract-level@1.0.4:
    resolution: {integrity: sha512-eUP/6pbXBkMbXFdx4IH2fVgvB7M0JvR7/lIL33zcs0IBcwjdzSSl31TOJsaCzmKSSDF9h8QYSOJux4Nd4YJqFg==}
    engines: {node: '>=12'}

  acorn-jsx@5.3.2:
    resolution: {integrity: sha512-rq9s+JNhf0IChjtDXxllJ7g41oZk5SlXtp0LHwyA5cejwn7vKmKp4pPri6YEePv2PU65sAsegbXtIinmDFDXgQ==}
    peerDependencies:
      acorn: ^6.0.0 || ^7.0.0 || ^8.0.0

  acorn-walk@8.3.4:
    resolution: {integrity: sha512-ueEepnujpqee2o5aIYnvHU6C0A42MNdsIDeqy5BydrkuC5R1ZuUFnm27EeFJGoEHJQgn3uleRvmTXaJgfXbt4g==}
    engines: {node: '>=0.4.0'}

  acorn@8.14.0:
    resolution: {integrity: sha512-cl669nCJTZBsL97OF4kUQm5g5hC2uihk0NxY3WENAC0TYdILVkAyHymAntgxGkl7K+t0cXIrH5siy5S4XkFycA==}
    engines: {node: '>=0.4.0'}
    hasBin: true

  ajv-formats@2.1.1:
    resolution: {integrity: sha512-Wx0Kx52hxE7C18hkMEggYlEifqWZtYaRgouJor+WMdPnQyEK13vgEWyVNup7SoeeoLMsr4kf5h6dOW11I15MUA==}
    peerDependencies:
      ajv: ^8.0.0
    peerDependenciesMeta:
      ajv:
        optional: true

  ajv@6.12.6:
    resolution: {integrity: sha512-j3fVLgvTo527anyYyJOGTYJbG+vnnQYvE0m5mmkc1TK+nxAppkCLMIL0aZ4dblVCNoGShhm+kzE4ZUykBoMg4g==}

  ajv@8.17.1:
    resolution: {integrity: sha512-B/gBuNg5SiMTrPkC+A2+cW0RszwxYmn6VYxB/inlBStS5nx6xHIt/ehKRhIMhqusl7a8LjQoZnjCs5vhwxOQ1g==}

  ansi-align@3.0.1:
    resolution: {integrity: sha512-IOfwwBF5iczOjp/WeY4YxyjqAFMQoZufdQWDd19SEExbVLNXqvpzSJ/M7Za4/sCPmQ0+GRquoA7bGcINcxew6w==}

  ansi-escapes@6.2.1:
    resolution: {integrity: sha512-4nJ3yixlEthEJ9Rk4vPcdBRkZvQZlYyu8j4/Mqz5sgIkddmEnH2Yj2ZrnP9S3tQOvSNRUIgVNF/1yPpRAGNRig==}
    engines: {node: '>=14.16'}

  ansi-regex@5.0.1:
    resolution: {integrity: sha512-quJQXlTSUGL2LH9SUXo8VwsY4soanhgo6LNSm84E1LBcE8s3O0wpdiRzyR9z/ZZJMlMWv37qOOb9pdJlMUEKFQ==}
    engines: {node: '>=8'}

  ansi-regex@6.1.0:
    resolution: {integrity: sha512-7HSX4QQb4CspciLpVFwyRe79O3xsIZDDLER21kERQ71oaPodF8jL725AgJMFAYbooIqolJoRLuM81SpeUkpkvA==}
    engines: {node: '>=12'}

  ansi-styles@4.3.0:
    resolution: {integrity: sha512-zbB9rCJAT1rbjiVDb2hqKFHNYLxgtk8NURxZ3IZwD3F6NtxbXZQCnnSi1Lkx+IDohdPlFp222wVALIheZJQSEg==}
    engines: {node: '>=8'}

  ansi-styles@5.2.0:
    resolution: {integrity: sha512-Cxwpt2SfTzTtXcfOlzGEee8O+c+MmUgGrNiBcXnuWxuFJHe6a5Hz7qwhwe5OgaSYI0IJvkLqWX1ASG+cJOkEiA==}
    engines: {node: '>=10'}

  ansi-styles@6.2.1:
    resolution: {integrity: sha512-bN798gFfQX+viw3R7yrGWRqnrN2oRkEkUjjl4JNn4E8GxxbjtG3FbrEIIY3l8/hrwUwIeCZvi4QuOTP4MErVug==}
    engines: {node: '>=12'}

  anymatch@3.1.3:
    resolution: {integrity: sha512-KMReFUr0B4t+D+OBkjR3KYqvocp2XaSzO55UcB6mgQMd3KbcE+mWTyvVV7D/zsdEbNnV6acZUutkiHQXvTr1Rw==}
    engines: {node: '>= 8'}

  arg@5.0.2:
    resolution: {integrity: sha512-PYjyFOLKQ9y57JvQ6QLo8dAgNqswh8M1RMJYdQduT6xbWSgK36P/Z/v+p888pM69jMMfS8Xd8F6I1kQ/I9HUGg==}

  argparse@1.0.10:
    resolution: {integrity: sha512-o5Roy6tNG4SL/FOkCAN6RzjiakZS25RLYFrcMttJqbdd8BWrnA+fGz57iN5Pb06pvBGvl5gQ0B48dJlslXvoTg==}

  argparse@2.0.1:
    resolution: {integrity: sha512-8+9WqebbFzpX9OR+Wa6O29asIogeRMzcGtAINdpMHHyAg10f05aSFVBbcEqGf/PXw1EjAZ+q2/bEBg3DvurK3Q==}

  aria-hidden@1.2.4:
    resolution: {integrity: sha512-y+CcFFwelSXpLZk/7fMB2mUbGtX9lKycf1MWJ7CaTIERyitVlyQx6C+sxcROU2BAJ24OiZyK+8wj2i8AlBoS3A==}
    engines: {node: '>=10'}

  aria-query@5.3.2:
    resolution: {integrity: sha512-COROpnaoap1E2F000S62r6A60uHZnmlvomhfyT2DlTcrY1OrBKn2UhH7qn5wTC9zMvD0AY7csdPSNwKP+7WiQw==}
    engines: {node: '>= 0.4'}

  array-iterate@2.0.1:
    resolution: {integrity: sha512-I1jXZMjAgCMmxT4qxXfPXa6SthSoE8h6gkSI9BGGNv8mP8G/v0blc+qFnZu6K42vTOiuME596QaLO0TP3Lk0xg==}

  asap@2.0.6:
    resolution: {integrity: sha512-BSHWgDSAiKs50o2Re8ppvp3seVHXSRM44cdSsT9FfNEUUZLOGWVCsiWaRPWM1Znn+mqZ1OfVZ3z3DWEzSp7hRA==}

  assertion-error@1.1.0:
    resolution: {integrity: sha512-jgsaNduz+ndvGyFt3uSuWqvy4lCnIJiovtouQN5JZHOKCS2QuhEdbcQHFhVksz2N2U9hXJo8odG7ETyWlEeuDw==}

  assertion-error@2.0.1:
    resolution: {integrity: sha512-Izi8RQcffqCeNVgFigKli1ssklIbpHnCYc6AknXGYoB6grJqyeby7jv12JUQgmTAnIDnbck1uxksT4dzN3PWBA==}
    engines: {node: '>=12'}

  astring@1.9.0:
    resolution: {integrity: sha512-LElXdjswlqjWrPpJFg1Fx4wpkOCxj1TDHlSV4PlaRxHGWko024xICaa97ZkMfs6DRKlCguiAI+rbXv5GWwXIkg==}
    hasBin: true

  astro-expressive-code@0.40.1:
    resolution: {integrity: sha512-dQ47XhgtxuRTiKQrZOJKdebMuxvvTBR89U439EHzLP6KR45IILFlGDihGQp3//1aUjj4nwpbINSzms1heJ7vmQ==}
    peerDependencies:
      astro: ^4.0.0-beta || ^5.0.0-beta || ^3.3.0

  astro@5.2.3:
    resolution: {integrity: sha512-04AceE/gVihtO3V28Ss0+tPPgLHGoulXrm1E7fUVPYyQu7y6w8+oXfYyzh1lpy+uEYiebjH7AFlJoz73anBmZA==}
    engines: {node: ^18.17.1 || ^20.3.0 || >=22.0.0, npm: '>=9.6.5', pnpm: '>=7.1.0'}
    hasBin: true

  asynckit@0.4.0:
    resolution: {integrity: sha512-Oei9OH4tRh0YqU3GxhX79dM/mwVgvbZJaSNaRk+bshkj0S5cfHcgYakreBjrHwatXKbz+IoIdYLxrKim2MjW0Q==}

  atomic-sleep@1.0.0:
    resolution: {integrity: sha512-kNOjDqAh7px0XWNI+4QbzoiR/nTkHAWNud2uvnJquD1/x5a7EQZMJT0AczqK0Qn67oY/TTQ1LbUKajZpp3I9tQ==}
    engines: {node: '>=8.0.0'}

  atomically@2.0.3:
    resolution: {integrity: sha512-kU6FmrwZ3Lx7/7y3hPS5QnbJfaohcIul5fGqf7ok+4KklIEk9tJ0C2IQPdacSbVUWv6zVHXEBWoWd6NrVMT7Cw==}

  auto-bind@5.0.1:
    resolution: {integrity: sha512-ooviqdwwgfIfNmDwo94wlshcdzfO64XV0Cg6oDsDYBJfITDz1EngD2z7DkbvCWn+XIMsIqW27sEVF6qcpJrRcg==}
    engines: {node: ^12.20.0 || ^14.13.1 || >=16.0.0}

  autoprefixer@10.4.20:
    resolution: {integrity: sha512-XY25y5xSv/wEoqzDyXXME4AFfkZI0P23z6Fs3YgymDnKJkCGOnkL0iTxCa85UTqaSgfcqyf3UA6+c7wUvx/16g==}
    engines: {node: ^10 || ^12 || >=14}
    hasBin: true
    peerDependencies:
      postcss: ^8.1.0

  axobject-query@4.1.0:
    resolution: {integrity: sha512-qIj0G9wZbMGNLjLmg1PT6v2mE9AH2zlnADJD/2tC6E00hgmhUOfEB6greHPAfLRSufHqROIUTkw6E+M3lH0PTQ==}
    engines: {node: '>= 0.4'}

  bail@2.0.2:
    resolution: {integrity: sha512-0xO6mYd7JB2YesxDKplafRpsiOzPt9V02ddPCLbY1xYGPOX24NTyN50qnUxgCPcSoYMhKpAuBTjQoRZCAkUDRw==}

  balanced-match@1.0.2:
    resolution: {integrity: sha512-3oSeUO0TMV67hN1AmbXsK4yaqU7tjiHlbxRDZOpH0KW9+CeX4bRAaX0Anxt0tx2MrpRpWwQaPwIlISEJhYU5Pw==}

  base-64@1.0.0:
    resolution: {integrity: sha512-kwDPIFCGx0NZHog36dj+tHiwP4QMzsZ3AgMViUBKI0+V5n4U0ufTCUMhnQ04diaRI8EX/QcPfql7zlhZ7j4zgg==}

  base64-js@1.5.1:
    resolution: {integrity: sha512-AKpaYlHn8t4SVbOHCy+b5+KKgvR4vrsD8vbvrbiQJps7fKDTkjkDry6ji0rUJjC0kzbNePLwzxq8iypo41qeWA==}

  bcp-47-match@2.0.3:
    resolution: {integrity: sha512-JtTezzbAibu8G0R9op9zb3vcWZd9JF6M0xOYGPn0fNCd7wOpRB1mU2mH9T8gaBGbAAyIIVgB2G7xG0GP98zMAQ==}

  bcp-47@2.1.0:
    resolution: {integrity: sha512-9IIS3UPrvIa1Ej+lVDdDwO7zLehjqsaByECw0bu2RRGP73jALm6FYbzI5gWbgHLvNdkvfXB5YrSbocZdOS0c0w==}

  binary-extensions@2.3.0:
    resolution: {integrity: sha512-Ceh+7ox5qe7LJuLHoY0feh3pHuUDHAcRUeyL2VYghZwfpkNIy/+8Ocg0a3UuSoYzavmylwuLWQOf3hl0jjMMIw==}
    engines: {node: '>=8'}

  bintrees@1.0.2:
    resolution: {integrity: sha512-VOMgTMwjAaUG580SXn3LacVgjurrbMme7ZZNYGSSV7mmtY6QQRh0Eg3pwIcntQ77DErK1L0NxkbetjcoXzVwKw==}

  boolbase@1.0.0:
    resolution: {integrity: sha512-JZOSA7Mo9sNGB8+UjSgzdLtokWAky1zbztM3WRLCbZ70/3cTANmQmOdR7y2g+J0e2WXywy1yS468tY+IruqEww==}

  boxen@8.0.1:
    resolution: {integrity: sha512-F3PH5k5juxom4xktynS7MoFY+NUWH5LC4CnH11YB8NPew+HLpmBLCybSAEyb2F+4pRXhuhWqFesoQd6DAyc2hw==}
    engines: {node: '>=18'}

  brace-expansion@1.1.11:
    resolution: {integrity: sha512-iCuPHDFgrHX7H2vEI/5xpz07zSHB00TpugqhmYtVmMO6518mCuRMoOYFldEBl0g187ufozdaHgWKcYFb61qGiA==}

  brace-expansion@2.0.1:
    resolution: {integrity: sha512-XnAIvQ8eM+kC6aULx6wuQiwVsnzsi9d3WxzV3FpWTGA19F621kwdbsAcFKXgKUHZWsy+mY6iL1sHTxWEFCytDA==}

  braces@3.0.3:
    resolution: {integrity: sha512-yQbXgO/OSZVD2IsiLlro+7Hf6Q18EJrKSEsdoMzKePKXct3gvD8oLcOQdIzGupr5Fj+EDe8gO/lxc1BzfMpxvA==}
    engines: {node: '>=8'}

  browserslist@4.24.4:
    resolution: {integrity: sha512-KDi1Ny1gSePi1vm0q4oxSF8b4DR44GF4BbmS2YdhPLOEqd8pDviZOGH/GsmRwoWJ2+5Lr085X7naowMwKHDG1A==}
    engines: {node: ^6 || ^7 || ^8 || ^9 || ^10 || ^11 || ^12 || >=13.7}
    hasBin: true

  buffer-writer@2.0.0:
    resolution: {integrity: sha512-a7ZpuTZU1TRtnwyCNW3I5dc0wWNC3VR9S++Ewyk2HHZdrO3CQJqSpd+95Us590V6AL7JqUAH2IwZ/398PmNFgw==}
    engines: {node: '>=4'}

  buffer@6.0.3:
    resolution: {integrity: sha512-FTiCpNxtwiZZHEZbcbTIcZjERVICn9yq/pDFkTl95/AxzD1naBctN7YO68riM/gLSDY7sdrMby8hofADYuuqOA==}

  bun@1.2.2:
    resolution: {integrity: sha512-RUc8uVVTw8WoASUzXaEQJR1s7mnwoHm3P871qBUIqSaoOpuwcU+bSVX151/xoqDwnyv38SjOX7yQ3oO0IeT73g==}
    os: [darwin, linux, win32]
    hasBin: true

  busboy@1.6.0:
    resolution: {integrity: sha512-8SFQbg/0hQ9xy3UNTB0YEnsNBbWfhf7RtnzpL7TkBiTBRfrQ9Fxcnz7VJsleJpyp6rVLvXiuORqjlHi5q+PYuA==}
    engines: {node: '>=10.16.0'}

  cac@6.7.14:
    resolution: {integrity: sha512-b6Ilus+c3RrdDk+JhLKUAQfzzgLEPy6wcXqS7f/xe1EETvsDP6GORG7SFuOs6cID5YkqchW/LXZbX5bc8j7ZcQ==}
    engines: {node: '>=8'}

  call-bind-apply-helpers@1.0.1:
    resolution: {integrity: sha512-BhYE+WDaywFg2TBWYNXAE+8B1ATnThNBqXHP5nQu0jWJdVvY2hvkpyB3qOmtmDePiS5/BDQ8wASEWGMWRG148g==}
    engines: {node: '>= 0.4'}

  call-bound@1.0.3:
    resolution: {integrity: sha512-YTd+6wGlNlPxSuri7Y6X8tY2dmm12UMH66RpKMhiX6rsk5wXXnYgbUcOt8kiS31/AjfoTOvCsE+w8nZQLQnzHA==}
    engines: {node: '>= 0.4'}

  callsites@3.1.0:
    resolution: {integrity: sha512-P8BjAsXvZS+VIDUI11hHCQEv74YT67YUi5JJFNWIqL235sBmjX4+qx9Muvls5ivyNENctx46xQLQ3aTuE7ssaQ==}
    engines: {node: '>=6'}

  camelcase@8.0.0:
    resolution: {integrity: sha512-8WB3Jcas3swSvjIeA2yvCJ+Miyz5l1ZmB6HFb9R1317dt9LCQoswg/BGrmAmkWVEszSrrg4RwmO46qIm2OEnSA==}
    engines: {node: '>=16'}

  caniuse-lite@1.0.30001699:
    resolution: {integrity: sha512-b+uH5BakXZ9Do9iK+CkDmctUSEqZl+SP056vc5usa0PL+ev5OHw003rZXcnjNDv3L8P5j6rwT6C0BPKSikW08w==}

  catering@2.1.1:
    resolution: {integrity: sha512-K7Qy8O9p76sL3/3m7/zLKbRkyOlSZAgzEaLhyj2mXS8PsCud2Eo4hAb8aLtZqHh0QGqLcb9dlJSu6lHRVENm1w==}
    engines: {node: '>=6'}

  ccount@2.0.1:
    resolution: {integrity: sha512-eyrF0jiFpY+3drT6383f1qhkbGsLSifNAjA61IUjZjmLCWjItY6LB9ft9YhoDgwfmclB2zhu51Lc7+95b8NRAg==}

  chai@4.5.0:
    resolution: {integrity: sha512-RITGBfijLkBddZvnn8jdqoTypxvqbOLYQkGGxXzeFjVHvudaPw0HNFD9x928/eUwYWd2dPCugVqspGALTZZQKw==}
    engines: {node: '>=4'}

  chai@5.1.2:
    resolution: {integrity: sha512-aGtmf24DW6MLHHG5gCx4zaI3uBq3KRtxeVs0DjFH6Z0rDNbsvTxFASFvdj79pxjxZ8/5u3PIiN3IwEIQkiiuPw==}
    engines: {node: '>=12'}

  chalk@4.1.2:
    resolution: {integrity: sha512-oKnbhFyRIXpUuez8iBMmyEa4nbj4IOQyuhc/wy9kY7/WVPcwIO9VA668Pu8RkO7+0G76SLROeyw9CpQ061i4mA==}
    engines: {node: '>=10'}

  chalk@5.4.1:
    resolution: {integrity: sha512-zgVZuo2WcZgfUEmsn6eO3kINexW8RAE4maiQ8QNs8CtpPCSyMiYsULR3HQYkm3w8FIA3SberyMJMSldGsW+U3w==}
    engines: {node: ^12.17.0 || ^14.13 || >=16.0.0}

  character-entities-html4@2.1.0:
    resolution: {integrity: sha512-1v7fgQRj6hnSwFpq1Eu0ynr/CDEw0rXo2B61qXrLNdHZmPKgb7fqS1a2JwF0rISo9q77jDI8VMEHoApn8qDoZA==}

  character-entities-legacy@3.0.0:
    resolution: {integrity: sha512-RpPp0asT/6ufRm//AJVwpViZbGM/MkjQFxJccQRHmISF/22NBtsHqAWmL+/pmkPWoIUJdWyeVleTl1wydHATVQ==}

  character-entities@2.0.2:
    resolution: {integrity: sha512-shx7oQ0Awen/BRIdkjkvz54PnEEI/EjwXDSIZp86/KKdbafHh1Df/RYGBhn4hbe2+uKC9FnT5UCEdyPz3ai9hQ==}

  character-reference-invalid@2.0.1:
    resolution: {integrity: sha512-iBZ4F4wRbyORVsu0jPV7gXkOsGYjGHPmAyv+HiHG8gi5PtC9KI2j1+v8/tlibRvjoWX027ypmG/n0HtO5t7unw==}

  check-error@1.0.3:
    resolution: {integrity: sha512-iKEoDYaRmd1mxM90a2OEfWhjsjPpYPuQ+lMYsoxB126+t8fw7ySEO48nmDg5COTjxDI65/Y2OWpeEHk3ZOe8zg==}

  check-error@2.1.1:
    resolution: {integrity: sha512-OAlb+T7V4Op9OwdkjmguYRqncdlx5JiofwOAUkmTF+jNdHwzTaTs4sRAGpzLF3oOz5xAyDGrPgeIDFQmDOTiJw==}
    engines: {node: '>= 16'}

  chokidar@3.6.0:
    resolution: {integrity: sha512-7VT13fmjotKpGipCW9JEQAusEPE+Ei8nl6/g4FBAmIm0GOOLMua9NDDo/DWp0ZAxCr3cPq5ZpBqmPAQgDda2Pw==}
    engines: {node: '>= 8.10.0'}

  ci-info@3.9.0:
    resolution: {integrity: sha512-NIxF55hv4nSqQswkAeiOi1r83xy8JldOFDTWiug55KBu9Jnblncd2U6ViHmYgHf01TPZS77NJBhBMKdWj9HQMQ==}
    engines: {node: '>=8'}

  ci-info@4.1.0:
    resolution: {integrity: sha512-HutrvTNsF48wnxkzERIXOe5/mlcfFcbfCmwcg6CJnizbSue78AbDt+1cgl26zwn61WFxhcPykPfZrbqjGmBb4A==}
    engines: {node: '>=8'}

  class-variance-authority@0.7.1:
    resolution: {integrity: sha512-Ka+9Trutv7G8M6WT6SeiRWz792K5qEqIGEGzXKhAE6xOWAY6pPH8U+9IY3oCMv6kqTmLsv7Xh/2w2RigkePMsg==}

  classic-level@1.4.1:
    resolution: {integrity: sha512-qGx/KJl3bvtOHrGau2WklEZuXhS3zme+jf+fsu6Ej7W7IP/C49v7KNlWIsT1jZu0YnfzSIYDGcEWpCa1wKGWXQ==}
    engines: {node: '>=12'}

  cli-boxes@3.0.0:
    resolution: {integrity: sha512-/lzGpEWL/8PfI0BmBOPRwp0c/wFNX1RdUML3jK/RcSBA9T8mZDdQpqYBKtCFTOfQbwPqWEOpjqW+Fnayc0969g==}
    engines: {node: '>=10'}

  cli-cursor@4.0.0:
    resolution: {integrity: sha512-VGtlMu3x/4DOtIUwEkRezxUZ2lBacNJCHash0N0WeZDBS+7Ux1dm3XWAgWYxLJFMMdOeXMHXorshEFhbMSGelg==}
    engines: {node: ^12.20.0 || ^14.13.1 || >=16.0.0}

  cli-truncate@3.1.0:
    resolution: {integrity: sha512-wfOBkjXteqSnI59oPcJkcPl/ZmwvMMOj340qUIY1SKZCv0B9Cf4D4fAucRkIKQmsIuYK3x1rrgU7MeGRruiuiA==}
    engines: {node: ^12.20.0 || ^14.13.1 || >=16.0.0}

  client-only@0.0.1:
    resolution: {integrity: sha512-IV3Ou0jSMzZrd3pZ48nLkT9DA7Ag1pnPzaiQhpW7c3RbcqqzvzzVu+L8gfqMp/8IM2MQtSiqaCxrrcfu8I8rMA==}

  cliui@8.0.1:
    resolution: {integrity: sha512-BSeNnyus75C4//NQ9gQt1/csTXyo/8Sb+afLAkzAptFuMsod9HFokGNudZpi/oQV73hnVK+sR+5PVRMd+Dr7YQ==}
    engines: {node: '>=12'}

  clsx@1.2.1:
    resolution: {integrity: sha512-EcR6r5a8bj6pu3ycsa/E/cKVGuTgZJZdsyUYHOksG/UHIiKfjxzRxYJpyVBwYaQeOvghal9fcc4PidlgzugAQg==}
    engines: {node: '>=6'}

  clsx@2.1.1:
    resolution: {integrity: sha512-eYm0QWBtUrBWZWG0d386OGAw16Z995PiOVo2B7bjWSbHedGl5e0ZWaq65kOGgUSNesEIDkB9ISbTg/JK9dhCZA==}
    engines: {node: '>=6'}

  code-excerpt@4.0.0:
    resolution: {integrity: sha512-xxodCmBen3iy2i0WtAK8FlFNrRzjUqjRsMfho58xT/wvZU1YTM3fCnRjcy1gJPMepaRlgm/0e6w8SpWHpn3/cA==}
    engines: {node: ^12.20.0 || ^14.13.1 || >=16.0.0}

  codemirror-graphql@2.2.0:
    resolution: {integrity: sha512-egIiewf5zEH5LLSkJpJDpYxO1OkNruD0gTWiBrS1JmXk7yjt5WPw7jSmDRkWJx8JheHONltaJPNPWdTUT5LRIQ==}
    peerDependencies:
      '@codemirror/language': 6.0.0
      codemirror: ^5.65.3
      graphql: ^15.5.0 || ^16.0.0 || ^17.0.0

  codemirror@5.65.18:
    resolution: {integrity: sha512-Gaz4gHnkbHMGgahNt3CA5HBk5lLQBqmD/pBgeB4kQU6OedZmqMBjlRF0LSrp2tJ4wlLNPm2FfaUd1pDy0mdlpA==}

  collapse-white-space@2.1.0:
    resolution: {integrity: sha512-loKTxY1zCOuG4j9f6EPnuyyYkf58RnhhWTvRoZEokgB+WbdXehfjFviyOVYkqzEWz1Q5kRiZdBYS5SwxbQYwzw==}

  color-convert@2.0.1:
    resolution: {integrity: sha512-RRECPsj7iu/xb5oKYcsFHSppFNnsj/52OVTRKb4zP5onXwVF3zVmmToNcOfGC+CRDpfK/U584fMg38ZHCaElKQ==}
    engines: {node: '>=7.0.0'}

  color-name@1.1.4:
    resolution: {integrity: sha512-dOy+3AuW3a2wNbZHIuMZpTcgjGuLU/uBL/ubcZF9OXbDo8ff4O8yVp5Bf0efS8uEoYo5q4Fx7dY9OgQGXgAsQA==}

  color-string@1.9.1:
    resolution: {integrity: sha512-shrVawQFojnZv6xM40anx4CkoDP+fZsw/ZerEMsW/pyzsRbElpsL/DBVW7q3ExxwusdNXI3lXpuhEZkzs8p5Eg==}

  color@4.2.3:
    resolution: {integrity: sha512-1rXeuUUiGGrykh+CeBdu5Ie7OJwinCgQY0bc7GCRxy5xVHy+moaqkpL/jqQq0MtQOeYcrqEz4abc5f0KtU7W4A==}
    engines: {node: '>=12.5.0'}

  combined-stream@1.0.8:
    resolution: {integrity: sha512-FQN4MRfuJeHf7cBbBMJFXhKSDq+2kAArBlmRBvcvFE5BB1HZKXtSFASDhdlz9zOYwxh8lDdnvmMOe/+5cdoEdg==}
    engines: {node: '>= 0.8'}

  comma-separated-tokens@2.0.3:
    resolution: {integrity: sha512-Fu4hJdvzeylCfQPp9SGWidpzrMs7tTrlu6Vb8XGaRGck8QSNZJJp538Wrb60Lax4fPwR64ViY468OIUTbRlGZg==}

  commander@12.1.0:
    resolution: {integrity: sha512-Vw8qHK3bZM9y/P10u3Vib8o/DdkvA2OtPtZvD871QKjy74Wj1WSKFILMPRPSdUSx5RFK1arlJzEtA4PkFgnbuA==}
    engines: {node: '>=18'}

  common-ancestor-path@1.0.1:
    resolution: {integrity: sha512-L3sHRo1pXXEqX8VU28kfgUY+YGsk09hPqZiZmLacNib6XNTCM8ubYeT7ryXQw8asB1sKgcU5lkB7ONug08aB8w==}

  component-emitter@1.3.1:
    resolution: {integrity: sha512-T0+barUSQRTUQASh8bx02dl+DhF54GtIDY13Y3m9oWTklKbb3Wv974meRpeZ3lp1JpLVECWWNHC4vaG2XHXouQ==}

  concat-map@0.0.1:
    resolution: {integrity: sha512-/Srv4dswyQNBfohGpz9o6Yb3Gz3SrUDqBH5rTuhGR7ahtlbYKnVxw2bCFMRljaA7EXHaXZ8wsHdodFvbkhKmqg==}

  conf@12.0.0:
    resolution: {integrity: sha512-fIWyWUXrJ45cHCIQX+Ck1hrZDIf/9DR0P0Zewn3uNht28hbt5OfGUq8rRWsxi96pZWPyBEd0eY9ama01JTaknA==}
    engines: {node: '>=18'}

  confbox@0.1.8:
    resolution: {integrity: sha512-RMtmw0iFkeR4YV+fUOSucriAQNb9g8zFR52MWCtl+cCZOFRNL6zeB395vPzFhEjjn4fMxXudmELnl/KF/WrK6w==}

  consola@3.4.0:
    resolution: {integrity: sha512-EiPU8G6dQG0GFHNR8ljnZFki/8a+cQwEQ+7wpxdChl02Q8HXlwEZWD5lqAF8vC2sEC3Tehr8hy7vErz88LHyUA==}
    engines: {node: ^14.18.0 || >=16.10.0}

  convert-source-map@2.0.0:
    resolution: {integrity: sha512-Kvp459HrV2FEJ1CAsi1Ku+MY3kasH19TFykTz2xWmMeq6bk2NU3XXvfJ+Q61m0xktWwt+1HSYf3JZsTms3aRJg==}

  convert-to-spaces@2.0.1:
    resolution: {integrity: sha512-rcQ1bsQO9799wq24uE5AM2tAILy4gXGIK/njFWcVQkGNZ96edlpY+A7bjwvzjYvLDyzmG1MmMLZhpcsb+klNMQ==}
    engines: {node: ^12.20.0 || ^14.13.1 || >=16.0.0}

  cookie-es@1.2.2:
    resolution: {integrity: sha512-+W7VmiVINB+ywl1HGXJXmrqkOhpKrIiVZV6tQuV54ZyQC7MMuBt81Vc336GMLoHBq5hV/F9eXgt5Mnx0Rha5Fg==}

  cookie@0.7.2:
    resolution: {integrity: sha512-yki5XnKuf750l50uGTllt6kKILY4nQ1eNIQatoXEByZ5dWgnKqbnqmTrBE5B4N7lrMJKQ2ytWMiTO2o0v6Ew/w==}
    engines: {node: '>= 0.6'}

  cookie@1.0.2:
    resolution: {integrity: sha512-9Kr/j4O16ISv8zBBhJoi4bXOYNTkFLOqSL3UDB0njXxCXNezjeyVrJyGOWtgfs/q2km1gwBcfH8q1yEGoMYunA==}
    engines: {node: '>=18'}

  cookiejar@2.1.4:
    resolution: {integrity: sha512-LDx6oHrK+PhzLKJU9j5S7/Y3jM/mUHvD/DeI1WQmJn652iPC5Y4TBzC9l+5OMOXlyTTA+SmVUPm0HQUwpD5Jqw==}

  copy-anything@3.0.5:
    resolution: {integrity: sha512-yCEafptTtb4bk7GLEQoM8KVJpxAfdBJYaXyzQEgQQQgYrZiDp8SJmGKlYza6CYjEDNstAdNdKA3UuoULlEbS6w==}
    engines: {node: '>=12.13'}

  copy-to-clipboard@3.3.3:
    resolution: {integrity: sha512-2KV8NhB5JqC3ky0r9PMCAZKbUHSwtEo4CwCs0KXgruG43gX5PMqDEBbVU4OUzw2MuAWUfsuFmWvEKG5QRfSnJA==}

  cross-fetch@3.2.0:
    resolution: {integrity: sha512-Q+xVJLoGOeIMXZmbUK4HYk+69cQH6LudR0Vu/pRm2YlU/hDV9CiS0gKUMaWY5f2NeUH9C1nV3bsTlCo0FsTV1Q==}

  cross-inspect@1.0.1:
    resolution: {integrity: sha512-Pcw1JTvZLSJH83iiGWt6fRcT+BjZlCDRVwYLbUcHzv/CRpB7r0MlSrGbIyQvVSNyGnbt7G4AXuyCiDR3POvZ1A==}
    engines: {node: '>=16.0.0'}

  cross-spawn@7.0.6:
    resolution: {integrity: sha512-uV2QOWP2nWzsy2aMp8aRibhi9dlzF5Hgh5SHaB9OiTGEyDTiJJyx0uy51QXdyWbtAHNua4XJzUKca3OzKUd3vA==}
    engines: {node: '>= 8'}

  crossws@0.3.3:
    resolution: {integrity: sha512-/71DJT3xJlqSnBr83uGJesmVHSzZEvgxHt/fIKxBAAngqMHmnBWQNxCphVxxJ2XL3xleu5+hJD6IQ3TglBedcw==}

  css-selector-parser@3.0.5:
    resolution: {integrity: sha512-3itoDFbKUNx1eKmVpYMFyqKX04Ww9osZ+dLgrk6GEv6KMVeXUhUnp4I5X+evw+u3ZxVU6RFXSSRxlTeMh8bA+g==}

  cssesc@3.0.0:
    resolution: {integrity: sha512-/Tb/JcjK111nNScGob5MNtsntNM1aCNUDipB/TkwZFhyDrrE47SOx/18wF2bbjgc3ZzCSKW1T5nt5EbFoAz/Vg==}
    engines: {node: '>=4'}
    hasBin: true

  csstype@3.1.3:
    resolution: {integrity: sha512-M1uQkMl8rQK/szD0LNhtqxIPLpimGm8sOBwU7lLnCpSbTyY3yeU1Vc7l4KT5zT4s/yOxHH5O7tIuuLOCnLADRw==}

  dataloader@2.2.3:
    resolution: {integrity: sha512-y2krtASINtPFS1rSDjacrFgn1dcUuoREVabwlOGOe4SdxenREqwjwjElAdwvbGM7kgZz9a3KVicWR7vcz8rnzA==}

  date-fns@4.1.0:
    resolution: {integrity: sha512-Ukq0owbQXxa/U3EGtsdVBkR1w7KOQ5gIBqdH2hkvknzZPYvBxb/aa6E8L7tmjFtkwZBu3UXBbjIgPo/Ez4xaNg==}

  debounce-fn@5.1.2:
    resolution: {integrity: sha512-Sr4SdOZ4vw6eQDvPYNxHogvrxmCIld/VenC5JbNrFwMiwd7lY/Z18ZFfo+EWNG4DD9nFlAujWAo/wGuOPHmy5A==}
    engines: {node: '>=12'}

  debounce-promise@3.1.2:
    resolution: {integrity: sha512-rZHcgBkbYavBeD9ej6sP56XfG53d51CD4dnaw989YX/nZ/ZJfgRx/9ePKmTNiUiyQvh4mtrMoS3OAWW+yoYtpg==}

  debug@4.4.0:
    resolution: {integrity: sha512-6WTZ/IxCY/T6BALoZHaE4ctp9xm+Z5kY/pzYaCHRFeyVhojxlrm+46y68HA6hr0TcwEssoxNiDEUJQjfPZ/RYA==}
    engines: {node: '>=6.0'}
    peerDependencies:
      supports-color: '*'
    peerDependenciesMeta:
      supports-color:
        optional: true

  decode-named-character-reference@1.0.2:
    resolution: {integrity: sha512-O8x12RzrUF8xyVcY0KJowWsmaJxQbmy0/EtnNtHRpsOcT7dFk5W598coHqBVpmWo1oQQfsCqfCmkZN5DJrZVdg==}

  deep-eql@4.1.4:
    resolution: {integrity: sha512-SUwdGfqdKOwxCPeVYjwSyRpJ7Z+fhpwIAtmCUdZIWZ/YP5R9WAsyuSgpLVDi9bjWoN2LXHNss/dk3urXtdQxGg==}
    engines: {node: '>=6'}

  deep-eql@5.0.2:
    resolution: {integrity: sha512-h5k/5U50IJJFpzfL6nO9jaaumfjO/f2NjK/oYB2Djzm4p9L+3T9qWpZqZ2hAbLPuuYq9wrU08WQyBTL5GbPk5Q==}
    engines: {node: '>=6'}

  deep-is@0.1.4:
    resolution: {integrity: sha512-oIPzksmTg4/MriiaYGO+okXDT7ztn/w3Eptv/+gSIdMdKsJo0u4CfYNFJPy+4SKMuCqGw2wxnA+URMg3t8a/bQ==}

  defu@6.1.4:
    resolution: {integrity: sha512-mEQCMmwJu317oSz8CwdIOdwf3xMif1ttiM8LTufzc3g6kR+9Pe236twL8j3IYT1F7GfRgGcW6MWxzZjLIkuHIg==}

  delay@5.0.0:
    resolution: {integrity: sha512-ReEBKkIfe4ya47wlPYf/gu5ib6yUG0/Aez0JQZQz94kiWtRQvZIQbTiehsnwHvLSWJnQdhVeqYue7Id1dKr0qw==}
    engines: {node: '>=10'}

  delayed-stream@1.0.0:
    resolution: {integrity: sha512-ZySD7Nf91aLB0RxL4KGrKHBXl7Eds1DAmEdcoVawXnLD7SDhpNgtuII2aAkg7a7QS41jxPSZ17p4VdGnMHk3MQ==}
    engines: {node: '>=0.4.0'}

  dequal@2.0.3:
    resolution: {integrity: sha512-0je+qPKHEMohvfRTCEo3CrPG6cAzAYgmzKyxRiYSSDkS6eGJdyVJm7WaYA5ECaAD9wLB2T4EEeymA5aFVcYXCA==}
    engines: {node: '>=6'}

  destr@2.0.3:
    resolution: {integrity: sha512-2N3BOUU4gYMpTP24s5rF5iP7BDr7uNTCs4ozw3kf/eKfvWSIu93GEBi5m427YoyJoeOzQ5smuu4nNAPGb8idSQ==}

  detect-libc@1.0.3:
    resolution: {integrity: sha512-pGjwhsmsp4kL2RTz08wcOlGN83otlqHeD/Z5T8GXZB+/YcpQ/dgo+lbU8ZsGxV0HIvqqxo9l7mqYwyYMD9bKDg==}
    engines: {node: '>=0.10'}
    hasBin: true

  detect-libc@2.0.3:
    resolution: {integrity: sha512-bwy0MGW55bG41VqxxypOsdSdGqLwXPI/focwgTYCFMbdUiBAxLg9CFzG08sz2aqzknwiX7Hkl0bQENjg8iLByw==}
    engines: {node: '>=8'}

  detect-node-es@1.1.0:
    resolution: {integrity: sha512-ypdmJU/TbBby2Dxibuv7ZLW3Bs1QEmM7nHjEANfohJLvE0XVujisn1qPJcZxg+qDucsr+bP6fLD1rPS3AhJ7EQ==}

  detect-package-manager@3.0.2:
    resolution: {integrity: sha512-8JFjJHutStYrfWwzfretQoyNGoZVW1Fsrp4JO9spa7h/fBfwgTMEIy4/LBzRDGsxwVPHU0q+T9YvwLDJoOApLQ==}
    engines: {node: '>=12'}

  deterministic-object-hash@2.0.2:
    resolution: {integrity: sha512-KxektNH63SrbfUyDiwXqRb1rLwKt33AmMv+5Nhsw1kqZ13SJBRTgZHtGbE+hH3a1mVW1cz+4pqSWVPAtLVXTzQ==}
    engines: {node: '>=18'}

  devalue@5.1.1:
    resolution: {integrity: sha512-maua5KUiapvEwiEAe+XnlZ3Rh0GD+qI1J/nb9vrJc3muPXvcF/8gXYTWF76+5DAqHyDUtOIImEuo0YKE9mshVw==}

  devlop@1.1.0:
    resolution: {integrity: sha512-RWmIqhcFf1lRYBvNmr7qTNuyCt/7/ns2jbpp1+PalgE/rDQcBT0fioSMUpJ93irlUhC5hrg4cYqe6U+0ImW0rA==}

  dezalgo@1.0.4:
    resolution: {integrity: sha512-rXSP0bf+5n0Qonsb+SVVfNfIsimO4HEtmnIpPHY8Q1UCzKlQrDMfdobr8nJOOsRgWCyMRqeSBQzmWUMq7zvVig==}

  diff-sequences@29.6.3:
    resolution: {integrity: sha512-EjePK1srD3P08o2j4f0ExnylqRs5B9tJjcp9t1krH2qRi8CCdsYfwe9JgSLurFBWwq4uOlipzfk5fHNvwFKr8Q==}
    engines: {node: ^14.15.0 || ^16.10.0 || >=18.0.0}

  diff@5.2.0:
    resolution: {integrity: sha512-uIFDxqpRZGZ6ThOk84hEfqWoHx2devRFvpTZcTHur85vImfaxUbTW9Ryh4CpCuDnToOP1CEtXKIgytHBPVff5A==}
    engines: {node: '>=0.3.1'}

  direction@2.0.1:
    resolution: {integrity: sha512-9S6m9Sukh1cZNknO1CWAr2QAWsbKLafQiyM5gZ7VgXHeuaoUwffKN4q6NC4A/Mf9iiPlOXQEKW/Mv/mh9/3YFA==}
    hasBin: true

  dlv@1.1.3:
    resolution: {integrity: sha512-+HlytyjlPKnIG8XuRG8WvmBP8xs8P71y+SKKS6ZXWoEgLuePxtDoUEiH7WkdePWrQ5JBpE6aoVqfZfJUQkjXwA==}

  dns-packet@5.6.1:
    resolution: {integrity: sha512-l4gcSouhcgIKRvyy99RNVOgxXiicE+2jZoNmaNmZ6JXiGajBOJAesk1OBlJuM5k2c+eudGdLxDqXuPCKIj6kpw==}
    engines: {node: '>=6'}

  dot-prop@8.0.2:
    resolution: {integrity: sha512-xaBe6ZT4DHPkg0k4Ytbvn5xoxgpG0jOS1dYxSOwAHPuNLjP3/OzN0gH55SrLqpx8cBfSaVt91lXYkApjb+nYdQ==}
    engines: {node: '>=16'}

  dotenv@16.4.7:
    resolution: {integrity: sha512-47qPchRCykZC03FhkYAhrvwU4xDBFIj1QPqaarj6mdM/hgUzfPHcpkHJOn3mJAufFeeAxAzeGsr5X0M4k6fLZQ==}
    engines: {node: '>=12'}

  drizzle-orm@0.36.4:
    resolution: {integrity: sha512-1OZY3PXD7BR00Gl61UUOFihslDldfH4NFRH2MbP54Yxi0G/PKn4HfO65JYZ7c16DeP3SpM3Aw+VXVG9j6CRSXA==}
    peerDependencies:
      '@aws-sdk/client-rds-data': '>=3'
      '@cloudflare/workers-types': '>=3'
      '@electric-sql/pglite': '>=0.2.0'
      '@libsql/client': '>=0.10.0'
      '@libsql/client-wasm': '>=0.10.0'
      '@neondatabase/serverless': '>=0.10.0'
      '@op-engineering/op-sqlite': '>=2'
      '@opentelemetry/api': ^1.4.1
      '@planetscale/database': '>=1'
      '@prisma/client': '*'
      '@tidbcloud/serverless': '*'
      '@types/better-sqlite3': '*'
      '@types/pg': '*'
      '@types/react': '>=18'
      '@types/sql.js': '*'
      '@vercel/postgres': '>=0.8.0'
      '@xata.io/client': '*'
      better-sqlite3: '>=7'
      bun-types: '*'
      expo-sqlite: '>=14.0.0'
      knex: '*'
      kysely: '*'
      mysql2: '>=2'
      pg: '>=8'
      postgres: '>=3'
      prisma: '*'
      react: '>=18'
      sql.js: '>=1'
      sqlite3: '>=5'
    peerDependenciesMeta:
      '@aws-sdk/client-rds-data':
        optional: true
      '@cloudflare/workers-types':
        optional: true
      '@electric-sql/pglite':
        optional: true
      '@libsql/client':
        optional: true
      '@libsql/client-wasm':
        optional: true
      '@neondatabase/serverless':
        optional: true
      '@op-engineering/op-sqlite':
        optional: true
      '@opentelemetry/api':
        optional: true
      '@planetscale/database':
        optional: true
      '@prisma/client':
        optional: true
      '@tidbcloud/serverless':
        optional: true
      '@types/better-sqlite3':
        optional: true
      '@types/pg':
        optional: true
      '@types/react':
        optional: true
      '@types/sql.js':
        optional: true
      '@vercel/postgres':
        optional: true
      '@xata.io/client':
        optional: true
      better-sqlite3:
        optional: true
      bun-types:
        optional: true
      expo-sqlite:
        optional: true
      knex:
        optional: true
      kysely:
        optional: true
      mysql2:
        optional: true
      pg:
        optional: true
      postgres:
        optional: true
      prisma:
        optional: true
      react:
        optional: true
      sql.js:
        optional: true
      sqlite3:
        optional: true

  dset@3.1.4:
    resolution: {integrity: sha512-2QF/g9/zTaPDc3BjNcVTGoBbXBgYfMTTceLaYcFJ/W9kggFUkhxD/hMEeuLKbugyef9SqAx8cpgwlIP/jinUTA==}
    engines: {node: '>=4'}

  dunder-proto@1.0.1:
    resolution: {integrity: sha512-KIN/nDJBQRcXw0MLVhZE9iQHmG68qAVIBg9CqmUYjmQIhgij9U5MFvrqkUL5FbtyyzZuOeOt0zdeRe4UY7ct+A==}
    engines: {node: '>= 0.4'}

  eastasianwidth@0.2.0:
    resolution: {integrity: sha512-I88TYZWc9XiYHRQ4/3c5rjjfgkjhLyW2luGIheGERbNQ6OY7yTybanSpDXZa8y7VUP9YmDcYa+eyq4ca7iLqWA==}

  electron-to-chromium@1.5.97:
    resolution: {integrity: sha512-HKLtaH02augM7ZOdYRuO19rWDeY+QSJ1VxnXFa/XDFLf07HvM90pALIJFgrO+UVaajI3+aJMMpojoUTLZyQ7JQ==}

  emoji-regex-xs@1.0.0:
    resolution: {integrity: sha512-LRlerrMYoIDrT6jgpeZ2YYl/L8EulRTt5hQcYjy5AInh7HWXKimpqx68aknBFpGL2+/IcogTcaydJEgaTmOpDg==}

  emoji-regex@10.4.0:
    resolution: {integrity: sha512-EC+0oUMY1Rqm4O6LLrgjtYDvcVYTy7chDnM4Q7030tP4Kwj3u/pR6gP9ygnp2CJMK5Gq+9Q2oqmrFJAz01DXjw==}

  emoji-regex@8.0.0:
    resolution: {integrity: sha512-MSjYzcWNOA0ewAHpz0MxpYFvwg6yjy1NG3xteoqz644VCo/RPgnr1/GGt+ic3iJTzQ8Eu3TdM14SawnVUmGE6A==}

  emoji-regex@9.2.2:
    resolution: {integrity: sha512-L18DaJsXSUk2+42pv8mLs5jJT2hqFkFE4j21wOmgbUqsZ2hL72NsUU785g9RXgo3s0ZNgVl42TiHp3ZtOv/Vyg==}

  enhanced-resolve@5.18.1:
    resolution: {integrity: sha512-ZSW3ma5GkcQBIpwZTSRAI8N71Uuwgs93IezB7mf7R60tC8ZbJideoDNKjHn2O9KIlx6rkGTTEk1xUCK2E1Y2Yg==}
    engines: {node: '>=10.13.0'}

  entities@4.5.0:
    resolution: {integrity: sha512-V0hjH4dGPh9Ao5p0MoRY6BVqtwCjhz6vI5LT8AJ55H+4g9/4vbHx1I54fS0XuclLhDHArPQCiMjDxjaL8fPxhw==}
    engines: {node: '>=0.12'}

  env-paths@3.0.0:
    resolution: {integrity: sha512-dtJUTepzMW3Lm/NPxRf3wP4642UWhjL2sQxc+ym2YMj1m/H2zDNQOlezafzkHwn6sMstjHTwG6iQQsctDW/b1A==}
    engines: {node: ^12.20.0 || ^14.13.1 || >=16.0.0}

  error-stack-parser@1.3.6:
    resolution: {integrity: sha512-xhuSYd8wLgOXwNgjcPeXMPL/IiiA1Huck+OPvClpJViVNNlJVtM41o+1emp7bPvlCJwCatFX2DWc05/DgfbWzA==}

  es-define-property@1.0.1:
    resolution: {integrity: sha512-e3nRfgfUZ4rNGL232gUgX06QNyyez04KdjFrF+LTRoOXmrOgFKDg4BCdsjW8EnT69eqdYGmRpJwiPVYNrCaW3g==}
    engines: {node: '>= 0.4'}

  es-errors@1.3.0:
    resolution: {integrity: sha512-Zf5H2Kxt2xjTvbJvP2ZWLEICxA6j+hAmMzIlypy4xcBg1vKVnx89Wy0GbS+kf5cwCVFFzdCFh2XSCFNULS6csw==}
    engines: {node: '>= 0.4'}

  es-module-lexer@1.6.0:
    resolution: {integrity: sha512-qqnD1yMU6tk/jnaMosogGySTZP8YtUgAffA9nMN+E/rjxcfRQ6IEk7IiozUjgxKoFHBGjTLnrHB/YC45r/59EQ==}

  es-object-atoms@1.1.1:
    resolution: {integrity: sha512-FGgH2h8zKNim9ljj7dankFPcICIK9Cp5bm+c2gQSYePhpaG5+esrLODihIorn+Pe6FGJzWhXQotPv73jTaldXA==}
    engines: {node: '>= 0.4'}

  esast-util-from-estree@2.0.0:
    resolution: {integrity: sha512-4CyanoAudUSBAn5K13H4JhsMH6L9ZP7XbLVe/dKybkxMO7eDyLsT8UHl9TRNrU2Gr9nz+FovfSIjuXWJ81uVwQ==}

  esast-util-from-js@2.0.1:
    resolution: {integrity: sha512-8Ja+rNJ0Lt56Pcf3TAmpBZjmx8ZcK5Ts4cAzIOjsjevg9oSXJnl6SUQ2EevU8tv3h6ZLWmoKL5H4fgWvdvfETw==}

  esbuild@0.21.5:
    resolution: {integrity: sha512-mg3OPMV4hXywwpoDxu3Qda5xCKQi+vCTZq8S9J/EpkhB2HzKXq4SNFZE3+NK93JYxc8VMSep+lOUSC/RVKaBqw==}
    engines: {node: '>=12'}
    hasBin: true

  esbuild@0.23.1:
    resolution: {integrity: sha512-VVNz/9Sa0bs5SELtn3f7qhJCDPCF5oMEl5cO9/SSinpE9hbPVvxbd572HH5AKiP7WD8INO53GgfDDhRjkylHEg==}
    engines: {node: '>=18'}
    hasBin: true

  esbuild@0.24.2:
    resolution: {integrity: sha512-+9egpBW8I3CD5XPe0n6BfT5fxLzxrlDzqydF3aviG+9ni1lDC/OvMHcxqEFV0+LANZG5R1bFMWfUrjVsdwxJvA==}
    engines: {node: '>=18'}
    hasBin: true

  escalade@3.2.0:
    resolution: {integrity: sha512-WUj2qlxaQtO4g6Pq5c29GTcWGDyd8itL8zTlipgECz3JesAiiOKotd8JU6otB3PACgG6xkJUyVhboMS+bje/jA==}
    engines: {node: '>=6'}

  escape-string-regexp@2.0.0:
    resolution: {integrity: sha512-UpzcLCXolUWcNu5HtVMHYdXJjArjsF9C0aNnquZYY4uW/Vu0miy5YoWvbV345HauVvcAUnpRuhMMcqTcGOY2+w==}
    engines: {node: '>=8'}

  escape-string-regexp@4.0.0:
    resolution: {integrity: sha512-TtpcNJ3XAzx3Gq8sWRzJaVajRs0uVxA2YAkdb1jm2YkPz4G6egUFAyA3n5vtEIZefPk5Wa4UXbKuS5fKkJWdgA==}
    engines: {node: '>=10'}

  escape-string-regexp@5.0.0:
    resolution: {integrity: sha512-/veY75JbMK4j1yjvuUxuVsiS/hr/4iHs9FTT6cgTexxdE0Ly/glccBAkloH/DofkjRbZU3bnoj38mOmhkZ0lHw==}
    engines: {node: '>=12'}

  eslint-plugin-react-hooks@5.1.0:
    resolution: {integrity: sha512-mpJRtPgHN2tNAvZ35AMfqeB3Xqeo273QxrHJsbBEPWODRM4r0yB6jfoROqKEYrOn27UtRPpcpHc2UqyBSuUNTw==}
    engines: {node: '>=10'}
    peerDependencies:
      eslint: ^3.0.0 || ^4.0.0 || ^5.0.0 || ^6.0.0 || ^7.0.0 || ^8.0.0-0 || ^9.0.0

  eslint-plugin-react-refresh@0.4.19:
    resolution: {integrity: sha512-eyy8pcr/YxSYjBoqIFSrlbn9i/xvxUFa8CjzAYo9cFjgGXqq1hyjihcpZvxRLalpaWmueWR81xn7vuKmAFijDQ==}
    peerDependencies:
      eslint: '>=8.40'

  eslint-scope@8.2.0:
    resolution: {integrity: sha512-PHlWUfG6lvPc3yvP5A4PNyBL1W8fkDUccmI21JUu/+GKZBoH/W5u6usENXUrWFRsyoW5ACUjFGgAFQp5gUlb/A==}
    engines: {node: ^18.18.0 || ^20.9.0 || >=21.1.0}

  eslint-visitor-keys@3.4.3:
    resolution: {integrity: sha512-wpc+LXeiyiisxPlEkUzU6svyS1frIO3Mgxj1fdy7Pm8Ygzguax2N3Fa/D/ag1WqbOprdI+uY6wMUl8/a2G+iag==}
    engines: {node: ^12.22.0 || ^14.17.0 || >=16.0.0}

  eslint-visitor-keys@4.2.0:
    resolution: {integrity: sha512-UyLnSehNt62FFhSwjZlHmeokpRK59rcz29j+F1/aDgbkbRTk7wIc9XzdoasMUbRNKDM0qQt/+BJ4BrpFeABemw==}
    engines: {node: ^18.18.0 || ^20.9.0 || >=21.1.0}

  eslint@9.20.1:
    resolution: {integrity: sha512-m1mM33o6dBUjxl2qb6wv6nGNwCAsns1eKtaQ4l/NPHeTvhiUPbtdfMyktxN4B3fgHIgsYh1VT3V9txblpQHq+g==}
    engines: {node: ^18.18.0 || ^20.9.0 || >=21.1.0}
    hasBin: true
    peerDependencies:
      jiti: '*'
    peerDependenciesMeta:
      jiti:
        optional: true

  espree@10.3.0:
    resolution: {integrity: sha512-0QYC8b24HWY8zjRnDTL6RiHfDbAWn63qb4LMj1Z4b076A4une81+z03Kg7l7mn/48PUTqoLptSXez8oknU8Clg==}
    engines: {node: ^18.18.0 || ^20.9.0 || >=21.1.0}

  esprima@4.0.1:
    resolution: {integrity: sha512-eGuFFw7Upda+g4p+QHvnW0RyTX/SVeJBDM/gCtMARO0cLuT2HcEKnTPvhjV6aGeqrCB/sbNop0Kszm0jsaWU4A==}
    engines: {node: '>=4'}
    hasBin: true

  esquery@1.6.0:
    resolution: {integrity: sha512-ca9pw9fomFcKPvFLXhBKUK90ZvGibiGOvRJNbjljY7s7uq/5YO4BOzcYtJqExdx99rF6aAcnRxHmcUHcz6sQsg==}
    engines: {node: '>=0.10'}

  esrecurse@4.3.0:
    resolution: {integrity: sha512-KmfKL3b6G+RXvP8N1vr3Tq1kL/oCFgn2NYXEtqP8/L3pKapUA4G8cFVaoF3SU323CD4XypR/ffioHmkti6/Tag==}
    engines: {node: '>=4.0'}

  estraverse@5.3.0:
    resolution: {integrity: sha512-MMdARuVEQziNTeJD8DgMqmhwR11BRQ/cBP+pLtYdSTnf3MIO8fFeiINEbX36ZdNlfU/7A9f3gUw49B3oQsvwBA==}
    engines: {node: '>=4.0'}

  estree-util-attach-comments@3.0.0:
    resolution: {integrity: sha512-cKUwm/HUcTDsYh/9FgnuFqpfquUbwIqwKM26BVCGDPVgvaCl/nDCCjUfiLlx6lsEZ3Z4RFxNbOQ60pkaEwFxGw==}

  estree-util-build-jsx@3.0.1:
    resolution: {integrity: sha512-8U5eiL6BTrPxp/CHbs2yMgP8ftMhR5ww1eIKoWRMlqvltHF8fZn5LRDvTKuxD3DUn+shRbLGqXemcP51oFCsGQ==}

  estree-util-is-identifier-name@3.0.0:
    resolution: {integrity: sha512-hFtqIDZTIUZ9BXLb8y4pYGyk6+wekIivNVTcmvk8NoOh+VeRn5y6cEHzbURrWbfp1fIqdVipilzj+lfaadNZmg==}

  estree-util-scope@1.0.0:
    resolution: {integrity: sha512-2CAASclonf+JFWBNJPndcOpA8EMJwa0Q8LUFJEKqXLW6+qBvbFZuF5gItbQOs/umBUkjviCSDCbBwU2cXbmrhQ==}

  estree-util-to-js@2.0.0:
    resolution: {integrity: sha512-WDF+xj5rRWmD5tj6bIqRi6CkLIXbbNQUcxQHzGysQzvHmdYG2G7p/Tf0J0gpxGgkeMZNTIjT/AoSvC9Xehcgdg==}

  estree-util-visit@2.0.0:
    resolution: {integrity: sha512-m5KgiH85xAhhW8Wta0vShLcUvOsh3LLPI2YVwcbio1l7E09NTLL1EyMZFM1OyWowoH0skScNbhOPl4kcBgzTww==}

  estree-walker@2.0.2:
    resolution: {integrity: sha512-Rfkk/Mp/DL7JVje3u18FxFujQlTNR2q6QfMSMB7AvCBx91NGj/ba3kCfza0f6dVDbw7YlRf/nDrn7pQrCCyQ/w==}

  estree-walker@3.0.3:
    resolution: {integrity: sha512-7RUKfXgSMMkzt6ZuXmqapOurLGPPfgj6l9uRZ7lRGolvk0y2yocc35LdcxKC5PQZdn2DMqioAQ2NoWcrTKmm6g==}

  esutils@2.0.3:
    resolution: {integrity: sha512-kVscqXk4OCp68SZ0dkgEKVi6/8ij300KBWTJq32P/dYeWTSwK41WyTxalN1eRmA5Z9UU/LX9D7FWSmV9SAYx6g==}
    engines: {node: '>=0.10.0'}

  event-target-shim@5.0.1:
    resolution: {integrity: sha512-i/2XbnSz/uxRCU6+NdVJgKWDTM427+MqYbkQzD321DuCQJUqOuJKIA0IM2+W2xtYHdKOmZ4dR6fExsd4SXL+WQ==}
    engines: {node: '>=6'}

  eventemitter3@5.0.1:
    resolution: {integrity: sha512-GWkBvjiSZK87ELrYOSESUYeVIc9mvLLf/nXalMOS5dYrgZq9o5OVkbZAVM06CVxYsCwH9BDZFPlQTlPA1j4ahA==}

  events@3.3.0:
    resolution: {integrity: sha512-mQw+2fkQbALzQ7V0MY0IqdnXNOeTtP4r0lN9z7AAawCXgqea7bDii20AYrIBrFd/Hx0M2Ocz6S111CaFkUcb0Q==}
    engines: {node: '>=0.8.x'}

  execa@5.1.1:
    resolution: {integrity: sha512-8uSpZZocAZRBAPIEINJj3Lo9HyGitllczc27Eh5YYojjMFMn8yHMDMaUHE2Jqfq05D/wucwI4JGURyXt1vchyg==}
    engines: {node: '>=10'}

  execa@8.0.1:
    resolution: {integrity: sha512-VyhnebXciFV2DESc+p6B+y0LjSm0krU4OgJN44qFAhBY0TJ+1V61tYD2+wHusZ6F9n5K+vl8k0sTy7PEfV4qpg==}
    engines: {node: '>=16.17'}

  expect-type@1.1.0:
    resolution: {integrity: sha512-bFi65yM+xZgk+u/KRIpekdSYkTB5W1pEf0Lt8Q8Msh7b+eQ7LXVtIB1Bkm4fvclDEL1b2CZkMhv2mOeF8tMdkA==}
    engines: {node: '>=12.0.0'}

  expressive-code@0.40.1:
    resolution: {integrity: sha512-jBsTRX+MPsqiqYQsE9vRXMiAkUafU11j2zuWAaOX9vubLutNB0er8c0FJWeudVDH5D52V4Lf4vTIqbOE54PUcQ==}

  extend@3.0.2:
    resolution: {integrity: sha512-fjquC59cD7CyW6urNXK0FBufkZcoiGG80wTuPujX590cB5Ttln20E2UB4S/WARVqhXffZl2LNgS+gQdPIIim/g==}

  fast-deep-equal@3.1.3:
    resolution: {integrity: sha512-f3qQ9oQy9j2AhBe/H9VC91wLmKBCCU/gDOnKNAYG5hswO7BLKj09Hc5HYNz9cGI++xlpDCIgDaitVs03ATR84Q==}

  fast-glob@3.3.3:
    resolution: {integrity: sha512-7MptL8U0cqcFdzIzwOTHoilX9x5BrNqye7Z/LuC7kCMRio1EMSyqRK3BEAUD7sXRq4iT4AzTVuZdhgQ2TCvYLg==}
    engines: {node: '>=8.6.0'}

  fast-json-stable-stringify@2.1.0:
    resolution: {integrity: sha512-lhd/wF+Lk98HZoTCtlVraHtfh5XYijIjalXck7saUtuanSDyLMxnHhSXEDJqHxD7msR8D0uCmqlkwjCV8xvwHw==}

  fast-levenshtein@2.0.6:
    resolution: {integrity: sha512-DCXu6Ifhqcks7TZKY3Hxp3y6qphY5SJZmrWMDrKcERSOXWQdMhU9Ig/PYrzyw/ul9jOIyh0N4M0tbC5hodg8dw==}

  fast-printf@1.6.10:
    resolution: {integrity: sha512-GwTgG9O4FVIdShhbVF3JxOgSBY2+ePGsu2V/UONgoCPzF9VY6ZdBMKsHKCYQHZwNk3qNouUolRDsgVxcVA5G1w==}
    engines: {node: '>=10.0'}

  fast-redact@3.5.0:
    resolution: {integrity: sha512-dwsoQlS7h9hMeYUq1W++23NDcBLV4KqONnITDV9DjfS3q1SgDGVrBdvvTLUotWtPSD7asWDV9/CmsZPy8Hf70A==}
    engines: {node: '>=6'}

  fast-safe-stringify@2.1.1:
    resolution: {integrity: sha512-W+KJc2dmILlPplD/H4K9l9LcAHAfPtP6BY84uVLXQ6Evcz9Lcg33Y2z1IVblT6xdY54PXYVHEv+0Wpq8Io6zkA==}

  fast-uri@3.0.6:
    resolution: {integrity: sha512-Atfo14OibSv5wAp4VWNsFYE1AchQRTv9cBGWET4pZWHzYshFSS9NQI6I57rdKn9croWVMbYFbLhJ+yJvmZIIHw==}

  fastq@1.18.0:
    resolution: {integrity: sha512-QKHXPW0hD8g4UET03SdOdunzSouc9N4AuHdsX8XNcTsuz+yYFILVNIX4l9yHABMhiEI9Db0JTTIpu0wB+Y1QQw==}

  file-entry-cache@8.0.0:
    resolution: {integrity: sha512-XXTUwCvisa5oacNGRP9SfNtYBNAMi+RPwBFmblZEF7N7swHYQS6/Zfk7SRwx4D5j3CH211YNRco1DEMNVfZCnQ==}
    engines: {node: '>=16.0.0'}

  fill-range@7.1.1:
    resolution: {integrity: sha512-YsGpe3WHLK8ZYi4tWDg2Jy3ebRz2rXowDxnld4bkQB00cc/1Zw9AWnC0i9ztDJitivtQvaI9KaLyKrc+hBW0yg==}
    engines: {node: '>=8'}

  find-up-simple@1.0.0:
    resolution: {integrity: sha512-q7Us7kcjj2VMePAa02hDAF6d+MzsdsAWEwYyOpwUtlerRBkOEPBCRZrAV4XfcSN8fHAgaD0hP7miwoay6DCprw==}
    engines: {node: '>=18'}

  find-up@4.1.0:
    resolution: {integrity: sha512-PpOwAdQ/YlXQ2vj8a3h8IipDuYRi3wceVQQGYWxNINccq40Anw7BlsEXCMbt1Zt+OLA6Fq9suIpIWD0OsnISlw==}
    engines: {node: '>=8'}

  find-up@5.0.0:
    resolution: {integrity: sha512-78/PXT1wlLLDgTzDs7sjq9hzz0vXD+zn+7wypEe4fXQxCmdmqfGsEPQxmiCSQI3ajFV91bVSsvNtrJRiW6nGng==}
    engines: {node: '>=10'}

  find-yarn-workspace-root2@1.2.16:
    resolution: {integrity: sha512-hr6hb1w8ePMpPVUK39S4RlwJzi+xPLuVuG8XlwXU3KD5Yn3qgBWVfy3AzNlDhWvE1EORCE65/Qm26rFQt3VLVA==}

  flat-cache@4.0.1:
    resolution: {integrity: sha512-f7ccFPK3SXFHpx15UIGyRJ/FJQctuKZ0zVuN3frBo4HnK3cay9VEW0R6yPYFHC0AgqhukPzKjq22t5DmAyqGyw==}
    engines: {node: '>=16'}

  flatted@3.3.2:
    resolution: {integrity: sha512-AiwGJM8YcNOaobumgtng+6NHuOqC3A7MixFeDafM3X9cIUM+xUXoS5Vfgf+OihAYe20fxqNM9yPBXJzRtZ/4eA==}

  flattie@1.1.1:
    resolution: {integrity: sha512-9UbaD6XdAL97+k/n+N7JwX46K/M6Zc6KcFYskrYL8wbBV/Uyk0CTAMY0VT+qiK5PM7AIc9aTWYtq65U7T+aCNQ==}
    engines: {node: '>=8'}

  foreground-child@3.3.0:
    resolution: {integrity: sha512-Ld2g8rrAyMYFXBhEqMz8ZAHBi4J4uS1i/CxGMDnjyFWddMXLVcDp051DZfu+t7+ab7Wv6SMqpWmyFIj5UbfFvg==}
    engines: {node: '>=14'}

  form-data@4.0.1:
    resolution: {integrity: sha512-tzN8e4TX8+kkxGPK8D5u0FNmjPUjw3lwC9lSLxxoB/+GtsJG91CO8bSWy73APlgAZzZbXEYZJuxjkHH2w+Ezhw==}
    engines: {node: '>= 6'}

  formidable@2.1.2:
    resolution: {integrity: sha512-CM3GuJ57US06mlpQ47YcunuUZ9jpm8Vx+P2CGt2j7HpgkKZO/DJYQ0Bobim8G6PFQmK5lOqOOdUXboU+h73A4g==}

  fraction.js@4.3.7:
    resolution: {integrity: sha512-ZsDfxO51wGAXREY55a7la9LScWpwv9RxIrYABrlvOFBlH/ShPnrtsXeuUIfXKKOVicNxQ+o8JTbJvjS4M89yew==}

  framer-motion@6.5.1:
    resolution: {integrity: sha512-o1BGqqposwi7cgDrtg0dNONhkmPsUFDaLcKXigzuTFC5x58mE8iyTazxSudFzmT6MEyJKfjjU8ItoMe3W+3fiw==}
    peerDependencies:
      react: '>=16.8 || ^17.0.0 || ^18.0.0'
      react-dom: '>=16.8 || ^17.0.0 || ^18.0.0'

  framesync@6.0.1:
    resolution: {integrity: sha512-fUY88kXvGiIItgNC7wcTOl0SNRCVXMKSWW2Yzfmn7EKNc+MpCzcz9DhdHcdjbrtN3c6R4H5dTY2jiCpPdysEjA==}

  fs.realpath@1.0.0:
    resolution: {integrity: sha512-OO0pH2lK6a0hZnAdau5ItzHPI6pUlvI7jMVnxUQRtw4owF2wk8lOSabtGDCTP4Ggrg2MbGnWO9X8K1t4+fGMDw==}

  fsevents@2.3.3:
    resolution: {integrity: sha512-5xoDfX+fL7faATnagmWPpbFtwh/R77WmMMqqHGS65C3vvB0YHrgF+B1YmZ3441tMj5n63k0212XNoJwzlhffQw==}
    engines: {node: ^8.16.0 || ^10.6.0 || >=11.0.0}
    os: [darwin]

  function-bind@1.1.2:
    resolution: {integrity: sha512-7XHNxH7qX9xG5mIwxkhumTox/MIRNcOgDrxWsMt2pAr23WHp6MrRlN7FBSFpCpr+oVO0F744iUgR82nJMfG2SA==}

  gensync@1.0.0-beta.2:
    resolution: {integrity: sha512-3hN7NaskYvMDLQY55gnW3NQ+mesEAepTqlg+VEbj7zzqEMBVNhzcGYYeqFo/TlYz6eQiFcp1HcsCZO+nGgS8zg==}
    engines: {node: '>=6.9.0'}

  get-caller-file@2.0.5:
    resolution: {integrity: sha512-DyFP3BM/3YHTQOCUL/w0OZHR0lpKeGrxotcHWcqNEdnltqFwXVfhEBQ94eIo34AfQpo0rGki4cyIiftY06h2Fg==}
    engines: {node: 6.* || 8.* || >= 10.*}

  get-east-asian-width@1.3.0:
    resolution: {integrity: sha512-vpeMIQKxczTD/0s2CdEWHcb0eeJe6TFjxb+J5xgX7hScxqrGuyjmv4c1D4A/gelKfyox0gJJwIHF+fLjeaM8kQ==}
    engines: {node: '>=18'}

  get-func-name@2.0.2:
    resolution: {integrity: sha512-8vXOvuE167CtIc3OyItco7N/dpRtBbYOsPsXCz7X/PMnlGjYjSGuZJgM1Y7mmew7BKf9BqvLX2tnOVy1BBUsxQ==}

  get-intrinsic@1.2.7:
    resolution: {integrity: sha512-VW6Pxhsrk0KAOqs3WEd0klDiF/+V7gQOpAvY1jVU/LHmaD/kQO4523aiJuikX/QAKYiW6x8Jh+RJej1almdtCA==}
    engines: {node: '>= 0.4'}

  get-nonce@1.0.1:
    resolution: {integrity: sha512-FJhYRoDaiatfEkUK8HKlicmu/3SGFD51q3itKDGoSTysQJBnfOcxU5GxnhE1E6soB76MbT0MBtnKJuXyAx+96Q==}
    engines: {node: '>=6'}

  get-proto@1.0.1:
    resolution: {integrity: sha512-sTSfBjoXBp89JvIKIefqw7U2CCebsc74kiY6awiGogKtoSGbgjYE/G/+l9sF3MWFPNc9IcoOC4ODfKHfxFmp0g==}
    engines: {node: '>= 0.4'}

  get-stream@6.0.1:
    resolution: {integrity: sha512-ts6Wi+2j3jQjqi70w5AlN8DFnkSwC+MqmxEzdEALB2qXZYV3X/b1CTfgPLGJNMeAWxdPfU8FO1ms3NUfaHCPYg==}
    engines: {node: '>=10'}

  get-stream@8.0.1:
    resolution: {integrity: sha512-VaUJspBffn/LMCJVoMvSAdmscJyS1auj5Zulnn5UoYcY531UWmdwhRWkcGKnGU93m5HSXP9LP2usOryrBtQowA==}
    engines: {node: '>=16'}

  get-tsconfig@4.10.0:
    resolution: {integrity: sha512-kGzZ3LWWQcGIAmg6iWvXn0ei6WDtV26wzHRMwDSzmAbcXrTEXxHy6IehI6/4eT6VRKyMP1eF1VqwrVUmE/LR7A==}

  get-value@3.0.1:
    resolution: {integrity: sha512-mKZj9JLQrwMBtj5wxi6MH8Z5eSKaERpAwjg43dPtlGI1ZVEgH/qC7T8/6R2OBSUA+zzHBZgICsVJaEIV2tKTDA==}
    engines: {node: '>=6.0'}

  github-slugger@2.0.0:
    resolution: {integrity: sha512-IaOQ9puYtjrkq7Y0Ygl9KDZnrf/aiUJYUpVf89y8kyaxbRG7Y1SrX/jaumrv81vc61+kiMempujsM3Yw7w5qcw==}

  glob-parent@5.1.2:
    resolution: {integrity: sha512-AOIgSQCepiJYwP3ARnGx+5VnTu2HBYdzbGP45eLw1vr3zB3vZLeyed1sC9hnbcOc9/SrMyM5RPQrkGz4aS9Zow==}
    engines: {node: '>= 6'}

  glob-parent@6.0.2:
    resolution: {integrity: sha512-XxwI8EOhVQgWp6iDL+3b0r86f4d6AX6zSU55HfB4ydCEuXLXc5FcYeOu+nnGftS4TEju/11rt4KJPTMgbfmv4A==}
    engines: {node: '>=10.13.0'}

  glob@10.4.5:
    resolution: {integrity: sha512-7Bv8RF0k6xjo7d4A/PxYLbUCfb6c+Vpd2/mB2yRDlew7Jb5hEXiCD9ibfO7wpk8i4sevK6DFny9h7EYbM3/sHg==}
    hasBin: true

  glob@7.2.3:
    resolution: {integrity: sha512-nFR0zLpU2YCaRxwoCJvL6UvCH2JFyFVIvwTLsIf21AuHlMskA1hhTdk+LlYJtOlYt9v6dvszD2BGRqBL+iQK9Q==}
    deprecated: Glob versions prior to v9 are no longer supported

  globals@11.12.0:
    resolution: {integrity: sha512-WOBp/EEGUiIsJSp7wcv/y6MO+lV9UoncWqxuFfm8eBwzWNgyfBd6Gz+IeKQ9jCmyhoH99g15M3T+QaVHFjizVA==}
    engines: {node: '>=4'}

  globals@14.0.0:
    resolution: {integrity: sha512-oahGvuMGQlPw/ivIYBjVSrWAfWLBeku5tpPE2fOPLi+WHffIWbuh2tCjhyQhTBPMf5E9jDEH4FOmTYgYwbKwtQ==}
    engines: {node: '>=18'}

  globals@15.14.0:
    resolution: {integrity: sha512-OkToC372DtlQeje9/zHIo5CT8lRP/FUgEOKBEhU4e0abL7J7CD24fD9ohiLN5hagG/kWCYj4K5oaxxtj2Z0Dig==}
    engines: {node: '>=18'}

  globrex@0.1.2:
    resolution: {integrity: sha512-uHJgbwAMwNFf5mLst7IWLNg14x1CkeqglJb/K3doi4dw6q2IvAAmM/Y81kevy83wP+Sst+nutFTYOGg3d1lsxg==}

  gopd@1.2.0:
    resolution: {integrity: sha512-ZUKRh6/kUFoAiTAtTYPZJ3hw9wNxx+BIBOijnlG9PnrJsCcSjs1wyyD6vJpaYtgnzDrKYRSqf3OO6Rfa93xsRg==}
    engines: {node: '>= 0.4'}

  graceful-fs@4.2.11:
    resolution: {integrity: sha512-RbJ5/jmFcNNCcDV5o9eTnBLJ/HszWV0P73bc+Ff4nS/rJj+YaS6IGyiOL0VoBYX+l1Wrl3k63h/KrH+nhJ0XvQ==}

  graphemer@1.4.0:
    resolution: {integrity: sha512-EtKwoO6kxCL9WO5xipiHTZlSzBm7WLT627TqC/uVRd0HKmq8NXyebnNYxDoBi7wt8eTWrUrKXCOVaFq9x1kgag==}

  graphiql@3.8.3:
    resolution: {integrity: sha512-cuPDYtXVKV86Pu5PHBX642Odi/uVEE2y1Jxq5rGO/Qy1G2lRp7ZZ7a/T30RzxhuLSWo9zUbzq0P3U49//H0Ugw==}
    peerDependencies:
      graphql: ^15.5.0 || ^16.0.0 || ^17.0.0
      react: ^16.8.0 || ^17 || ^18
      react-dom: ^16.8.0 || ^17 || ^18

  graphql-language-service@5.3.0:
    resolution: {integrity: sha512-gCQIIy7lM9CB1KPLEb+DNZLczA9zuTLEOJE2hEQZTFYInogdmMDRa6RAkvM4LL0LcgcS+3uPs6KtHlcjCqRbUg==}
    hasBin: true
    peerDependencies:
      graphql: ^15.5.0 || ^16.0.0 || ^17.0.0-alpha.2

  graphql-request@6.1.0:
    resolution: {integrity: sha512-p+XPfS4q7aIpKVcgmnZKhMNqhltk20hfXtkaIkTfjjmiKMJ5xrt5c743cL03y/K7y1rg3WrIC49xGiEQ4mxdNw==}
    peerDependencies:
      graphql: 14 - 16

  graphql-scalars@1.24.0:
    resolution: {integrity: sha512-olbFN39m0XsHHESACUdd7jWU/lGxMMS1B7NZ8XqpqhKZrjBxzeGYAnQ4Ax//huYds771wb7gCznA+65QDuUa+g==}
    engines: {node: '>=10'}
    peerDependencies:
      graphql: ^0.8.0 || ^0.9.0 || ^0.10.0 || ^0.11.0 || ^0.12.0 || ^0.13.0 || ^14.0.0 || ^15.0.0 || ^16.0.0

  graphql-yoga@5.10.10:
    resolution: {integrity: sha512-0KF0mxKeedMBYOSVLbJh7GJJwrObhBktr77SuDdZPmVA+OtdC9Xef+gYHsk7EQDeBPodgsA99pmd/tL9j0d4zg==}
    engines: {node: '>=18.0.0'}
    peerDependencies:
      graphql: ^15.2.0 || ^16.0.0

  graphql@16.10.0:
    resolution: {integrity: sha512-AjqGKbDGUFRKIRCP9tCKiIGHyriz2oHEbPIbEtcSLSs4YjReZOIPQQWek4+6hjw62H9QShXHyaGivGiYVLeYFQ==}
    engines: {node: ^12.22.0 || ^14.16.0 || ^16.0.0 || >=17.0.0}

  h3@1.14.0:
    resolution: {integrity: sha512-ao22eiONdgelqcnknw0iD645qW0s9NnrJHr5OBz4WOMdBdycfSas1EQf1wXRsm+PcB2Yoj43pjBPwqIpJQTeWg==}

  has-flag@4.0.0:
    resolution: {integrity: sha512-EykJT/Q1KjTWctppgIAgfSO0tKVuZUjhgMr17kqTumMl6Afv3EISleU7qZUzoXDFTAHTDC4NOoG/ZxU3EvlMPQ==}
    engines: {node: '>=8'}

  has-symbols@1.1.0:
    resolution: {integrity: sha512-1cDNdwJ2Jaohmb3sg4OmKaMBwuC48sYni5HUw2DvsC8LjGTLK9h+eb1X6RyuOHe4hT0ULCW68iomhjUoKUqlPQ==}
    engines: {node: '>= 0.4'}

  hasown@2.0.2:
    resolution: {integrity: sha512-0hJU9SCPvmMzIBdZFqNPXWa6dqh7WdH0cII9y+CyS8rG3nL48Bclra9HmKhVVUHyPWNH5Y7xDwAB7bfgSjkUMQ==}
    engines: {node: '>= 0.4'}

  hast-util-embedded@3.0.0:
    resolution: {integrity: sha512-naH8sld4Pe2ep03qqULEtvYr7EjrLK2QHY8KJR6RJkTUjPGObe1vnx585uzem2hGra+s1q08DZZpfgDVYRbaXA==}

  hast-util-format@1.1.0:
    resolution: {integrity: sha512-yY1UDz6bC9rDvCWHpx12aIBGRG7krurX0p0Fm6pT547LwDIZZiNr8a+IHDogorAdreULSEzP82Nlv5SZkHZcjA==}

  hast-util-from-html@2.0.3:
    resolution: {integrity: sha512-CUSRHXyKjzHov8yKsQjGOElXy/3EKpyX56ELnkHH34vDVw1N1XSQ1ZcAvTyAPtGqLTuKP/uxM+aLkSPqF/EtMw==}

  hast-util-from-parse5@8.0.2:
    resolution: {integrity: sha512-SfMzfdAi/zAoZ1KkFEyyeXBn7u/ShQrfd675ZEE9M3qj+PMFX05xubzRyF76CCSJu8au9jgVxDV1+okFvgZU4A==}

  hast-util-has-property@3.0.0:
    resolution: {integrity: sha512-MNilsvEKLFpV604hwfhVStK0usFY/QmM5zX16bo7EjnAEGofr5YyI37kzopBlZJkHD4t887i+q/C8/tr5Q94cA==}

  hast-util-is-body-ok-link@3.0.1:
    resolution: {integrity: sha512-0qpnzOBLztXHbHQenVB8uNuxTnm/QBFUOmdOSsEn7GnBtyY07+ENTWVFBAnXd/zEgd9/SUG3lRY7hSIBWRgGpQ==}

  hast-util-is-element@3.0.0:
    resolution: {integrity: sha512-Val9mnv2IWpLbNPqc/pUem+a7Ipj2aHacCwgNfTiK0vJKl0LF+4Ba4+v1oPHFpf3bLYmreq0/l3Gud9S5OH42g==}

  hast-util-minify-whitespace@1.0.1:
    resolution: {integrity: sha512-L96fPOVpnclQE0xzdWb/D12VT5FabA7SnZOUMtL1DbXmYiHJMXZvFkIZfiMmTCNJHUeO2K9UYNXoVyfz+QHuOw==}

  hast-util-parse-selector@4.0.0:
    resolution: {integrity: sha512-wkQCkSYoOGCRKERFWcxMVMOcYE2K1AaNLU8DXS9arxnLOUEWbOXKXiJUNzEpqZ3JOKpnha3jkFrumEjVliDe7A==}

  hast-util-phrasing@3.0.1:
    resolution: {integrity: sha512-6h60VfI3uBQUxHqTyMymMZnEbNl1XmEGtOxxKYL7stY2o601COo62AWAYBQR9lZbYXYSBoxag8UpPRXK+9fqSQ==}

  hast-util-raw@9.1.0:
    resolution: {integrity: sha512-Y8/SBAHkZGoNkpzqqfCldijcuUKh7/su31kEBp67cFY09Wy0mTRgtsLYsiIxMJxlu0f6AA5SUTbDR8K0rxnbUw==}

  hast-util-select@6.0.3:
    resolution: {integrity: sha512-OVRQlQ1XuuLP8aFVLYmC2atrfWHS5UD3shonxpnyrjcCkwtvmt/+N6kYJdcY4mkMJhxp4kj2EFIxQ9kvkkt/eQ==}

  hast-util-to-estree@3.1.1:
    resolution: {integrity: sha512-IWtwwmPskfSmma9RpzCappDUitC8t5jhAynHhc1m2+5trOgsrp7txscUSavc5Ic8PATyAjfrCK1wgtxh2cICVQ==}

  hast-util-to-html@9.0.4:
    resolution: {integrity: sha512-wxQzXtdbhiwGAUKrnQJXlOPmHnEehzphwkK7aluUPQ+lEc1xefC8pblMgpp2w5ldBTEfveRIrADcrhGIWrlTDA==}

  hast-util-to-jsx-runtime@2.3.2:
    resolution: {integrity: sha512-1ngXYb+V9UT5h+PxNRa1O1FYguZK/XL+gkeqvp7EdHlB9oHUG0eYRo/vY5inBdcqo3RkPMC58/H94HvkbfGdyg==}

  hast-util-to-parse5@8.0.0:
    resolution: {integrity: sha512-3KKrV5ZVI8if87DVSi1vDeByYrkGzg4mEfeu4alwgmmIeARiBLKCZS2uw5Gb6nU9x9Yufyj3iudm6i7nl52PFw==}

  hast-util-to-string@3.0.1:
    resolution: {integrity: sha512-XelQVTDWvqcl3axRfI0xSeoVKzyIFPwsAGSLIsKdJKQMXDYJS4WYrBNF/8J7RdhIcFI2BOHgAifggsvsxp/3+A==}

  hast-util-to-text@4.0.2:
    resolution: {integrity: sha512-KK6y/BN8lbaq654j7JgBydev7wuNMcID54lkRav1P0CaE1e47P72AWWPiGKXTJU271ooYzcvTAn/Zt0REnvc7A==}

  hast-util-whitespace@3.0.0:
    resolution: {integrity: sha512-88JUN06ipLwsnv+dVn+OIYOvAuvBMy/Qoi6O7mQHxdPXpjy+Cd6xRkWwux7DKO+4sYILtLBRIKgsdpS2gQc7qw==}

  hastscript@9.0.0:
    resolution: {integrity: sha512-jzaLBGavEDKHrc5EfFImKN7nZKKBdSLIdGvCwDZ9TfzbF2ffXiov8CKE445L2Z1Ek2t/m4SKQ2j6Ipv7NyUolw==}

  hexoid@1.0.0:
    resolution: {integrity: sha512-QFLV0taWQOZtvIRIAdBChesmogZrtuXvVWsFHZTk2SU+anspqZ2vMnoLg7IE1+Uk16N19APic1BuF8bC8c2m5g==}
    engines: {node: '>=8'}

  hey-listen@1.0.8:
    resolution: {integrity: sha512-COpmrF2NOg4TBWUJ5UVyaCU2A88wEMkUPK4hNqyCkqHbxT92BbvfjoSozkAIIm6XhicGlJHhFdullInrdhwU8Q==}

  hono@4.6.17:
    resolution: {integrity: sha512-Kbh4M0so2RzLiIg6iP33DoTU68TdvP2O/kb1Hhhdwa37fazuf402ig8ZRfjkz2dqXwiWl2dAgh0f++TuKAdOtQ==}
    engines: {node: '>=16.9.0'}

  html-escaper@2.0.2:
    resolution: {integrity: sha512-H2iMtd0I4Mt5eYiapRdIDjp+XzelXQ0tFE4JS7YFwFevXXMmOp9myNrUvCg0D6ws8iqkRPBfKHgbwig1SmlLfg==}

  html-escaper@3.0.3:
    resolution: {integrity: sha512-RuMffC89BOWQoY0WKGpIhn5gX3iI54O6nRA0yC124NYVtzjmFWBIiFd8M0x+ZdX0P9R4lADg1mgP8C7PxGOWuQ==}

  html-void-elements@3.0.0:
    resolution: {integrity: sha512-bEqo66MRXsUGxWHV5IP0PUiAWwoEjba4VCzg0LjFJBpchPaTfyfCKTG6bc5F8ucKec3q5y6qOdGyYTSBEvhCrg==}

  html-whitespace-sensitive-tag-names@3.0.1:
    resolution: {integrity: sha512-q+310vW8zmymYHALr1da4HyXUQ0zgiIwIicEfotYPWGN0OJVEN/58IJ3A4GBYcEq3LGAZqKb+ugvP0GNB9CEAA==}

  http-cache-semantics@4.1.1:
    resolution: {integrity: sha512-er295DKPVsV82j5kw1Gjt+ADA/XYHsajl82cGNQG2eyoPkvgUhX+nDIyelzhIWbbsXP39EHcI6l5tYs2FYqYXQ==}

  http-terminator@3.2.0:
    resolution: {integrity: sha512-JLjck1EzPaWjsmIf8bziM3p9fgR1Y3JoUKAkyYEbZmFrIvJM6I8vVJfBGWlEtV9IWOvzNnaTtjuwZeBY2kwB4g==}
    engines: {node: '>=14'}

  human-signals@2.1.0:
    resolution: {integrity: sha512-B4FFZ6q/T2jhhksgkbEW3HBvWIfDW85snkQgawt07S7J5QXTk6BkNV+0yAeZrM5QpMAdYlocGoljn0sJ/WQkFw==}
    engines: {node: '>=10.17.0'}

  human-signals@5.0.0:
    resolution: {integrity: sha512-AXcZb6vzzrFAUE61HnN4mpLqd/cSIwNQjtNWR0euPm6y0iqx3G4gOXaIDdtdDwZmhwe82LA6+zinmW4UBWVePQ==}
    engines: {node: '>=16.17.0'}

  i18next@23.16.8:
    resolution: {integrity: sha512-06r/TitrM88Mg5FdUXAKL96dJMzgqLE5dv3ryBAra4KCwD9mJ4ndOTS95ZuymIGoE+2hzfdaMak2X11/es7ZWg==}

  ieee754@1.2.1:
    resolution: {integrity: sha512-dcyqhDvX1C46lXZcVqCpK+FtMRQVdIMN6/Df5js2zouUsqG7I6sFxitIC+7KYK29KdXOLHdu9zL4sFnoVQnqaA==}

  ignore@5.3.2:
    resolution: {integrity: sha512-hsBTNUqQTDwkWtcdYI2i06Y/nUBEsNEDJKjWdigLvegy8kDuJAS8uRlpkkcQpyEXL0Z/pjDy5HBmMjRCJ2gq+g==}
    engines: {node: '>= 4'}

  import-fresh@3.3.1:
    resolution: {integrity: sha512-TR3KfrTZTYLPB6jUjfx6MF9WcWrHL9su5TObK4ZkYgBdWKPOFoSoQIdEuTuR82pmtxH2spWG9h6etwfr1pLBqQ==}
    engines: {node: '>=6'}

  import-meta-resolve@4.1.0:
    resolution: {integrity: sha512-I6fiaX09Xivtk+THaMfAwnA3MVA5Big1WHF1Dfx9hFuvNIWpXnorlkzhcQf6ehrqQiiZECRt1poOAkPmer3ruw==}

  imurmurhash@0.1.4:
    resolution: {integrity: sha512-JmXMZ6wuvDmLiHEml9ykzqO6lwFbof0GG4IkcGaENdCRDDmMVnny7s5HsIgHCbaq0w2MyPhDqkhTUgS2LU2PHA==}
    engines: {node: '>=0.8.19'}

  indent-string@5.0.0:
    resolution: {integrity: sha512-m6FAo/spmsW2Ab2fU35JTYwtOKa2yAwXSwgjSv1TJzh4Mh7mC3lzAOVLBprb72XsTrgkEIsl7YrFNAiDiRhIGg==}
    engines: {node: '>=12'}

  inflight@1.0.6:
    resolution: {integrity: sha512-k92I/b08q4wvFscXCLvqfsHCrjrF7yiXsQuIVvVE7N82W3+aqpzuUdBbfhWcy/FZR3/4IgflMgKLOsvPDrGCJA==}
    deprecated: This module is not supported, and leaks memory. Do not use it. Check out lru-cache if you want a good and tested way to coalesce async requests by a key value, which is much more comprehensive and powerful.

  inherits@2.0.4:
    resolution: {integrity: sha512-k/vGaX4/Yla3WzyMCvTQOXYeIHvqOKtnqBduzTHpzpQZzAskKMhZ2K+EnBiSM9zGSoIFeMpXKxa4dYeZIQqewQ==}

  ink@4.4.1:
    resolution: {integrity: sha512-rXckvqPBB0Krifk5rn/5LvQGmyXwCUpBfmTwbkQNBY9JY8RSl3b8OftBNEYxg4+SWUhEKcPifgope28uL9inlA==}
    engines: {node: '>=14.16'}
    peerDependencies:
      '@types/react': '>=18.0.0'
      react: '>=18.0.0'
      react-devtools-core: ^4.19.1
    peerDependenciesMeta:
      '@types/react':
        optional: true
      react-devtools-core:
        optional: true

  inline-style-parser@0.2.4:
    resolution: {integrity: sha512-0aO8FkhNZlj/ZIbNi7Lxxr12obT7cL1moPfE4tg1LkX7LlLfC6DeX4l2ZEud1ukP9jNQyNnfzQVqwbwmAATY4Q==}

  iron-webcrypto@1.2.1:
    resolution: {integrity: sha512-feOM6FaSr6rEABp/eDfVseKyTMDt+KGpeB35SkVn9Tyn0CqvVsY3EwI0v5i8nMHyJnzCIQf7nsy3p41TPkJZhg==}

  is-alphabetical@2.0.1:
    resolution: {integrity: sha512-FWyyY60MeTNyeSRpkM2Iry0G9hpr7/9kD40mD/cGQEuilcZYS4okz8SN2Q6rLCJ8gbCt6fN+rC+6tMGS99LaxQ==}

  is-alphanumerical@2.0.1:
    resolution: {integrity: sha512-hmbYhX/9MUMF5uh7tOXyK/n0ZvWpad5caBA17GsC6vyuCqaWliRG5K1qS9inmUhEMaOBIW7/whAnSwveW/LtZw==}

  is-arrayish@0.3.2:
    resolution: {integrity: sha512-eVRqCvVlZbuw3GrM63ovNSNAeA1K16kaR/LRY/92w0zxQ5/1YzwblUX652i4Xs9RwAGjW9d9y6X88t8OaAJfWQ==}

  is-binary-path@2.1.0:
    resolution: {integrity: sha512-ZMERYes6pDydyuGidse7OsHxtbI7WVeUEozgR/g7rd0xUimYNlvZRE/K2MgZTjWy725IfelLeVcEM97mmtRGXw==}
    engines: {node: '>=8'}

  is-buffer@2.0.5:
    resolution: {integrity: sha512-i2R6zNFDwgEHJyQUtJEk0XFi1i0dPFn/oqjK3/vPCcDeJvW5NQ83V8QbicfF1SupOaB0h8ntgBC2YiE7dfyctQ==}
    engines: {node: '>=4'}

  is-ci@3.0.1:
    resolution: {integrity: sha512-ZYvCgrefwqoQ6yTyYUbQu64HsITZ3NfKX1lzaEYdkTDcfKzzCI/wthRRYKkdjHKFVgNiXKAKm65Zo1pk2as/QQ==}
    hasBin: true

  is-decimal@2.0.1:
    resolution: {integrity: sha512-AAB9hiomQs5DXWcRB1rqsxGUstbRroFOPPVAomNk/3XHR5JyEZChOyTWe2oayKnsSsr/kcGqF+z6yuH6HHpN0A==}

  is-docker@3.0.0:
    resolution: {integrity: sha512-eljcgEDlEns/7AXFosB5K/2nCM4P7FQPkGc/DWLy5rmFEWvZayGrik1d9/QIY5nJ4f9YsVvBkA6kJpHn9rISdQ==}
    engines: {node: ^12.20.0 || ^14.13.1 || >=16.0.0}
    hasBin: true

  is-extglob@2.1.1:
    resolution: {integrity: sha512-SbKbANkN603Vi4jEZv49LeVJMn4yGwsbzZworEoyEiutsN3nJYdbO36zfhGJ6QEDpOZIFkDtnq5JRxmvl3jsoQ==}
    engines: {node: '>=0.10.0'}

  is-fullwidth-code-point@3.0.0:
    resolution: {integrity: sha512-zymm5+u+sCsSWyD9qNaejV3DFvhCKclKdizYaJUuHA83RLjb7nSuGnddCHGv0hk+KY7BMAlsWeK4Ueg6EV6XQg==}
    engines: {node: '>=8'}

  is-fullwidth-code-point@4.0.0:
    resolution: {integrity: sha512-O4L094N2/dZ7xqVdrXhh9r1KODPJpFms8B5sGdJLPy664AgvXsreZUyCQQNItZRDlYug4xStLjNp/sz3HvBowQ==}
    engines: {node: '>=12'}

  is-glob@4.0.3:
    resolution: {integrity: sha512-xelSayHH36ZgE7ZWhli7pW34hNbNl8Ojv5KVmkJD4hBdD3th8Tfk9vYasLM+mXWOZhFkgZfxhLSnrwRr4elSSg==}
    engines: {node: '>=0.10.0'}

  is-hexadecimal@2.0.1:
    resolution: {integrity: sha512-DgZQp241c8oO6cA1SbTEWiXeoxV42vlcJxgH+B3hi1AiqqKruZR3ZGF8In3fj4+/y/7rHvlOZLZtgJ/4ttYGZg==}

  is-inside-container@1.0.0:
    resolution: {integrity: sha512-KIYLCCJghfHZxqjYBE7rEy0OBuTd5xCHS7tHVgvCLkx7StIoaxwNW3hCALgEUjFfeRk+MG/Qxmp/vtETEF3tRA==}
    engines: {node: '>=14.16'}
    hasBin: true

  is-lower-case@2.0.2:
    resolution: {integrity: sha512-bVcMJy4X5Og6VZfdOZstSexlEy20Sr0k/p/b2IlQJlfdKAQuMpiv5w2Ccxb8sKdRUNAG1PnHVHjFSdRDVS6NlQ==}

  is-number@7.0.0:
    resolution: {integrity: sha512-41Cifkg6e8TylSpdtTpeLVMqvSBEVzTttHvERD741+pnZ8ANv0004MRL43QKPDlK9cGvNp6NZWZUBlbGXYxxng==}
    engines: {node: '>=0.12.0'}

  is-plain-obj@4.1.0:
    resolution: {integrity: sha512-+Pgi+vMuUNkJyExiMBt5IlFoMyKnr5zhJ4Uspz58WOhBF5QoIZkFyNHIbBAtHwzVAgk5RtndVNsDRN61/mmDqg==}
    engines: {node: '>=12'}

  is-plain-object@2.0.4:
    resolution: {integrity: sha512-h5PpgXkWitc38BBMYawTYMWJHFZJVnBquFE57xFpjB8pJFiF6gZ+bU+WyI/yqXiFR5mdLsgYNaPe8uao6Uv9Og==}
    engines: {node: '>=0.10.0'}

  is-primitive@3.0.1:
    resolution: {integrity: sha512-GljRxhWvlCNRfZyORiH77FwdFwGcMO620o37EOYC0ORWdq+WYNVqW0w2Juzew4M+L81l6/QS3t5gkkihyRqv9w==}
    engines: {node: '>=0.10.0'}

  is-stream@2.0.1:
    resolution: {integrity: sha512-hFoiJiTl63nn+kstHGBtewWSKnQLpyb155KHheA1l39uvtO9nWIop1p3udqPcUd/xbF1VLMO4n7OI6p7RbngDg==}
    engines: {node: '>=8'}

  is-stream@3.0.0:
    resolution: {integrity: sha512-LnQR4bZ9IADDRSkvpqMGvt/tEJWclzklNgSw48V5EAaAeDd6qGvN8ei6k5p0tvxSR171VmGyHuTiAOfxAbr8kA==}
    engines: {node: ^12.20.0 || ^14.13.1 || >=16.0.0}

  is-upper-case@2.0.2:
    resolution: {integrity: sha512-44pxmxAvnnAOwBg4tHPnkfvgjPwbc5QIsSstNU+YcJ1ovxVzCWpSGosPJOZh/a1tdl81fbgnLc9LLv+x2ywbPQ==}

  is-what@4.1.16:
    resolution: {integrity: sha512-ZhMwEosbFJkA0YhFnNDgTM4ZxDRsS6HqTo7qsZM08fehyRYIYa0yHu5R6mgo1n/8MgaPBXiPimPD77baVFYg+A==}
    engines: {node: '>=12.13'}

  is-wsl@3.1.0:
    resolution: {integrity: sha512-UcVfVfaK4Sc4m7X3dUSoHoozQGBEFeDC+zVo06t98xe8CzHSZZBekNXH+tu0NalHolcJ/QAGqS46Hef7QXBIMw==}
    engines: {node: '>=16'}

  isexe@2.0.0:
    resolution: {integrity: sha512-RHxMLp9lnKHGHRng9QFhRCMbYAcVpn69smSGcq3f36xjgVVWThj4qqLbTLlq7Ssj8B+fIQ1EuCEGI2lKsyQeIw==}

  isobject@3.0.1:
    resolution: {integrity: sha512-WhB9zCku7EGTj/HQQRz5aUQEUeoQZH2bWcltRErOpymJ4boYE6wL9Tbr23krRPSZ+C5zqNSrSw+Cc7sZZ4b7vg==}
    engines: {node: '>=0.10.0'}

  isows@1.0.6:
    resolution: {integrity: sha512-lPHCayd40oW98/I0uvgaHKWCSvkzY27LjWLbtzOm64yQ+G3Q5npjjbdppU65iZXkK1Zt+kH9pfegli0AYfwYYw==}
    peerDependencies:
      ws: '*'

  istanbul-lib-coverage@3.2.2:
    resolution: {integrity: sha512-O8dpsF+r0WV/8MNRKfnmrtCWhuKjxrq2w+jpzBL5UZKTi2LeVWnWOmWRxFlesJONmc+wLAGvKQZEOanko0LFTg==}
    engines: {node: '>=8'}

  istanbul-lib-report@3.0.1:
    resolution: {integrity: sha512-GCfE1mtsHGOELCU8e/Z7YWzpmybrx/+dSTfLrvY8qRmaY6zXTKWn6WQIjaAFw069icm6GVMNkgu0NzI4iPZUNw==}
    engines: {node: '>=10'}

  istanbul-lib-source-maps@5.0.6:
    resolution: {integrity: sha512-yg2d+Em4KizZC5niWhQaIomgf5WlL4vOOjZ5xGCmF8SnPE/mDWWXgvRExdcpCgh9lLRRa1/fSYp2ymmbJ1pI+A==}
    engines: {node: '>=10'}

  istanbul-reports@3.1.7:
    resolution: {integrity: sha512-BewmUXImeuRk2YY0PVbxgKAysvhRPUQE0h5QRM++nVWyubKGV0l8qQ5op8+B2DOmwSe63Jivj0BjkPQVf8fP5g==}
    engines: {node: '>=8'}

  jackspeak@3.4.3:
    resolution: {integrity: sha512-OGlZQpz2yfahA/Rd1Y8Cd9SIEsqvXkLVoSw/cgwhnhFMDbsQFeZYoJJ7bIZBS9BcamUW96asq/npPWugM+RQBw==}

  jiti@2.4.2:
    resolution: {integrity: sha512-rg9zJN+G4n2nfJl5MW3BMygZX56zKPNVEYYqq7adpmMh4Jn2QNEwhvQlFy6jPVdcod7txZtKHWnyZiA3a0zP7A==}
    hasBin: true

  js-tokens@4.0.0:
    resolution: {integrity: sha512-RdJUflcE3cUzKiMqQgsCu06FPu9UdIJO0beYbPhHN4k6apgJtifcoCtT9bcxOpYBtpD2kCM6Sbzg4CausW/PKQ==}

  js-tokens@9.0.1:
    resolution: {integrity: sha512-mxa9E9ITFOt0ban3j6L5MpjwegGz6lBQmM1IJkWeBZGcMxto50+eWdjC/52xDbS2vy0k7vIMK0Fe2wfL9OQSpQ==}

  js-yaml@3.14.1:
    resolution: {integrity: sha512-okMH7OXXJ7YrN9Ok3/SXrnu4iX9yOk+25nqX4imS2npuvTYDmo/QEZoqwZkYaIDk3jVvBOTOIEgEhaLOynBS9g==}
    hasBin: true

  js-yaml@4.1.0:
    resolution: {integrity: sha512-wpxZs9NoxZaJESJGIZTyDEaYpl0FKSA+FB9aJiyemKhMwkxQg63h4T1KJgUGHpTqPDNRcmmYLugrRjJlBtWvRA==}
    hasBin: true

  jsesc@3.1.0:
    resolution: {integrity: sha512-/sM3dO2FOzXjKQhJuo0Q173wf2KOo8t4I8vHy6lF9poUp7bKT0/NHE8fPX23PwfhnykfqnC2xRxOnVw5XuGIaA==}
    engines: {node: '>=6'}
    hasBin: true

  json-buffer@3.0.1:
    resolution: {integrity: sha512-4bV5BfR2mqfQTJm+V5tPPdf+ZpuhiIvTuAB5g8kcrXOZpTT/QwwVRWBywX1ozr6lEuPdbHxwaJlm9G6mI2sfSQ==}

  json-schema-traverse@0.4.1:
    resolution: {integrity: sha512-xbbCH5dCYU5T8LcEhhuh7HJ88HXuW3qsI3Y0zOZFKfZEHcpWiHU/Jxzk629Brsab/mMiHQti9wMP+845RPe3Vg==}

  json-schema-traverse@1.0.0:
    resolution: {integrity: sha512-NM8/P9n3XjXhIZn1lLhkFaACTOURQXjWhV4BA/RnOv8xvgqtqpAX9IO4mRQxSx1Rlo4tqzeqb0sOlruaOy3dug==}

  json-schema-typed@8.0.1:
    resolution: {integrity: sha512-XQmWYj2Sm4kn4WeTYvmpKEbyPsL7nBsb647c7pMe6l02/yx2+Jfc4dT6UZkEXnIUb5LhD55r2HPsJ1milQ4rDg==}

  json-stable-stringify-without-jsonify@1.0.1:
    resolution: {integrity: sha512-Bdboy+l7tA3OGW6FjyFHWkP5LuByj1Tk33Ljyq0axyzdk9//JSi2u3fP1QSmd1KNwq6VOKYGlAu87CisVir6Pw==}

  json5@2.2.3:
    resolution: {integrity: sha512-XmOWe7eyHYH14cLdVPoyg+GOH3rYX++KpzrylJwSW98t3Nk+U8XOl8FWKOgwtzdb8lXGf6zYwDUzeHMWfxasyg==}
    engines: {node: '>=6'}
    hasBin: true

  keyv@4.5.4:
    resolution: {integrity: sha512-oxVHkHR/EJf2CNXnWxRLW6mg7JyCCUcG0DtEGmL2ctUo1PNTin1PUil+r/+4r5MpVgC/fn1kjsx7mjSujKqIpw==}

  kleur@3.0.3:
    resolution: {integrity: sha512-eTIzlVOSUR+JxdDFepEYcBMtZ9Qqdef+rnzWdRZuMbOywu5tO2w2N7rqjoANZ5k9vywhL6Br1VRjUIgTQx4E8w==}
    engines: {node: '>=6'}

  kleur@4.1.5:
    resolution: {integrity: sha512-o+NO+8WrRiQEE4/7nwRJhN1HWpVmJm511pBHUxPLtp0BUISzlBplORYSmTclCnJvQq2tKu/sgl3xVpkc7ZWuQQ==}
    engines: {node: '>=6'}

  kysely@0.26.3:
    resolution: {integrity: sha512-yWSgGi9bY13b/W06DD2OCDDHQmq1kwTGYlQ4wpZkMOJqMGCstVCFIvxCCVG4KfY1/3G0MhDAcZsip/Lw8/vJWw==}
    engines: {node: '>=14.0.0'}

  level-supports@4.0.1:
    resolution: {integrity: sha512-PbXpve8rKeNcZ9C1mUicC9auIYFyGpkV9/i6g76tLgANwWhtG2v7I4xNBUlkn3lE2/dZF3Pi0ygYGtLc4RXXdA==}
    engines: {node: '>=12'}

  level-transcoder@1.0.1:
    resolution: {integrity: sha512-t7bFwFtsQeD8cl8NIoQ2iwxA0CL/9IFw7/9gAjOonH0PWTTiRfY7Hq+Ejbsxh86tXobDQ6IOiddjNYIfOBs06w==}
    engines: {node: '>=12'}

  levn@0.4.1:
    resolution: {integrity: sha512-+bT2uH4E5LGE7h/n3evcS/sQlJXCpIp6ym8OWJ5eV6+67Dsql/LaaT7qJBAt2rzfoa/5QBGBhxDix1dMt2kQKQ==}
    engines: {node: '>= 0.8.0'}

  lightningcss-darwin-arm64@1.29.1:
    resolution: {integrity: sha512-HtR5XJ5A0lvCqYAoSv2QdZZyoHNttBpa5EP9aNuzBQeKGfbyH5+UipLWvVzpP4Uml5ej4BYs5I9Lco9u1fECqw==}
    engines: {node: '>= 12.0.0'}
    cpu: [arm64]
    os: [darwin]

  lightningcss-darwin-x64@1.29.1:
    resolution: {integrity: sha512-k33G9IzKUpHy/J/3+9MCO4e+PzaFblsgBjSGlpAaFikeBFm8B/CkO3cKU9oI4g+fjS2KlkLM/Bza9K/aw8wsNA==}
    engines: {node: '>= 12.0.0'}
    cpu: [x64]
    os: [darwin]

  lightningcss-freebsd-x64@1.29.1:
    resolution: {integrity: sha512-0SUW22fv/8kln2LnIdOCmSuXnxgxVC276W5KLTwoehiO0hxkacBxjHOL5EtHD8BAXg2BvuhsJPmVMasvby3LiQ==}
    engines: {node: '>= 12.0.0'}
    cpu: [x64]
    os: [freebsd]

  lightningcss-linux-arm-gnueabihf@1.29.1:
    resolution: {integrity: sha512-sD32pFvlR0kDlqsOZmYqH/68SqUMPNj+0pucGxToXZi4XZgZmqeX/NkxNKCPsswAXU3UeYgDSpGhu05eAufjDg==}
    engines: {node: '>= 12.0.0'}
    cpu: [arm]
    os: [linux]

  lightningcss-linux-arm64-gnu@1.29.1:
    resolution: {integrity: sha512-0+vClRIZ6mmJl/dxGuRsE197o1HDEeeRk6nzycSy2GofC2JsY4ifCRnvUWf/CUBQmlrvMzt6SMQNMSEu22csWQ==}
    engines: {node: '>= 12.0.0'}
    cpu: [arm64]
    os: [linux]

  lightningcss-linux-arm64-musl@1.29.1:
    resolution: {integrity: sha512-UKMFrG4rL/uHNgelBsDwJcBqVpzNJbzsKkbI3Ja5fg00sgQnHw/VrzUTEc4jhZ+AN2BvQYz/tkHu4vt1kLuJyw==}
    engines: {node: '>= 12.0.0'}
    cpu: [arm64]
    os: [linux]

  lightningcss-linux-x64-gnu@1.29.1:
    resolution: {integrity: sha512-u1S+xdODy/eEtjADqirA774y3jLcm8RPtYztwReEXoZKdzgsHYPl0s5V52Tst+GKzqjebkULT86XMSxejzfISw==}
    engines: {node: '>= 12.0.0'}
    cpu: [x64]
    os: [linux]

  lightningcss-linux-x64-musl@1.29.1:
    resolution: {integrity: sha512-L0Tx0DtaNUTzXv0lbGCLB/c/qEADanHbu4QdcNOXLIe1i8i22rZRpbT3gpWYsCh9aSL9zFujY/WmEXIatWvXbw==}
    engines: {node: '>= 12.0.0'}
    cpu: [x64]
    os: [linux]

  lightningcss-win32-arm64-msvc@1.29.1:
    resolution: {integrity: sha512-QoOVnkIEFfbW4xPi+dpdft/zAKmgLgsRHfJalEPYuJDOWf7cLQzYg0DEh8/sn737FaeMJxHZRc1oBreiwZCjog==}
    engines: {node: '>= 12.0.0'}
    cpu: [arm64]
    os: [win32]

  lightningcss-win32-x64-msvc@1.29.1:
    resolution: {integrity: sha512-NygcbThNBe4JElP+olyTI/doBNGJvLs3bFCRPdvuCcxZCcCZ71B858IHpdm7L1btZex0FvCmM17FK98Y9MRy1Q==}
    engines: {node: '>= 12.0.0'}
    cpu: [x64]
    os: [win32]

  lightningcss@1.29.1:
    resolution: {integrity: sha512-FmGoeD4S05ewj+AkhTY+D+myDvXI6eL27FjHIjoyUkO/uw7WZD1fBVs0QxeYWa7E17CUHJaYX/RUGISCtcrG4Q==}
    engines: {node: '>= 12.0.0'}

  linkify-it@5.0.0:
    resolution: {integrity: sha512-5aHCbzQRADcdP+ATqnDuhhJ/MRIqDkZX5pyjFHRRysS8vZ5AbqGEoFIb6pYHPZ+L/OC2Lc+xT8uHVVR5CAK/wQ==}

  load-yaml-file@0.2.0:
    resolution: {integrity: sha512-OfCBkGEw4nN6JLtgRidPX6QxjBQGQf72q3si2uvqyFEMbycSFFHwAZeXx6cJgFM9wmLrf9zBwCP3Ivqa+LLZPw==}
    engines: {node: '>=6'}

  local-pkg@0.5.1:
    resolution: {integrity: sha512-9rrA30MRRP3gBD3HTGnC6cDFpaE1kVDWxWgqWJUN0RvDNAo+Nz/9GxB+nHOH0ifbVFy0hSA1V6vFDvnx54lTEQ==}
    engines: {node: '>=14'}

  locate-path@5.0.0:
    resolution: {integrity: sha512-t7hw9pI+WvuwNJXwk5zVHpyhIqzg2qTlklJOf0mVxGSbe3Fp2VieZcduNYjaLDoy6p9uGpQEGWG87WpMKlNq8g==}
    engines: {node: '>=8'}

  locate-path@6.0.0:
    resolution: {integrity: sha512-iPZK6eYjbxRu3uB4/WZ3EsEIMJFMqAoopl3R+zuq0UjcAm/MO6KCweDgPfP3elTztoKP3KtnVHxTn2NHBSDVUw==}
    engines: {node: '>=10'}

  lodash.merge@4.6.2:
    resolution: {integrity: sha512-0KpjqXRVvrYyCsX1swR/XTK0va6VQkQM6MNo7PqW77ByjAhoARA8EfrP1N4+KlKj8YS0ZUCtRT/YUuhyYDujIQ==}

  lodash@4.17.21:
    resolution: {integrity: sha512-v2kDEe57lecTulaDIuNTPy3Ry4gLGJ6Z1O3vE1krgXZNrsQ+LFTGHVxVjcXPs17LhbZVGedAJv8XZ1tvj5FvSg==}

  longest-streak@3.1.0:
    resolution: {integrity: sha512-9Ri+o0JYgehTaVBBDoMqIl8GXtbWg711O3srftcHhZ0dqnETqLaoIK0x17fUw9rFSlK/0NlsKe0Ahhyl5pXE2g==}

  loose-envify@1.4.0:
    resolution: {integrity: sha512-lyuxPGr/Wfhrlem2CL/UcnUc1zcqKAImBDzukY7Y5F/yQiNdko6+fRLevlw1HgMySw7f611UIY408EtxRSoK3Q==}
    hasBin: true

  loupe@2.3.7:
    resolution: {integrity: sha512-zSMINGVYkdpYSOBmLi0D1Uo7JU9nVdQKrHxC8eYlV+9YKK9WePqAlL7lSlorG/U2Fw1w0hTBmaa/jrQ3UbPHtA==}

  loupe@3.1.2:
    resolution: {integrity: sha512-23I4pFZHmAemUnz8WZXbYRSKYj801VDaNv9ETuMh7IrMc7VuVVSo+Z9iLE3ni30+U48iDWfi30d3twAXBYmnCg==}

  lru-cache@10.4.3:
    resolution: {integrity: sha512-JNAzZcXrCt42VGLuYz0zfAzDfAvJWW6AfYlDBQyDV5DClI2m5sAmK+OIO7s59XfsRsWHp02jAJrRadPRGTt6SQ==}

  lru-cache@5.1.1:
    resolution: {integrity: sha512-KpNARQA3Iwv+jTA0utUVVbrh+Jlrr1Fv0e56GGzAFOXN7dk/FviaDW8LHmK52DlcH4WP2n6gI8vN1aesBFgo9w==}

  lucide-react@0.475.0:
    resolution: {integrity: sha512-NJzvVu1HwFVeZ+Gwq2q00KygM1aBhy/ZrhY9FsAgJtpB+E4R7uxRk9M2iKvHa6/vNxZydIB59htha4c2vvwvVg==}
    peerDependencies:
      react: ^16.5.1 || ^17.0.0 || ^18.0.0 || ^19.0.0

  magic-string@0.30.17:
    resolution: {integrity: sha512-sNPKHvyjVf7gyjwS4xGTaW/mCnF8wnjtifKBEhxfZ7E/S8tQ0rssrwGNn6q8JH/ohItJfSQp9mBtQYuTlH5QnA==}

  magicast@0.3.5:
    resolution: {integrity: sha512-L0WhttDl+2BOsybvEOLK7fW3UA0OQ0IQ2d6Zl2x/a6vVRs3bAY0ECOSHHeL5jD+SbOpOCUEi0y1DgHEn9Qn1AQ==}

  make-dir@4.0.0:
    resolution: {integrity: sha512-hXdUTZYIVOt1Ex//jAQi+wTZZpUpwBj/0QsOzqegb3rGMMeJiSEu5xLHnYfBrRV4RH2+OCSOO95Is/7x1WJ4bw==}
    engines: {node: '>=10'}

  markdown-extensions@2.0.0:
    resolution: {integrity: sha512-o5vL7aDWatOTX8LzaS1WMoaoxIiLRQJuIKKe2wAw6IeULDHaqbiqiggmx+pKvZDb1Sj+pE46Sn1T7lCqfFtg1Q==}
    engines: {node: '>=16'}

  markdown-it@14.1.0:
    resolution: {integrity: sha512-a54IwgWPaeBCAAsv13YgmALOF1elABB08FxO9i+r4VFk5Vl4pKokRPeX8u5TCgSsPi6ec1otfLjdOpVcgbpshg==}
    hasBin: true

  markdown-table@3.0.4:
    resolution: {integrity: sha512-wiYz4+JrLyb/DqW2hkFJxP7Vd7JuTDm77fvbM8VfEQdmSMqcImWeeRbHwZjBjIFki/VaMK2BhFi7oUUZeM5bqw==}

  math-intrinsics@1.1.0:
    resolution: {integrity: sha512-/IXtbwEk5HTPyEwyKX6hGkYXxM9nbj64B+ilVJnC/R6B0pH5G4V3b0pVbL7DBj4tkhBAppbQUlf6F6Xl9LHu1g==}
    engines: {node: '>= 0.4'}

  mdast-util-definitions@6.0.0:
    resolution: {integrity: sha512-scTllyX6pnYNZH/AIp/0ePz6s4cZtARxImwoPJ7kS42n+MnVsI4XbnG6d4ibehRIldYMWM2LD7ImQblVhUejVQ==}

  mdast-util-directive@3.1.0:
    resolution: {integrity: sha512-I3fNFt+DHmpWCYAT7quoM6lHf9wuqtI+oCOfvILnoicNIqjh5E3dEJWiXuYME2gNe8vl1iMQwyUHa7bgFmak6Q==}

  mdast-util-find-and-replace@3.0.2:
    resolution: {integrity: sha512-Tmd1Vg/m3Xz43afeNxDIhWRtFZgM2VLyaf4vSTYwudTyeuTneoL3qtWMA5jeLyz/O1vDJmmV4QuScFCA2tBPwg==}

  mdast-util-from-markdown@2.0.2:
    resolution: {integrity: sha512-uZhTV/8NBuw0WHkPTrCqDOl0zVe1BIng5ZtHoDk49ME1qqcjYmmLmOf0gELgcRMxN4w2iuIeVso5/6QymSrgmA==}

  mdast-util-gfm-autolink-literal@2.0.1:
    resolution: {integrity: sha512-5HVP2MKaP6L+G6YaxPNjuL0BPrq9orG3TsrZ9YXbA3vDw/ACI4MEsnoDpn6ZNm7GnZgtAcONJyPhOP8tNJQavQ==}

  mdast-util-gfm-footnote@2.0.0:
    resolution: {integrity: sha512-5jOT2boTSVkMnQ7LTrd6n/18kqwjmuYqo7JUPe+tRCY6O7dAuTFMtTPauYYrMPpox9hlN0uOx/FL8XvEfG9/mQ==}

  mdast-util-gfm-strikethrough@2.0.0:
    resolution: {integrity: sha512-mKKb915TF+OC5ptj5bJ7WFRPdYtuHv0yTRxK2tJvi+BDqbkiG7h7u/9SI89nRAYcmap2xHQL9D+QG/6wSrTtXg==}

  mdast-util-gfm-table@2.0.0:
    resolution: {integrity: sha512-78UEvebzz/rJIxLvE7ZtDd/vIQ0RHv+3Mh5DR96p7cS7HsBhYIICDBCu8csTNWNO6tBWfqXPWekRuj2FNOGOZg==}

  mdast-util-gfm-task-list-item@2.0.0:
    resolution: {integrity: sha512-IrtvNvjxC1o06taBAVJznEnkiHxLFTzgonUdy8hzFVeDun0uTjxxrRGVaNFqkU1wJR3RBPEfsxmU6jDWPofrTQ==}

  mdast-util-gfm@3.0.0:
    resolution: {integrity: sha512-dgQEX5Amaq+DuUqf26jJqSK9qgixgd6rYDHAv4aTBuA92cTknZlKpPfa86Z/s8Dj8xsAQpFfBmPUHWJBWqS4Bw==}

  mdast-util-mdx-expression@2.0.1:
    resolution: {integrity: sha512-J6f+9hUp+ldTZqKRSg7Vw5V6MqjATc+3E4gf3CFNcuZNWD8XdyI6zQ8GqH7f8169MM6P7hMBRDVGnn7oHB9kXQ==}

  mdast-util-mdx-jsx@3.2.0:
    resolution: {integrity: sha512-lj/z8v0r6ZtsN/cGNNtemmmfoLAFZnjMbNyLzBafjzikOM+glrjNHPlf6lQDOTccj9n5b0PPihEBbhneMyGs1Q==}

  mdast-util-mdx@3.0.0:
    resolution: {integrity: sha512-JfbYLAW7XnYTTbUsmpu0kdBUVe+yKVJZBItEjwyYJiDJuZ9w4eeaqks4HQO+R7objWgS2ymV60GYpI14Ug554w==}

  mdast-util-mdxjs-esm@2.0.1:
    resolution: {integrity: sha512-EcmOpxsZ96CvlP03NghtH1EsLtr0n9Tm4lPUJUBccV9RwUOneqSycg19n5HGzCf+10LozMRSObtVr3ee1WoHtg==}

  mdast-util-phrasing@4.1.0:
    resolution: {integrity: sha512-TqICwyvJJpBwvGAMZjj4J2n0X8QWp21b9l0o7eXyVJ25YNWYbJDVIyD1bZXE6WtV6RmKJVYmQAKWa0zWOABz2w==}

  mdast-util-to-hast@13.2.0:
    resolution: {integrity: sha512-QGYKEuUsYT9ykKBCMOEDLsU5JRObWQusAolFMeko/tYPufNkRffBAQjIE+99jbA87xv6FgmjLtwjh9wBWajwAA==}

  mdast-util-to-markdown@2.1.2:
    resolution: {integrity: sha512-xj68wMTvGXVOKonmog6LwyJKrYXZPvlwabaryTjLh9LuvovB/KAH+kvi8Gjj+7rJjsFi23nkUxRQv1KqSroMqA==}

  mdast-util-to-string@4.0.0:
    resolution: {integrity: sha512-0H44vDimn51F0YwvxSJSm0eCDOJTRlmN0R1yBh4HLj9wiV1Dn0QoXGbvFAWj2hSItVTlCmBF1hqKlIyUBVFLPg==}

  mdurl@2.0.0:
    resolution: {integrity: sha512-Lf+9+2r+Tdp5wXDXC4PcIBjTDtq4UKjCPMQhKIuzpJNW0b96kVqSwW0bT7FhRSfmAiFYgP+SCRvdrDozfh0U5w==}

  merge-stream@2.0.0:
    resolution: {integrity: sha512-abv/qOcuPfk3URPfDzmZU1LKmuw8kT+0nIHvKrKgFrwifol/doWcdA4ZqsWQ8ENrFKkd67Mfpo/LovbIUsbt3w==}

  merge2@1.4.1:
    resolution: {integrity: sha512-8q7VEgMJW4J8tcfVPy8g09NcQwZdbwFEqhe/WZkoIzjn/3TGDwtOCYtXGxA3O8tPzpczCCDgv+P2P5y00ZJOOg==}
    engines: {node: '>= 8'}

  meros@1.3.0:
    resolution: {integrity: sha512-2BNGOimxEz5hmjUG2FwoxCt5HN7BXdaWyFqEwxPTrJzVdABtrL4TiHTcsWSFAxPQ/tOnEaQEJh3qWq71QRMY+w==}
    engines: {node: '>=13'}
    peerDependencies:
      '@types/node': '>=13'
    peerDependenciesMeta:
      '@types/node':
        optional: true

  methods@1.1.2:
    resolution: {integrity: sha512-iclAHeNqNm68zFtnZ0e+1L2yUIdvzNoauKU4WBA3VvH/vPFieF7qfRlwUZU+DA9P9bPXIS90ulxoUoCH23sV2w==}
    engines: {node: '>= 0.6'}

  micromark-core-commonmark@2.0.2:
    resolution: {integrity: sha512-FKjQKbxd1cibWMM1P9N+H8TwlgGgSkWZMmfuVucLCHaYqeSvJ0hFeHsIa65pA2nYbes0f8LDHPMrd9X7Ujxg9w==}

  micromark-extension-directive@3.0.2:
    resolution: {integrity: sha512-wjcXHgk+PPdmvR58Le9d7zQYWy+vKEU9Se44p2CrCDPiLr2FMyiT4Fyb5UFKFC66wGB3kPlgD7q3TnoqPS7SZA==}

  micromark-extension-gfm-autolink-literal@2.1.0:
    resolution: {integrity: sha512-oOg7knzhicgQ3t4QCjCWgTmfNhvQbDDnJeVu9v81r7NltNCVmhPy1fJRX27pISafdjL+SVc4d3l48Gb6pbRypw==}

  micromark-extension-gfm-footnote@2.1.0:
    resolution: {integrity: sha512-/yPhxI1ntnDNsiHtzLKYnE3vf9JZ6cAisqVDauhp4CEHxlb4uoOTxOCJ+9s51bIB8U1N1FJ1RXOKTIlD5B/gqw==}

  micromark-extension-gfm-strikethrough@2.1.0:
    resolution: {integrity: sha512-ADVjpOOkjz1hhkZLlBiYA9cR2Anf8F4HqZUO6e5eDcPQd0Txw5fxLzzxnEkSkfnD0wziSGiv7sYhk/ktvbf1uw==}

  micromark-extension-gfm-table@2.1.1:
    resolution: {integrity: sha512-t2OU/dXXioARrC6yWfJ4hqB7rct14e8f7m0cbI5hUmDyyIlwv5vEtooptH8INkbLzOatzKuVbQmAYcbWoyz6Dg==}

  micromark-extension-gfm-tagfilter@2.0.0:
    resolution: {integrity: sha512-xHlTOmuCSotIA8TW1mDIM6X2O1SiX5P9IuDtqGonFhEK0qgRI4yeC6vMxEV2dgyr2TiD+2PQ10o+cOhdVAcwfg==}

  micromark-extension-gfm-task-list-item@2.1.0:
    resolution: {integrity: sha512-qIBZhqxqI6fjLDYFTBIa4eivDMnP+OZqsNwmQ3xNLE4Cxwc+zfQEfbs6tzAo2Hjq+bh6q5F+Z8/cksrLFYWQQw==}

  micromark-extension-gfm@3.0.0:
    resolution: {integrity: sha512-vsKArQsicm7t0z2GugkCKtZehqUm31oeGBV/KVSorWSy8ZlNAv7ytjFhvaryUiCUJYqs+NoE6AFhpQvBTM6Q4w==}

  micromark-extension-mdx-expression@3.0.0:
    resolution: {integrity: sha512-sI0nwhUDz97xyzqJAbHQhp5TfaxEvZZZ2JDqUo+7NvyIYG6BZ5CPPqj2ogUoPJlmXHBnyZUzISg9+oUmU6tUjQ==}

  micromark-extension-mdx-jsx@3.0.1:
    resolution: {integrity: sha512-vNuFb9czP8QCtAQcEJn0UJQJZA8Dk6DXKBqx+bg/w0WGuSxDxNr7hErW89tHUY31dUW4NqEOWwmEUNhjTFmHkg==}

  micromark-extension-mdx-md@2.0.0:
    resolution: {integrity: sha512-EpAiszsB3blw4Rpba7xTOUptcFeBFi+6PY8VnJ2hhimH+vCQDirWgsMpz7w1XcZE7LVrSAUGb9VJpG9ghlYvYQ==}

  micromark-extension-mdxjs-esm@3.0.0:
    resolution: {integrity: sha512-DJFl4ZqkErRpq/dAPyeWp15tGrcrrJho1hKK5uBS70BCtfrIFg81sqcTVu3Ta+KD1Tk5vAtBNElWxtAa+m8K9A==}

  micromark-extension-mdxjs@3.0.0:
    resolution: {integrity: sha512-A873fJfhnJ2siZyUrJ31l34Uqwy4xIFmvPY1oj+Ean5PHcPBYzEsvqvWGaWcfEIr11O5Dlw3p2y0tZWpKHDejQ==}

  micromark-factory-destination@2.0.1:
    resolution: {integrity: sha512-Xe6rDdJlkmbFRExpTOmRj9N3MaWmbAgdpSrBQvCFqhezUn4AHqJHbaEnfbVYYiexVSs//tqOdY/DxhjdCiJnIA==}

  micromark-factory-label@2.0.1:
    resolution: {integrity: sha512-VFMekyQExqIW7xIChcXn4ok29YE3rnuyveW3wZQWWqF4Nv9Wk5rgJ99KzPvHjkmPXF93FXIbBp6YdW3t71/7Vg==}

  micromark-factory-mdx-expression@2.0.2:
    resolution: {integrity: sha512-5E5I2pFzJyg2CtemqAbcyCktpHXuJbABnsb32wX2U8IQKhhVFBqkcZR5LRm1WVoFqa4kTueZK4abep7wdo9nrw==}

  micromark-factory-space@2.0.1:
    resolution: {integrity: sha512-zRkxjtBxxLd2Sc0d+fbnEunsTj46SWXgXciZmHq0kDYGnck/ZSGj9/wULTV95uoeYiK5hRXP2mJ98Uo4cq/LQg==}

  micromark-factory-title@2.0.1:
    resolution: {integrity: sha512-5bZ+3CjhAd9eChYTHsjy6TGxpOFSKgKKJPJxr293jTbfry2KDoWkhBb6TcPVB4NmzaPhMs1Frm9AZH7OD4Cjzw==}

  micromark-factory-whitespace@2.0.1:
    resolution: {integrity: sha512-Ob0nuZ3PKt/n0hORHyvoD9uZhr+Za8sFoP+OnMcnWK5lngSzALgQYKMr9RJVOWLqQYuyn6ulqGWSXdwf6F80lQ==}

  micromark-util-character@2.1.1:
    resolution: {integrity: sha512-wv8tdUTJ3thSFFFJKtpYKOYiGP2+v96Hvk4Tu8KpCAsTMs6yi+nVmGh1syvSCsaxz45J6Jbw+9DD6g97+NV67Q==}

  micromark-util-chunked@2.0.1:
    resolution: {integrity: sha512-QUNFEOPELfmvv+4xiNg2sRYeS/P84pTW0TCgP5zc9FpXetHY0ab7SxKyAQCNCc1eK0459uoLI1y5oO5Vc1dbhA==}

  micromark-util-classify-character@2.0.1:
    resolution: {integrity: sha512-K0kHzM6afW/MbeWYWLjoHQv1sgg2Q9EccHEDzSkxiP/EaagNzCm7T/WMKZ3rjMbvIpvBiZgwR3dKMygtA4mG1Q==}

  micromark-util-combine-extensions@2.0.1:
    resolution: {integrity: sha512-OnAnH8Ujmy59JcyZw8JSbK9cGpdVY44NKgSM7E9Eh7DiLS2E9RNQf0dONaGDzEG9yjEl5hcqeIsj4hfRkLH/Bg==}

  micromark-util-decode-numeric-character-reference@2.0.2:
    resolution: {integrity: sha512-ccUbYk6CwVdkmCQMyr64dXz42EfHGkPQlBj5p7YVGzq8I7CtjXZJrubAYezf7Rp+bjPseiROqe7G6foFd+lEuw==}

  micromark-util-decode-string@2.0.1:
    resolution: {integrity: sha512-nDV/77Fj6eH1ynwscYTOsbK7rR//Uj0bZXBwJZRfaLEJ1iGBR6kIfNmlNqaqJf649EP0F3NWNdeJi03elllNUQ==}

  micromark-util-encode@2.0.1:
    resolution: {integrity: sha512-c3cVx2y4KqUnwopcO9b/SCdo2O67LwJJ/UyqGfbigahfegL9myoEFoDYZgkT7f36T0bLrM9hZTAaAyH+PCAXjw==}

  micromark-util-events-to-acorn@2.0.2:
    resolution: {integrity: sha512-Fk+xmBrOv9QZnEDguL9OI9/NQQp6Hz4FuQ4YmCb/5V7+9eAh1s6AYSvL20kHkD67YIg7EpE54TiSlcsf3vyZgA==}

  micromark-util-html-tag-name@2.0.1:
    resolution: {integrity: sha512-2cNEiYDhCWKI+Gs9T0Tiysk136SnR13hhO8yW6BGNyhOC4qYFnwF1nKfD3HFAIXA5c45RrIG1ub11GiXeYd1xA==}

  micromark-util-normalize-identifier@2.0.1:
    resolution: {integrity: sha512-sxPqmo70LyARJs0w2UclACPUUEqltCkJ6PhKdMIDuJ3gSf/Q+/GIe3WKl0Ijb/GyH9lOpUkRAO2wp0GVkLvS9Q==}

  micromark-util-resolve-all@2.0.1:
    resolution: {integrity: sha512-VdQyxFWFT2/FGJgwQnJYbe1jjQoNTS4RjglmSjTUlpUMa95Htx9NHeYW4rGDJzbjvCsl9eLjMQwGeElsqmzcHg==}

  micromark-util-sanitize-uri@2.0.1:
    resolution: {integrity: sha512-9N9IomZ/YuGGZZmQec1MbgxtlgougxTodVwDzzEouPKo3qFWvymFHWcnDi2vzV1ff6kas9ucW+o3yzJK9YB1AQ==}

  micromark-util-subtokenize@2.0.4:
    resolution: {integrity: sha512-N6hXjrin2GTJDe3MVjf5FuXpm12PGm80BrUAeub9XFXca8JZbP+oIwY4LJSVwFUCL1IPm/WwSVUN7goFHmSGGQ==}

  micromark-util-symbol@2.0.1:
    resolution: {integrity: sha512-vs5t8Apaud9N28kgCrRUdEed4UJ+wWNvicHLPxCa9ENlYuAY31M0ETy5y1vA33YoNPDFTghEbnh6efaE8h4x0Q==}

  micromark-util-types@2.0.1:
    resolution: {integrity: sha512-534m2WhVTddrcKVepwmVEVnUAmtrx9bfIjNoQHRqfnvdaHQiFytEhJoTgpWJvDEXCO5gLTQh3wYC1PgOJA4NSQ==}

  micromark@4.0.1:
    resolution: {integrity: sha512-eBPdkcoCNvYcxQOAKAlceo5SNdzZWfF+FcSupREAzdAh9rRmE239CEQAiTwIgblwnoM8zzj35sZ5ZwvSEOF6Kw==}

  micromatch@4.0.8:
    resolution: {integrity: sha512-PXwfBhYu0hBCPw8Dn0E+WDYb7af3dSLVWKi3HGv84IdF4TyFoC0ysxFd0Goxw7nSv4T/PzEJQxsYsEiFCKo2BA==}
    engines: {node: '>=8.6'}

  mime-db@1.52.0:
    resolution: {integrity: sha512-sPU4uV7dYlvtWJxwwxHD0PuihVNiE7TyAbQ5SWxDCB9mUYvOgroQOwYQQOKPJ8CIbE+1ETVlOoK1UC2nU3gYvg==}
    engines: {node: '>= 0.6'}

  mime-types@2.1.35:
    resolution: {integrity: sha512-ZDY+bPm5zTTF+YpCrAU9nK0UgICYPT0QtT1NZWFv4s++TNkcgVaT0g6+4R2uI4MjQjzysHB1zxuWL50hzaeXiw==}
    engines: {node: '>= 0.6'}

  mime@2.6.0:
    resolution: {integrity: sha512-USPkMeET31rOMiarsBNIHZKLGgvKc/LrjofAnBlOttf5ajRvqiRA8QsenbcooctK6d6Ts6aqZXBA+XbkKthiQg==}
    engines: {node: '>=4.0.0'}
    hasBin: true

  mime@3.0.0:
    resolution: {integrity: sha512-jSCU7/VB1loIWBZe14aEYHU/+1UMEHoaO7qxCOVJOw9GgH72VAWppxNcjU+x9a2k3GSIBXNKxXQFqRvvZ7vr3A==}
    engines: {node: '>=10.0.0'}
    hasBin: true

  mimic-fn@2.1.0:
    resolution: {integrity: sha512-OqbOk5oEQeAZ8WXWydlu9HJjz9WVdEIvamMCcXmuqUYjTknH/sqsWvhQ3vgwKFRR1HpjvNBKQ37nbJgYzGqGcg==}
    engines: {node: '>=6'}

  mimic-fn@4.0.0:
    resolution: {integrity: sha512-vqiC06CuhBTUdZH+RYl8sFrL096vA45Ok5ISO6sE/Mr1jRbGH4Csnhi8f3wKVl7x8mO4Au7Ir9D3Oyv1VYMFJw==}
    engines: {node: '>=12'}

  minimatch@3.1.2:
    resolution: {integrity: sha512-J7p63hRiAjw1NDEww1W7i37+ByIrOWO5XQQAzZ3VOcL0PNybwpfmV/N05zFAzwQ9USyEcX6t3UO+K5aqBQOIHw==}

  minimatch@9.0.5:
    resolution: {integrity: sha512-G6T0ZX48xgozx7587koeX9Ys2NYy6Gmv//P89sEte9V9whIapMNF4idKxnW2QtCcLiTWlb/wfCabAtAFWhhBow==}
    engines: {node: '>=16 || 14 >=14.17'}

  minipass@7.1.2:
    resolution: {integrity: sha512-qOOzS1cBTWYF4BH8fVePDBOO9iptMnGUEZwNc/cMWnTV2nVLZ7VoNWEPHkYczZA0pdoA7dl6e7FL659nX9S2aw==}
    engines: {node: '>=16 || 14 >=14.17'}

  mlly@1.7.4:
    resolution: {integrity: sha512-qmdSIPC4bDJXgZTCR7XosJiNKySV7O215tsPtDN9iEO/7q/76b/ijtgRu/+epFXSJhijtTCCGp3DWS549P3xKw==}

  module-error@1.0.2:
    resolution: {integrity: sha512-0yuvsqSCv8LbaOKhnsQ/T5JhyFlCYLPXK3U2sgV10zoKQwzs/MyfuQUOZQ1V/6OCOJsK/TRgNVrPuPDqtdMFtA==}
    engines: {node: '>=10'}

  mrmime@2.0.0:
    resolution: {integrity: sha512-eu38+hdgojoyq63s+yTpN4XMBdt5l8HhMhc4VKLO9KM5caLIBvUm4thi7fFaxyTmCKeNnXZ5pAlBwCUnhA09uw==}
    engines: {node: '>=10'}

  ms@2.1.3:
    resolution: {integrity: sha512-6FlzubTLZG3J2a/NVCAleEhjzq5oxgHyaCU9yYXvcLsvoVaHJq/s5xXI6/XXP6tz7R9xAOtHnSO/tXtF3WRTlA==}

  nanoid@3.3.8:
    resolution: {integrity: sha512-WNLf5Sd8oZxOm+TzppcYk8gVOgP+l58xNy58D0nbUnOxOWRWvlcCV4kUF7ltmI6PsrLl/BgKEyS4mqsGChFN0w==}
    engines: {node: ^10 || ^12 || ^13.7 || ^14 || >=15.0.1}
    hasBin: true

  napi-macros@2.2.2:
    resolution: {integrity: sha512-hmEVtAGYzVQpCKdbQea4skABsdXW4RUh5t5mJ2zzqowJS2OyXZTU1KhDVFhx+NlWZ4ap9mqR9TcDO3LTTttd+g==}

  natural-compare@1.4.0:
    resolution: {integrity: sha512-OWND8ei3VtNC9h7V60qff3SVobHr996CTwgxubgyQYEpg290h9J0buyECNNJexkFm5sOajh5G116RYA1c8ZMSw==}

  neotraverse@0.6.18:
    resolution: {integrity: sha512-Z4SmBUweYa09+o6pG+eASabEpP6QkQ70yHj351pQoEXIs8uHbaU2DWVmzBANKgflPa47A50PtB2+NgRpQvr7vA==}
    engines: {node: '>= 10'}

  nlcst-to-string@4.0.0:
    resolution: {integrity: sha512-YKLBCcUYKAg0FNlOBT6aI91qFmSiFKiluk655WzPF+DDMA02qIyy8uiRqI8QXtcFpEvll12LpL5MXqEmAZ+dcA==}

  node-fetch-native@1.6.6:
    resolution: {integrity: sha512-8Mc2HhqPdlIfedsuZoc3yioPuzp6b+L5jRCRY1QzuWZh2EGJVQrGppC6V6cF0bLdbW0+O2YpqCA25aF/1lvipQ==}

  node-fetch@2.7.0:
    resolution: {integrity: sha512-c4FRfUm/dbcWZ7U+1Wq0AwCyFL+3nt2bEw05wfxSz+DWpWsitgmSgYmy2dQdWyKC1694ELPqMs/YzUSNozLt8A==}
    engines: {node: 4.x || >=6.0.0}
    peerDependencies:
      encoding: ^0.1.0
    peerDependenciesMeta:
      encoding:
        optional: true

  node-gyp-build@4.8.4:
    resolution: {integrity: sha512-LA4ZjwlnUblHVgq0oBF3Jl/6h/Nvs5fzBLwdEF4nuxnFdsfajde4WfxtJr3CaiH+F6ewcIB/q4jQ4UzPyid+CQ==}
    hasBin: true

  node-releases@2.0.19:
    resolution: {integrity: sha512-xxOWJsBKtzAq7DY0J+DTzuz58K8e7sJbdgwkbMWQe8UYB6ekmsQ45q0M/tJDsGaZmbC+l7n57UV8Hl5tHxO9uw==}

  normalize-path@3.0.0:
    resolution: {integrity: sha512-6eZs5Ls3WtCisHWp9S2GUy8dqkpGi4BVSz3GaqiE6ezub0512ESztXUwUB6C6IKbQkY2Pnb/mD4WYojCRwcwLA==}
    engines: {node: '>=0.10.0'}

  normalize-range@0.1.2:
    resolution: {integrity: sha512-bdok/XvKII3nUpklnV6P2hxtMNrCboOjAcyBuQnWEhO665FwrSNRxU+AqpsyvO6LgGYPspN+lu5CLtw4jPRKNA==}
    engines: {node: '>=0.10.0'}

  npm-run-path@4.0.1:
    resolution: {integrity: sha512-S48WzZW777zhNIrn7gxOlISNAqi9ZC/uQFnRdbeIHhZhCA6UqpkOT8T1G7BvfdgP4Er8gF4sUbaS0i7QvIfCWw==}
    engines: {node: '>=8'}

  npm-run-path@5.3.0:
    resolution: {integrity: sha512-ppwTtiJZq0O/ai0z7yfudtBpWIoxM8yE6nHi1X47eFR2EWORqfbu6CnPlNsjeN683eT0qG6H/Pyf9fCcvjnnnQ==}
    engines: {node: ^12.20.0 || ^14.13.1 || >=16.0.0}

  nth-check@2.1.1:
    resolution: {integrity: sha512-lqjrjmaOoAnWfMmBPL+XNnynZh2+swxiX3WUE0s4yEHI6m+AwrK2UZOimIRl3X/4QctVqS8AiZjFqyOGrMXb/w==}

  nullthrows@1.1.1:
    resolution: {integrity: sha512-2vPPEi+Z7WqML2jZYddDIfy5Dqb0r2fze2zTxNNknZaFpVHU3mFB3R+DWeJWGVx0ecvttSGlJTI+WG+8Z4cDWw==}

  object-inspect@1.13.3:
    resolution: {integrity: sha512-kDCGIbxkDSXE3euJZZXzc6to7fCrKHNI/hSRQnRuQ+BWjFNzZwiFF8fj/6o2t2G9/jTj8PSIYTfCLelLZEeRpA==}
    engines: {node: '>= 0.4'}

  ofetch@1.4.1:
    resolution: {integrity: sha512-QZj2DfGplQAr2oj9KzceK9Hwz6Whxazmn85yYeVuS3u9XTMOGMRx0kO95MQ+vLsj/S/NwBDMMLU5hpxvI6Tklw==}

  ohash@1.1.4:
    resolution: {integrity: sha512-FlDryZAahJmEF3VR3w1KogSEdWX3WhA5GPakFx4J81kEAiHyLMpdLLElS8n8dfNadMgAne/MywcvmogzscVt4g==}

  on-exit-leak-free@2.1.2:
    resolution: {integrity: sha512-0eJJY6hXLGf1udHwfNftBqH+g73EU4B504nZeKpz1sYRKafAghwxEJunB2O7rDZkL4PGfsMVnTXZ2EjibbqcsA==}
    engines: {node: '>=14.0.0'}

  once@1.4.0:
    resolution: {integrity: sha512-lNaJgI+2Q5URQBkccEKHTQOPaXdUxnZZElQTZY0MFUAuaEqe1E+Nyvgdz/aIyNi6Z9MzO5dv1H8n58/GELp3+w==}

  onetime@5.1.2:
    resolution: {integrity: sha512-kbpaSSGJTWdAY5KPVeMOKXSrPtr8C8C7wodJbcsd51jRnmD+GZu8Y0VoU6Dm5Z4vWr0Ig/1NKuWRKf7j5aaYSg==}
    engines: {node: '>=6'}

  onetime@6.0.0:
    resolution: {integrity: sha512-1FlR+gjXK7X+AsAHso35MnyN5KqGwJRi/31ft6x0M194ht7S+rWAvd7PHss9xSKMzE0asv1pyIHaJYq+BbacAQ==}
    engines: {node: '>=12'}

  oniguruma-to-es@2.3.0:
    resolution: {integrity: sha512-bwALDxriqfKGfUufKGGepCzu9x7nJQuoRoAFp4AnwehhC2crqrDIAP/uN2qdlsAvSMpeRC3+Yzhqc7hLmle5+g==}

  optionator@0.9.4:
    resolution: {integrity: sha512-6IpQ7mKUxRcZNLIObR0hz7lxsapSSIYNZJwXPGeF0mTVqGKFIXj1DQcMoT22S3ROcLyY/rz0PWaWZ9ayWmad9g==}
    engines: {node: '>= 0.8.0'}

  ox@0.6.7:
    resolution: {integrity: sha512-17Gk/eFsFRAZ80p5eKqv89a57uXjd3NgIf1CaXojATPBuujVc/fQSVhBeAU9JCRB+k7J50WQAyWTxK19T9GgbA==}
    peerDependencies:
      typescript: '>=5.4.0'
    peerDependenciesMeta:
      typescript:
        optional: true

  p-finally@1.0.0:
    resolution: {integrity: sha512-LICb2p9CB7FS+0eR1oqWnHhp0FljGLZCWBE9aix0Uye9W8LTQPwMTYVGWQWIw9RdQiDg4+epXQODwIYJtSJaow==}
    engines: {node: '>=4'}

  p-limit@2.3.0:
    resolution: {integrity: sha512-//88mFWSJx8lxCzwdAABTJL2MyWB12+eIY7MDL2SqLmAkeKU9qxRvWuSyTjm3FUmpBEMuFfckAIqEaVGUDxb6w==}
    engines: {node: '>=6'}

  p-limit@3.1.0:
    resolution: {integrity: sha512-TYOanM3wGwNGsZN2cVTYPArw454xnXj5qmWF1bEoAc4+cU/ol7GVh7odevjp1FNHduHc3KZMcFduxU5Xc6uJRQ==}
    engines: {node: '>=10'}

  p-limit@5.0.0:
    resolution: {integrity: sha512-/Eaoq+QyLSiXQ4lyYV23f14mZRQcXnxfHrN0vCai+ak9G0pp9iEQukIIZq5NccEvwRB8PUnZT0KsOoDCINS1qQ==}
    engines: {node: '>=18'}

  p-limit@6.2.0:
    resolution: {integrity: sha512-kuUqqHNUqoIWp/c467RI4X6mmyuojY5jGutNU0wVTmEOOfcuwLqyMVoAi9MKi2Ak+5i9+nhmrK4ufZE8069kHA==}
    engines: {node: '>=18'}

  p-locate@4.1.0:
    resolution: {integrity: sha512-R79ZZ/0wAxKGu3oYMlz8jy/kbhsNrS7SKZ7PxEHBgJ5+F2mtFW2fK2cOtBh1cHYkQsbzFV7I+EoRKe6Yt0oK7A==}
    engines: {node: '>=8'}

  p-locate@5.0.0:
    resolution: {integrity: sha512-LaNjtRWUBY++zB5nE/NwcaoMylSPk+S+ZHNB1TzdbMJMny6dynpAGt7X/tl/QYq3TIeE6nxHppbo2LGymrG5Pw==}
    engines: {node: '>=10'}

  p-queue@8.1.0:
    resolution: {integrity: sha512-mxLDbbGIBEXTJL0zEx8JIylaj3xQ7Z/7eEVjcF9fJX4DBiH9oqe+oahYnlKKxm0Ci9TlWTyhSHgygxMxjIB2jw==}
    engines: {node: '>=18'}

  p-timeout@3.2.0:
    resolution: {integrity: sha512-rhIwUycgwwKcP9yTOOFK/AKsAopjjCakVqLHePO3CC6Mir1Z99xT+R63jZxAT5lFZLa2inS5h+ZS2GvR99/FBg==}
    engines: {node: '>=8'}

  p-timeout@6.1.4:
    resolution: {integrity: sha512-MyIV3ZA/PmyBN/ud8vV9XzwTrNtR4jFrObymZYnZqMmW0zA8Z17vnT0rBgFE/TlohB+YCHqXMgZzb3Csp49vqg==}
    engines: {node: '>=14.16'}

  p-try@2.2.0:
    resolution: {integrity: sha512-R4nPAVTAU0B9D35/Gk3uJf/7XYbQcyohSKdvAxIRSNghFl4e71hVoGnBNQz9cWaXxO2I10KTC+3jMdvvoKw6dQ==}
    engines: {node: '>=6'}

  p-wait-for@3.2.0:
    resolution: {integrity: sha512-wpgERjNkLrBiFmkMEjuZJEWKKDrNfHCKA1OhyN1wg1FrLkULbviEy6py1AyJUgZ72YWFbZ38FIpnqvVqAlDUwA==}
    engines: {node: '>=8'}

  package-json-from-dist@1.0.1:
    resolution: {integrity: sha512-UEZIS3/by4OC8vL3P2dTXRETpebLI2NiI5vIrjaD/5UtrkFX/tNbwjTSRAGC/+7CAo2pIcBaRgWmcBBHcsaCIw==}

  packet-reader@1.0.0:
    resolution: {integrity: sha512-HAKu/fG3HpHFO0AA8WE8q2g+gBJaZ9MG7fcKk+IJPLTGAD6Psw4443l+9DGRbOIh3/aXr7Phy0TjilYivJo5XQ==}

  pagefind@1.3.0:
    resolution: {integrity: sha512-8KPLGT5g9s+olKMRTU9LFekLizkVIu9tes90O1/aigJ0T5LmyPqTzGJrETnSw3meSYg58YH7JTzhTTW/3z6VAw==}
    hasBin: true

  pako@2.1.0:
    resolution: {integrity: sha512-w+eufiZ1WuJYgPXbV/PO3NCMEc3xqylkKHzp8bxp1uW4qaSNQUkwmLLEc3kKsfz8lpV1F8Ht3U1Cm+9Srog2ug==}

  parent-module@1.0.1:
    resolution: {integrity: sha512-GQ2EWRpQV8/o+Aw8YqtfZZPfNRWZYkbidE9k5rpl/hC3vtHHBfGm2Ifi6qWV+coDGkrUKZAxE3Lot5kcsRlh+g==}
    engines: {node: '>=6'}

  parse-entities@4.0.2:
    resolution: {integrity: sha512-GG2AQYWoLgL877gQIKeRPGO1xF9+eG1ujIb5soS5gPvLQ1y2o8FL90w2QWNdf9I361Mpp7726c+lj3U0qK1uGw==}

  parse-latin@7.0.0:
    resolution: {integrity: sha512-mhHgobPPua5kZ98EF4HWiH167JWBfl4pvAIXXdbaVohtK7a6YBOy56kvhCqduqyo/f3yrHFWmqmiMg/BkBkYYQ==}

  parse5@7.2.1:
    resolution: {integrity: sha512-BuBYQYlv1ckiPdQi/ohiivi9Sagc9JG+Ozs0r7b/0iK3sKmrb0b9FdWdBbOdx6hBCM/F9Ir82ofnBhtZOjCRPQ==}

  patch-console@2.0.0:
    resolution: {integrity: sha512-0YNdUceMdaQwoKce1gatDScmMo5pu/tfABfnzEqeG0gtTmd7mh/WcwgUjtAeOU7N8nFFlbQBnFK2gXW5fGvmMA==}
    engines: {node: ^12.20.0 || ^14.13.1 || >=16.0.0}

  path-exists@4.0.0:
    resolution: {integrity: sha512-ak9Qy5Q7jYb2Wwcey5Fpvg2KoAc/ZIhLSLOSBmRmygPsGwkVVt0fZa0qrtMz+m6tJTAHfZQ8FnmB4MG4LWy7/w==}
    engines: {node: '>=8'}

  path-is-absolute@1.0.1:
    resolution: {integrity: sha512-AVbw3UJ2e9bq64vSaS9Am0fje1Pa8pbGqTTsmXfaIiMpnr5DlDhfJOuLj9Sf95ZPVDAUerDfEk88MPmPe7UCQg==}
    engines: {node: '>=0.10.0'}

  path-key@3.1.1:
    resolution: {integrity: sha512-ojmeN0qd+y0jszEtoY48r0Peq5dwMEkIlCOu6Q5f41lfkswXuKtYrhgoTpLnyIcHm24Uhqx+5Tqm2InSwLhE6Q==}
    engines: {node: '>=8'}

  path-key@4.0.0:
    resolution: {integrity: sha512-haREypq7xkM7ErfgIyA0z+Bj4AGKlMSdlQE2jvJo6huWD1EdkKYV+G/T4nq0YEF2vgTT8kqMFKo1uHn950r4SQ==}
    engines: {node: '>=12'}

  path-scurry@1.11.1:
    resolution: {integrity: sha512-Xa4Nw17FS9ApQFJ9umLiJS4orGjm7ZzwUrwamcGQuHSzDyth9boKDaycYdDcZDuqYATXw4HFXgaqWTctW/v1HA==}
    engines: {node: '>=16 || 14 >=14.18'}

  pathe@1.1.2:
    resolution: {integrity: sha512-whLdWMYL2TwI08hn8/ZqAbrVemu0LNaNNJZX73O6qaIdCTfXutsLhMkjdENX0qhsQ9uIimo4/aQOmXkoon2nDQ==}

  pathe@2.0.2:
    resolution: {integrity: sha512-15Ztpk+nov8DR524R4BF7uEuzESgzUEAV4Ah7CUMNGXdE5ELuvxElxGXndBl32vMSsWa1jpNf22Z+Er3sKwq+w==}

  pathval@1.1.1:
    resolution: {integrity: sha512-Dp6zGqpTdETdR63lehJYPeIOqpiNBNtc7BpWSLrOje7UaIsE5aY92r/AunQA7rsXvet3lrJ3JnZX29UPTKXyKQ==}

  pathval@2.0.0:
    resolution: {integrity: sha512-vE7JKRyES09KiunauX7nd2Q9/L7lhok4smP9RZTDeD4MVs72Dp2qNFVz39Nz5a0FVEW0BJR6C0DYrq6unoziZA==}
    engines: {node: '>= 14.16'}

  pg-cloudflare@1.1.1:
    resolution: {integrity: sha512-xWPagP/4B6BgFO+EKz3JONXv3YDgvkbVrGw2mTo3D6tVDQRh1e7cqVGvyR3BE+eQgAvx1XhW/iEASj4/jCWl3Q==}

  pg-connection-string@2.7.0:
    resolution: {integrity: sha512-PI2W9mv53rXJQEOb8xNR8lH7Hr+EKa6oJa38zsK0S/ky2er16ios1wLKhZyxzD7jUReiWokc9WK5nxSnC7W1TA==}

  pg-int8@1.0.1:
    resolution: {integrity: sha512-WCtabS6t3c8SkpDBUlb1kjOs7l66xsGdKpIPZsg4wR+B3+u9UAum2odSsF9tnvxg80h4ZxLWMy4pRjOsFIqQpw==}
    engines: {node: '>=4.0.0'}

  pg-pool@3.7.0:
    resolution: {integrity: sha512-ZOBQForurqh4zZWjrgSwwAtzJ7QiRX0ovFkZr2klsen3Nm0aoh33Ls0fzfv3imeH/nw/O27cjdz5kzYJfeGp/g==}
    peerDependencies:
      pg: '>=8.0'

  pg-protocol@1.7.0:
    resolution: {integrity: sha512-hTK/mE36i8fDDhgDFjy6xNOG+LCorxLG3WO17tku+ij6sVHXh1jQUJ8hYAnRhNla4QVD2H8er/FOjc/+EgC6yQ==}

  pg-query-emscripten@5.1.0:
    resolution: {integrity: sha512-H1ZWOzLRddmHuE4GZqFjjo55hA9zMiePz/WDDGANA/EnvILCJps9pcRucyGd+MFvapeYOy6TWSYz6DbtBOaxRQ==}

  pg-types@2.2.0:
    resolution: {integrity: sha512-qTAAlrEsl8s4OiEQY69wDvcMIdQN6wdz5ojQiOy6YRMuynxenON0O5oCpJI6lshc6scgAY8qvJ2On/p+CXY0GA==}
    engines: {node: '>=4'}

  pg@8.11.3:
    resolution: {integrity: sha512-+9iuvG8QfaaUrrph+kpF24cXkH1YOOUeArRNYIxq1viYHZagBxrTno7cecY1Fa44tJeZvaoG+Djpkc3JwehN5g==}
    engines: {node: '>= 8.0.0'}
    peerDependencies:
      pg-native: '>=3.0.1'
    peerDependenciesMeta:
      pg-native:
        optional: true

  pgpass@1.0.5:
    resolution: {integrity: sha512-FdW9r/jQZhSeohs1Z3sI1yxFQNFvMcnmfuj4WBMUTxOrAyLMaTcE1aAMBiTlbMNaXvBCQuVi0R7hd8udDSP7ug==}

  picocolors@1.1.1:
    resolution: {integrity: sha512-xceH2snhtb5M9liqDsmEw56le376mTZkEX/jEb/RxNFyegNul7eNslCXP9FDj/Lcu0X8KEyMceP2ntpaHrDEVA==}

  picomatch@2.3.1:
    resolution: {integrity: sha512-JU3teHTNjmE2VCGFzuY8EXzCDVwEqB2a8fsIvwaStHhAWJEeVd1o1QD80CU6+ZdEXXSLbSsuLwJjkCBWqRQUVA==}
    engines: {node: '>=8.6'}

  picomatch@4.0.2:
    resolution: {integrity: sha512-M7BAV6Rlcy5u+m6oPhAPFgJTzAioX/6B0DxyvDlo9l8+T3nLKbrczg2WLUyzd45L8RqfUMyGPzekbMvX2Ldkwg==}
    engines: {node: '>=12'}

  pify@4.0.1:
    resolution: {integrity: sha512-uB80kBFb/tfd68bVleG9T5GGsGPjJrLAUpR5PZIrhBnIaRTQRjqdJSsIKkOP6OAIFbj7GOrcudc5pNjZ+geV2g==}
    engines: {node: '>=6'}

  pino-abstract-transport@1.2.0:
    resolution: {integrity: sha512-Guhh8EZfPCfH+PMXAb6rKOjGQEoy0xlAIn+irODG5kgfYV+BQ0rGYYWTIel3P5mmyXqkYkPmdIkywsn6QKUR1Q==}

  pino-std-serializers@6.2.2:
    resolution: {integrity: sha512-cHjPPsE+vhj/tnhCy/wiMh3M3z3h/j15zHQX+S9GkTBgqJuTuJzYJ4gUyACLhDaJ7kk9ba9iRDmbH2tJU03OiA==}

  pino@8.21.0:
    resolution: {integrity: sha512-ip4qdzjkAyDDZklUaZkcRFb2iA118H9SgRh8yzTkSQK8HilsOJF7rSY8HoW5+I0M46AZgX/pxbprf2vvzQCE0Q==}
    hasBin: true

  pkg-dir@4.2.0:
    resolution: {integrity: sha512-HRDzbaKjC+AOWVXxAU/x54COGeIv9eb+6CkDSQoNTt4XyWoIJvuPsXizxu/Fr23EiekbtZwmh1IcIG/l/a10GQ==}
    engines: {node: '>=8'}

  pkg-types@1.3.1:
    resolution: {integrity: sha512-/Jm5M4RvtBFVkKWRu2BLUTNP8/M2a+UwuAX+ae4770q1qVGtfjG+WTCupoZixokjmHiry8uI+dlY8KXYV5HVVQ==}

  ponder@0.9.2:
    resolution: {integrity: sha512-Hy59kQ5MAPDBkBDmP6VznV72U1YGVERYZWKcnYtznpdlj96bRrX/nHaOvs6DHDzIcyzxuuh3rUaegeFym0LF5Q==}
    engines: {node: '>=18.14'}
    hasBin: true
    peerDependencies:
      hono: '>=4.5'
      typescript: '>=5.0.4'
      viem: '>=2'
    peerDependenciesMeta:
      typescript:
        optional: true

  popmotion@11.0.3:
    resolution: {integrity: sha512-Y55FLdj3UxkR7Vl3s7Qr4e9m0onSnP8W7d/xQLsoJM40vs6UKHFdygs6SWryasTZYqugMjm3BepCF4CWXDiHgA==}

  postcss-nested@6.2.0:
    resolution: {integrity: sha512-HQbt28KulC5AJzG+cZtj9kvKB93CFCdLvog1WFLf1D+xmMvPGlBstkpTEZfK5+AN9hfJocyBFCNiqyS48bpgzQ==}
    engines: {node: '>=12.0'}
    peerDependencies:
      postcss: ^8.2.14

  postcss-selector-parser@6.1.2:
    resolution: {integrity: sha512-Q8qQfPiZ+THO/3ZrOrO0cJJKfpYCagtMUkXbnEfmgUjwXg6z/WBeOyS9APBBPCTSiDV+s4SwQGu8yFsiMRIudg==}
    engines: {node: '>=4'}

  postcss-value-parser@4.2.0:
    resolution: {integrity: sha512-1NNCs6uurfkVbeXG4S8JFT9t19m45ICnif8zWLd5oPSZ50QnwMfK+H3jv408d4jw/7Bttv5axS5IiHoLaVNHeQ==}

  postcss@8.5.2:
    resolution: {integrity: sha512-MjOadfU3Ys9KYoX0AdkBlFEF1Vx37uCCeN4ZHnmwm9FfpbsGWMZeBLMmmpY+6Ocqod7mkdZ0DT31OlbsFrLlkA==}
    engines: {node: ^10 || ^12 || >=14}

  postgres-array@2.0.0:
    resolution: {integrity: sha512-VpZrUqU5A69eQyW2c5CA1jtLecCsN2U/bD6VilrFDWq5+5UIEVO7nazS3TEcHf1zuPYO/sqGvUvW62g86RXZuA==}
    engines: {node: '>=4'}

  postgres-bytea@1.0.0:
    resolution: {integrity: sha512-xy3pmLuQqRBZBXDULy7KbaitYqLcmxigw14Q5sj8QBVLqEwXfeybIKVWiqAXTlcvdvb0+xkOtDbfQMOf4lST1w==}
    engines: {node: '>=0.10.0'}

  postgres-date@1.0.7:
    resolution: {integrity: sha512-suDmjLVQg78nMK2UZ454hAG+OAW+HQPZ6n++TNDUX+L0+uUlLywnoxJKDou51Zm+zTCjrCl0Nq6J9C5hP9vK/Q==}
    engines: {node: '>=0.10.0'}

  postgres-interval@1.2.0:
    resolution: {integrity: sha512-9ZhXKM/rw350N1ovuWHbGxnGh/SNJ4cnxHiM0rxE4VN41wsg8P8zWn9hv/buK00RP4WvlOyr/RBDiptyxVbkZQ==}
    engines: {node: '>=0.10.0'}

  preferred-pm@4.1.1:
    resolution: {integrity: sha512-rU+ZAv1Ur9jAUZtGPebQVQPzdGhNzaEiQ7VL9+cjsAWPHFYOccNXPNiev1CCDSOg/2j7UujM7ojNhpkuILEVNQ==}
    engines: {node: '>=18.12'}

  prelude-ls@1.2.1:
    resolution: {integrity: sha512-vkcDPrRZo1QZLbn5RLGPpg/WmIQ65qoWWhcGKf/b5eplkkarX0m9z8ppCat4mlOqUsWpyNuYgO3VRyrYHSzX5g==}
    engines: {node: '>= 0.8.0'}

  pretty-format@29.7.0:
    resolution: {integrity: sha512-Pdlw/oPxN+aXdmM9R00JVC9WVFoCLTKJvDVLgmJ+qAffBMxsV85l/Lu7sNx4zSzPyoL2euImuEwHhOXdEgNFZQ==}
    engines: {node: ^14.15.0 || ^16.10.0 || >=18.0.0}

  prismjs@1.29.0:
    resolution: {integrity: sha512-Kx/1w86q/epKcmte75LNrEoT+lX8pBpavuAbvJWRXar7Hz8jrtF+e3vY751p0R8H9HdArwaCTNDDzHg/ScJK1Q==}
    engines: {node: '>=6'}

  process-warning@3.0.0:
    resolution: {integrity: sha512-mqn0kFRl0EoqhnL0GQ0veqFHyIN1yig9RHh/InzORTUiZHFRAur+aMtRkELNwGs9aNwKS6tg/An4NYBPGwvtzQ==}

  process@0.11.10:
    resolution: {integrity: sha512-cdGef/drWFoydD1JsMzuFf8100nZl+GT+yacc2bEced5f9Rjk4z+WtFUTBu9PhOi9j/jfmBPu0mMEY4wIdAF8A==}
    engines: {node: '>= 0.6.0'}

  progress@2.0.3:
    resolution: {integrity: sha512-7PiHtLll5LdnKIMw100I+8xJXR5gW2QwWYkT6iJva0bXitZKa/XMrSbdmg3r2Xnaidz9Qumd0VPaMrZlF9V9sA==}
    engines: {node: '>=0.4.0'}

  prom-client@15.1.3:
    resolution: {integrity: sha512-6ZiOBfCywsD4k1BN9IX0uZhF+tJkV8q8llP64G5Hajs4JOeVLPCwpPVcpXy3BwYiUGgyJzsJJQeOIv7+hDSq8g==}
    engines: {node: ^16 || ^18 || >=20}

  prompts@2.4.2:
    resolution: {integrity: sha512-NxNv/kLguCA7p3jE8oL2aEBsrJWgAakBpgmgK6lpPWV+WuOmY6r2/zbAVnP+T8bQlA0nzHXSJSJW0Hq7ylaD2Q==}
    engines: {node: '>= 6'}

  property-information@6.5.0:
    resolution: {integrity: sha512-PgTgs/BlvHxOu8QuEN7wi5A0OmXaBcHpmCSTehcs6Uuu9IkDIEo13Hy7n898RHfrQ49vKCoGeWZSaAK01nwVig==}

  punycode.js@2.3.1:
    resolution: {integrity: sha512-uxFIHU0YlHYhDQtV4R9J6a52SLx28BCjT+4ieh7IGbgwVJWO+km431c4yRlREUAsAmt/uMjQUyQHNEPf0M39CA==}
    engines: {node: '>=6'}

  punycode@2.3.1:
    resolution: {integrity: sha512-vYt7UD1U9Wg6138shLtLOvdAu+8DsC/ilFtEVHcH+wydcSpNE20AfSOduf6MkRFahL5FY7X1oU7nKVZFtfq8Fg==}
    engines: {node: '>=6'}

  qs@6.14.0:
    resolution: {integrity: sha512-YWWTjgABSKcvs/nWBi9PycY/JiPJqOD4JA6o9Sej2AtvSGarXxKC3OQSk4pAarbdQlKAh5D4FCQkJNkW+GAn3w==}
    engines: {node: '>=0.6'}

  queue-microtask@1.2.3:
    resolution: {integrity: sha512-NuaNSa6flKT5JaSYQzJok04JzTL1CA6aGhv5rfLW3PgqA+M2ChpZQnAC8h8i4ZFkBS8X5RqkDBHA7r4hej3K9A==}

  quick-format-unescaped@4.0.4:
    resolution: {integrity: sha512-tYC1Q1hgyRuHgloV/YXs2w15unPVh8qfu/qCTfhTYamaw7fyhumKa2yGpdSo87vY32rIclj+4fWYQXUMs9EHvg==}

  radix3@1.1.2:
    resolution: {integrity: sha512-b484I/7b8rDEdSDKckSSBA8knMpcdsXudlE/LNL639wFoHKwLbEkQFZHWEYwDC0wa0FKUcCY+GAF73Z7wxNVFA==}

  react-compiler-runtime@19.0.0-beta-37ed2a7-20241206:
    resolution: {integrity: sha512-9e6rCpVylr9EnVocgYAjft7+2v01BDpajeHKRoO+oc9pKcAMTpstHtHvE/TSVbyf4FvzCGjfKcfHM9XGTXI6Tw==}
    peerDependencies:
      react: ^17.0.0 || ^18.0.0 || ^19.0.0

  react-dom@18.3.1:
    resolution: {integrity: sha512-5m4nQKp+rZRb09LNH59GM4BxTh9251/ylbKIbpe7TpGxfJ+9kv6BLkLBXIjjspbgbnIBNqlI23tRnTWT0snUIw==}
    peerDependencies:
      react: ^18.3.1

  react-is@18.3.1:
    resolution: {integrity: sha512-/LLMVyas0ljjAtoYiPqYiL8VWXzUUdThrmU5+n20DZv+a+ClRoevUzw5JxU+Ieh5/c87ytoTBV9G1FiKfNJdmg==}

  react-reconciler@0.29.2:
    resolution: {integrity: sha512-zZQqIiYgDCTP/f1N/mAR10nJGrPD2ZR+jDSEsKWJHYC7Cm2wodlwbR3upZRdC3cjIjSlTLNVyO7Iu0Yy7t2AYg==}
    engines: {node: '>=0.10.0'}
    peerDependencies:
      react: ^18.3.1

  react-refresh@0.14.2:
    resolution: {integrity: sha512-jCvmsr+1IUSMUyzOkRcvnVbX3ZYC6g9TDrDbFuFmRDq7PD4yaGbLKNQL6k2jnArV8hjYxh7hVhAZB6s9HDGpZA==}
    engines: {node: '>=0.10.0'}

  react-remove-scroll-bar@2.3.8:
    resolution: {integrity: sha512-9r+yi9+mgU33AKcj6IbT9oRCO78WriSj6t/cF8DWBZJ9aOGPOTEDvdUDz1FwKim7QXWwmHqtdHnRJfhAxEG46Q==}
    engines: {node: '>=10'}
    peerDependencies:
      '@types/react': '*'
      react: ^16.8.0 || ^17.0.0 || ^18.0.0 || ^19.0.0
    peerDependenciesMeta:
      '@types/react':
        optional: true

  react-remove-scroll@2.6.3:
    resolution: {integrity: sha512-pnAi91oOk8g8ABQKGF5/M9qxmmOPxaAnopyTHYfqYEwJhyFrbbBtHuSgtKEoH0jpcxx5o3hXqH1mNd9/Oi+8iQ==}
    engines: {node: '>=10'}
    peerDependencies:
      '@types/react': '*'
      react: ^16.8.0 || ^17.0.0 || ^18.0.0 || ^19.0.0 || ^19.0.0-rc
    peerDependenciesMeta:
      '@types/react':
        optional: true

  react-router-dom@7.1.5:
    resolution: {integrity: sha512-/4f9+up0Qv92D3bB8iN5P1s3oHAepSGa9h5k6tpTFlixTTskJZwKGhJ6vRJ277tLD1zuaZTt95hyGWV1Z37csQ==}
    engines: {node: '>=20.0.0'}
    peerDependencies:
      react: '>=18'
      react-dom: '>=18'

  react-router@7.1.5:
    resolution: {integrity: sha512-8BUF+hZEU4/z/JD201yK6S+UYhsf58bzYIDq2NS1iGpwxSXDu7F+DeGSkIXMFBuHZB21FSiCzEcUb18cQNdRkA==}
    engines: {node: '>=20.0.0'}
    peerDependencies:
      react: '>=18'
      react-dom: '>=18'
    peerDependenciesMeta:
      react-dom:
        optional: true

  react-style-singleton@2.2.3:
    resolution: {integrity: sha512-b6jSvxvVnyptAiLjbkWLE/lOnR4lfTtDAl+eUC7RZy+QQWc6wRzIV2CE6xBuMmDxc2qIihtDCZD5NPOFl7fRBQ==}
    engines: {node: '>=10'}
    peerDependencies:
      '@types/react': '*'
      react: ^16.8.0 || ^17.0.0 || ^18.0.0 || ^19.0.0 || ^19.0.0-rc
    peerDependenciesMeta:
      '@types/react':
        optional: true

  react@18.3.1:
    resolution: {integrity: sha512-wS+hAgJShR0KhEvPJArfuPVN1+Hz1t0Y6n5jLrGQbkb4urgPE/0Rve+1kMB1v/oWgHgm4WIcV+i7F2pTVj+2iQ==}
    engines: {node: '>=0.10.0'}

  readable-stream@4.7.0:
    resolution: {integrity: sha512-oIGGmcpTLwPga8Bn6/Z75SVaH1z5dUut2ibSyAMVhmUggWpmDn2dapB0n7f8nwaSiRtepAsfJyfXIO5DCVAODg==}
    engines: {node: ^12.22.0 || ^14.17.0 || >=16.0.0}

  readdirp@3.6.0:
    resolution: {integrity: sha512-hOS089on8RduqdbhvQ5Z37A0ESjsqz6qnRcffsMU3495FuTdqSm+7bhJ29JvIOsBDEEnan5DPu9t3To9VRlMzA==}
    engines: {node: '>=8.10.0'}

  real-require@0.2.0:
    resolution: {integrity: sha512-57frrGM/OCTLqLOAh0mhVA9VBMHd+9U7Zb2THMGdBUoZVOtGbJzjxsYGDJ3A9AYYCP4hn6y1TVbaOfzWtm5GFg==}
    engines: {node: '>= 12.13.0'}

  recma-build-jsx@1.0.0:
    resolution: {integrity: sha512-8GtdyqaBcDfva+GUKDr3nev3VpKAhup1+RvkMvUxURHpW7QyIvk9F5wz7Vzo06CEMSilw6uArgRqhpiUcWp8ew==}

  recma-jsx@1.0.0:
    resolution: {integrity: sha512-5vwkv65qWwYxg+Atz95acp8DMu1JDSqdGkA2Of1j6rCreyFUE/gp15fC8MnGEuG1W68UKjM6x6+YTWIh7hZM/Q==}

  recma-parse@1.0.0:
    resolution: {integrity: sha512-OYLsIGBB5Y5wjnSnQW6t3Xg7q3fQ7FWbw/vcXtORTnyaSFscOtABg+7Pnz6YZ6c27fG1/aN8CjfwoUEUIdwqWQ==}

  recma-stringify@1.0.0:
    resolution: {integrity: sha512-cjwII1MdIIVloKvC9ErQ+OgAtwHBmcZ0Bg4ciz78FtbT8In39aAYbaA7zvxQ61xVMSPE8WxhLwLbhif4Js2C+g==}

  regenerator-runtime@0.14.1:
    resolution: {integrity: sha512-dYnhHh0nJoMfnkZs6GmmhFknAGRrLznOu5nc9ML+EJxGvrx6H7teuevqVqCuPcPK//3eDrrjQhehXVx9cnkGdw==}

  regex-recursion@5.1.1:
    resolution: {integrity: sha512-ae7SBCbzVNrIjgSbh7wMznPcQel1DNlDtzensnFxpiNpXt1U2ju/bHugH422r+4LAVS1FpW1YCwilmnNsjum9w==}

  regex-utilities@2.3.0:
    resolution: {integrity: sha512-8VhliFJAWRaUiVvREIiW2NXXTmHs4vMNnSzuJVhscgmGav3g9VDxLrQndI3dZZVVdp0ZO/5v0xmX516/7M9cng==}

  regex@5.1.1:
    resolution: {integrity: sha512-dN5I359AVGPnwzJm2jN1k0W9LPZ+ePvoOeVMMfqIMFz53sSwXkxaJoxr50ptnsC771lK95BnTrVSZxq0b9yCGw==}

  rehype-expressive-code@0.40.1:
    resolution: {integrity: sha512-EjmhGHcgmcPoIsb4M6vm2FQQDUctdcgFFiKGCYtPJuMpzr1q+ChCNsc443MaE412MyAgL6Q/XUB7I56Mcl6bnw==}

  rehype-format@5.0.1:
    resolution: {integrity: sha512-zvmVru9uB0josBVpr946OR8ui7nJEdzZobwLOOqHb/OOD88W0Vk2SqLwoVOj0fM6IPCCO6TaV9CvQvJMWwukFQ==}

  rehype-parse@9.0.1:
    resolution: {integrity: sha512-ksCzCD0Fgfh7trPDxr2rSylbwq9iYDkSn8TCDmEJ49ljEUBxDVCzCHv7QNzZOfODanX4+bWQ4WZqLCRWYLfhag==}

  rehype-raw@7.0.0:
    resolution: {integrity: sha512-/aE8hCfKlQeA8LmyeyQvQF3eBiLRGNlfBJEvWH7ivp9sBqs7TNqBL5X3v157rM4IFETqDnIOO+z5M/biZbo9Ww==}

  rehype-recma@1.0.0:
    resolution: {integrity: sha512-lqA4rGUf1JmacCNWWZx0Wv1dHqMwxzsDWYMTowuplHF3xH0N/MmrZ/G3BDZnzAkRmxDadujCjaKM2hqYdCBOGw==}

  rehype-stringify@10.0.1:
    resolution: {integrity: sha512-k9ecfXHmIPuFVI61B9DeLPN0qFHfawM6RsuX48hoqlaKSF61RskNjSm1lI8PhBEM0MRdLxVVm4WmTqJQccH9mA==}

  rehype@13.0.2:
    resolution: {integrity: sha512-j31mdaRFrwFRUIlxGeuPXXKWQxet52RBQRvCmzl5eCefn/KGbomK5GMHNMsOJf55fgo3qw5tST5neDuarDYR2A==}

  remark-directive@3.0.1:
    resolution: {integrity: sha512-gwglrEQEZcZYgVyG1tQuA+h58EZfq5CSULw7J90AFuCTyib1thgHPoqQ+h9iFvU6R+vnZ5oNFQR5QKgGpk741A==}

  remark-gfm@4.0.0:
    resolution: {integrity: sha512-U92vJgBPkbw4Zfu/IiW2oTZLSL3Zpv+uI7My2eq8JxKgqraFdU8YUGicEJCEgSbeaG+QDFqIcwwfMTOEelPxuA==}

  remark-mdx@3.1.0:
    resolution: {integrity: sha512-Ngl/H3YXyBV9RcRNdlYsZujAmhsxwzxpDzpDEhFBVAGthS4GDgnctpDjgFl/ULx5UEDzqtW1cyBSNKqYYrqLBA==}

  remark-parse@11.0.0:
    resolution: {integrity: sha512-FCxlKLNGknS5ba/1lmpYijMUzX2esxW5xQqjWxw2eHFfS2MSdaHVINFmhjo+qN1WhZhNimq0dZATN9pH0IDrpA==}

  remark-rehype@11.1.1:
    resolution: {integrity: sha512-g/osARvjkBXb6Wo0XvAeXQohVta8i84ACbenPpoSsxTOQH/Ae0/RGP4WZgnMH5pMLpsj4FG7OHmcIcXxpza8eQ==}

  remark-smartypants@3.0.2:
    resolution: {integrity: sha512-ILTWeOriIluwEvPjv67v7Blgrcx+LZOkAUVtKI3putuhlZm84FnqDORNXPPm+HY3NdZOMhyDwZ1E+eZB/Df5dA==}
    engines: {node: '>=16.0.0'}

  remark-stringify@11.0.0:
    resolution: {integrity: sha512-1OSmLd3awB/t8qdoEOMazZkNsfVTeY4fTsgzcQFdXNq8ToTN4ZGwrMnlda4K6smTFKD+GRV6O48i6Z4iKgPPpw==}

  require-directory@2.1.1:
    resolution: {integrity: sha512-fGxEI7+wsG9xrvdjsrlmL22OMTTiHRwAMroiEeMgq8gzoLC/PQr7RsRDSTLUg/bZAZtF+TVIkHc6/4RIKrui+Q==}
    engines: {node: '>=0.10.0'}

  require-from-string@2.0.2:
    resolution: {integrity: sha512-Xf0nWe6RseziFMu+Ap9biiUbmplq6S9/p+7w7YXP/JBHhrUDDUhwa+vANyubuqfZWTveU//DYVGsDG7RKL/vEw==}
    engines: {node: '>=0.10.0'}

  resolve-from@4.0.0:
    resolution: {integrity: sha512-pb/MYmXstAkysRFx8piNI1tGFNQIFA3vkE3Gq4EuA1dF6gHp/+vgZqsCGJapvy8N3Q+4o7FwvquPJcnZ7RYy4g==}
    engines: {node: '>=4'}

  resolve-pkg-maps@1.0.0:
    resolution: {integrity: sha512-seS2Tj26TBVOC2NIc2rOe2y2ZO7efxITtLZcGSOnHHNOQ7CkiUBfw0Iw2ck6xkIhPwLhKNLS8BO+hEpngQlqzw==}

  restore-cursor@4.0.0:
    resolution: {integrity: sha512-I9fPXU9geO9bHOt9pHHOhOkYerIMsmVaWB0rA2AI9ERh/+x/i7MV5HKBNrg+ljO5eoPVgCcnFuRjJ9uH6I/3eg==}
    engines: {node: ^12.20.0 || ^14.13.1 || >=16.0.0}

  retext-latin@4.0.0:
    resolution: {integrity: sha512-hv9woG7Fy0M9IlRQloq/N6atV82NxLGveq+3H2WOi79dtIYWN8OaxogDm77f8YnVXJL2VD3bbqowu5E3EMhBYA==}

  retext-smartypants@6.2.0:
    resolution: {integrity: sha512-kk0jOU7+zGv//kfjXEBjdIryL1Acl4i9XNkHxtM7Tm5lFiCog576fjNC9hjoR7LTKQ0DsPWy09JummSsH1uqfQ==}

  retext-stringify@4.0.0:
    resolution: {integrity: sha512-rtfN/0o8kL1e+78+uxPTqu1Klt0yPzKuQ2BfWwwfgIUSayyzxpM1PJzkKt4V8803uB9qSy32MvI7Xep9khTpiA==}

  retext@9.0.0:
    resolution: {integrity: sha512-sbMDcpHCNjvlheSgMfEcVrZko3cDzdbe1x/e7G66dFp0Ff7Mldvi2uv6JkJQzdRcvLYE8CA8Oe8siQx8ZOgTcA==}

  reusify@1.0.4:
    resolution: {integrity: sha512-U9nH88a3fc/ekCF1l0/UP1IosiuIjyTh7hBvXVMHYgVcfGvt897Xguj2UOLDeI5BG2m7/uwyaLVT6fbtCwTyzw==}
    engines: {iojs: '>=1.0.0', node: '>=0.10.0'}

  roarr@7.21.1:
    resolution: {integrity: sha512-3niqt5bXFY1InKU8HKWqqYTYjtrBaxBMnXELXCXUYgtNYGUtZM5rB46HIC430AyacL95iEniGf7RgqsesykLmQ==}
    engines: {node: '>=18.0'}

  rollup@4.31.0:
    resolution: {integrity: sha512-9cCE8P4rZLx9+PjoyqHLs31V9a9Vpvfo4qNcs6JCiGWYhw2gijSetFbH6SSy1whnkgcefnUwr8sad7tgqsGvnw==}
    engines: {node: '>=18.0.0', npm: '>=8.0.0'}
    hasBin: true

  run-parallel@1.2.0:
    resolution: {integrity: sha512-5l4VyZR86LZ/lDxZTR6jqL8AFE2S0IFLMP26AbjsLVADxHdhB/c0GUsH+y39UfCi3dzz8OlQuPmnaJOMoDHQBA==}

  safe-buffer@5.2.1:
    resolution: {integrity: sha512-rp3So07KcdmmKbGvgaNxQSJr7bGVSVk5S9Eq1F+ppbRo70+YeaDxkw5Dd8NPN+GD6bjnYm2VuPuCXmpuYvmCXQ==}

  safe-stable-stringify@2.5.0:
    resolution: {integrity: sha512-b3rppTKm9T+PsVCBEOUR46GWI7fdOs00VKZ1+9c1EWDaDMvjQc6tUwuFyIprgGgTcWoVHSKrU8H31ZHA2e0RHA==}
    engines: {node: '>=10'}

  sax@1.4.1:
    resolution: {integrity: sha512-+aWOz7yVScEGoKNd4PA10LZ8sk0A/z5+nXQG5giUO5rprX9jgYsTdov9qCchZiPIZezbZH+jRut8nPodFAX4Jg==}

  scheduler@0.23.2:
    resolution: {integrity: sha512-UOShsPwz7NrMUqhR6t0hWjFduvOzbtv7toDH1/hIrfRNIDBnnBWd0CwJTGvTpngVlmwGCdP9/Zl/tVrDqcuYzQ==}

  semver-compare@1.0.0:
    resolution: {integrity: sha512-YM3/ITh2MJ5MtzaM429anh+x2jiLVjqILF4m4oyQB18W7Ggea7BfqdH/wGMK7dDiMghv/6WG7znWMwUDzJiXow==}

  semver@6.3.1:
    resolution: {integrity: sha512-BR7VvDCVHO+q2xBEWskxS6DJE1qRnb7DxzUrogb71CWoSficBxYsiAGd+Kl0mmq/MprG9yArRkyrQxTO6XjMzA==}
    hasBin: true

  semver@7.6.3:
    resolution: {integrity: sha512-oVekP1cKtI+CTDvHWYFUcMtsK/00wmAEfyqKfNdARm8u1wNVhSgaX7A8d4UuIlUI5e84iEwOhs7ZPYRmzU9U6A==}
    engines: {node: '>=10'}
    hasBin: true

  semver@7.7.0:
    resolution: {integrity: sha512-DrfFnPzblFmNrIZzg5RzHegbiRWg7KMR7btwi2yjHwx06zsUbO5g613sVwEV7FTwmzJu+Io0lJe2GJ3LxqpvBQ==}
    engines: {node: '>=10'}
    hasBin: true

  set-cookie-parser@2.7.1:
    resolution: {integrity: sha512-IOc8uWeOZgnb3ptbCURJWNjWUPcO3ZnTTdzsurqERrP6nPyv+paC55vJM0LpOlT2ne+Ix+9+CRG1MNLlyZ4GjQ==}

  set-value@4.1.0:
    resolution: {integrity: sha512-zTEg4HL0RwVrqcWs3ztF+x1vkxfm0lP+MQQFPiMJTKVceBwEV0A569Ou8l9IYQG8jOZdMVI1hGsc0tmeD2o/Lw==}
    engines: {node: '>=11.0'}

  sharp@0.33.5:
    resolution: {integrity: sha512-haPVm1EkS9pgvHrQ/F3Xy+hgcuMV0Wm9vfIBSiwZ05k+xgb0PkBQpGsAA/oWdDobNaZTH5ppvHtzCFbnSEwHVw==}
    engines: {node: ^18.17.0 || ^20.3.0 || >=21.0.0}

  shebang-command@2.0.0:
    resolution: {integrity: sha512-kHxr2zZpYtdmrN1qDjrrX/Z1rR1kG8Dx+gkpK1G4eXmvXswmcE1hTWBWYUzlraYw1/yZp6YuDY77YtvbN0dmDA==}
    engines: {node: '>=8'}

  shebang-regex@3.0.0:
    resolution: {integrity: sha512-7++dFhtcx3353uBaq8DDR4NuxBetBzC7ZQOhmTQInHEd6bSrXdiEyzCvG07Z44UYdLShWUyXt5M/yhz8ekcb1A==}
    engines: {node: '>=8'}

  shiki@1.29.2:
    resolution: {integrity: sha512-njXuliz/cP+67jU2hukkxCNuH1yUi4QfdZZY+sMr5PPrIyXSu5iTb/qYC4BiWWB0vZ+7TbdvYUCeL23zpwCfbg==}

  side-channel-list@1.0.0:
    resolution: {integrity: sha512-FCLHtRD/gnpCiCHEiJLOwdmFP+wzCmDEkc9y7NsYxeF4u7Btsn1ZuwgwJGxImImHicJArLP4R0yX4c2KCrMrTA==}
    engines: {node: '>= 0.4'}

  side-channel-map@1.0.1:
    resolution: {integrity: sha512-VCjCNfgMsby3tTdo02nbjtM/ewra6jPHmpThenkTYh8pG9ucZ/1P8So4u4FGBek/BjpOVsDCMoLA/iuBKIFXRA==}
    engines: {node: '>= 0.4'}

  side-channel-weakmap@1.0.2:
    resolution: {integrity: sha512-WPS/HvHQTYnHisLo9McqBHOJk2FkHO/tlpvldyrnem4aeQp4hai3gythswg6p01oSoTl58rcpiFAjF2br2Ak2A==}
    engines: {node: '>= 0.4'}

  side-channel@1.1.0:
    resolution: {integrity: sha512-ZX99e6tRweoUXqR+VBrslhda51Nh5MTQwou5tnUDgbtyM0dBgmhEDtWGP/xbKn6hqfPRHujUNwz5fy/wbbhnpw==}
    engines: {node: '>= 0.4'}

  siginfo@2.0.0:
    resolution: {integrity: sha512-ybx0WO1/8bSBLEWXZvEd7gMW3Sn3JFlW3TvX1nREbDLRNQNaeNN8WK0meBwPdAaOI7TtRRRJn/Es1zhrrCHu7g==}

  signal-exit@3.0.7:
    resolution: {integrity: sha512-wnD2ZE+l+SPC/uoS0vXeE9L1+0wuaMqKlfz9AMUo38JsyLSBWSFcHR1Rri62LZc12vLr1gb3jl7iwQhgwpAbGQ==}

  signal-exit@4.1.0:
    resolution: {integrity: sha512-bzyZ1e88w9O1iNJbKnOlvYTrWPDl46O1bG0D3XInv+9tkPrxrN8jUUTiFlDkkmKWgn1M6CfIA13SuGqOa9Korw==}
    engines: {node: '>=14'}

  simple-swizzle@0.2.2:
    resolution: {integrity: sha512-JA//kQgZtbuY83m+xT+tXJkmJncGMTFT+C+g2h2R9uxkYIrE2yy9sgmcLhCnw57/WSD+Eh3J97FPEDFnbXnDUg==}

  sisteransi@1.0.5:
    resolution: {integrity: sha512-bLGGlR1QxBcynn2d5YmDX4MGjlZvy2MRBDRNHLJ8VI6l6+9FUiyTFNJ0IveOSP0bcXgVDPRcfGqA0pjaqUpfVg==}

  sitemap@8.0.0:
    resolution: {integrity: sha512-+AbdxhM9kJsHtruUF39bwS/B0Fytw6Fr1o4ZAIAEqA6cke2xcoO2GleBw9Zw7nRzILVEgz7zBM5GiTJjie1G9A==}
    engines: {node: '>=14.0.0', npm: '>=6.0.0'}
    hasBin: true

  slice-ansi@5.0.0:
    resolution: {integrity: sha512-FC+lgizVPfie0kkhqUScwRu1O/lF6NOgJmlCgK+/LYxDCTk8sGelYaHDhFcDN+Sn3Cv+3VSa4Byeo+IMCzpMgQ==}
    engines: {node: '>=12'}

  slice-ansi@6.0.0:
    resolution: {integrity: sha512-6bn4hRfkTvDfUoEQYkERg0BVF1D0vrX9HEkMl08uDiNWvVvjylLHvZFZWkDo6wjT8tUctbYl1nCOuE66ZTaUtA==}
    engines: {node: '>=14.16'}

  smol-toml@1.3.1:
    resolution: {integrity: sha512-tEYNll18pPKHroYSmLLrksq233j021G0giwW7P3D24jC54pQ5W5BXMsQ/Mvw1OJCmEYDgY+lrzT+3nNUtoNfXQ==}
    engines: {node: '>= 18'}

  sonic-boom@3.8.1:
    resolution: {integrity: sha512-y4Z8LCDBuum+PBP3lSV7RHrXscqksve/bi0as7mhwVnBW+/wUqKT/2Kb7um8yqcFy0duYbbPxzt89Zy2nOCaxg==}

  source-map-js@1.2.1:
    resolution: {integrity: sha512-UXWMKhLOwVKb728IUtQPXxfYU+usdybtUrK/8uGE8CQMvrhOpwvzDBwj0QhSL7MQc7vIsISBG8VQ8+IDQxpfQA==}
    engines: {node: '>=0.10.0'}

  source-map@0.5.6:
    resolution: {integrity: sha512-MjZkVp0NHr5+TPihLcadqnlVoGIoWo4IBHptutGh9wI3ttUYvCG26HkSuDi+K6lsZ25syXJXcctwgyVCt//xqA==}
    engines: {node: '>=0.10.0'}

  source-map@0.7.4:
    resolution: {integrity: sha512-l3BikUxvPOcn5E74dZiq5BGsTb5yEwhaTSzccU6t4sDOH8NWJCstKO5QT2CvtFoK6F0saL7p9xHAqHOlCPJygA==}
    engines: {node: '>= 8'}

  space-separated-tokens@2.0.2:
    resolution: {integrity: sha512-PEGlAwrG8yXGXRjW32fGbg66JAlOAwbObuqVoJpv/mRgoWDQfgH1wDPvtzWyUSNAXBGSk8h755YDbbcEy3SH2Q==}

  split2@4.2.0:
    resolution: {integrity: sha512-UcjcJOWknrNkF6PLX83qcHM6KHgVKNkV62Y8a5uYDVv9ydGQVwAHMKqHdJje1VTWpljG0WYpCDhrCdAOYH4TWg==}
    engines: {node: '>= 10.x'}

  sprintf-js@1.0.3:
    resolution: {integrity: sha512-D9cPgkvLlV3t3IzL0D0YLvGA9Ahk4PcvVwUbN0dSGr1aP0Nrt4AEnTUbuGvquEC0mA64Gqt1fzirlRs5ibXx8g==}

  stack-generator@1.1.0:
    resolution: {integrity: sha512-sZDVjwC56vZoo+a5t0LH/1sMQLWYLi/r+Z2ztyCAOhOX3QBP34GWxK0FWf2eU1TIU2CJKCKBAtDZycUh/ZKMlw==}

  stack-utils@2.0.6:
    resolution: {integrity: sha512-XlkWvfIm6RmsWtNJx+uqtKLS8eqFbxUg0ZzLXqY0caEy9l7hruX8IpiDnjsLavoBgqCCR71TqWO8MaXYheJ3RQ==}
    engines: {node: '>=10'}

  stackback@0.0.2:
    resolution: {integrity: sha512-1XMJE5fQo1jGH6Y/7ebnwPOBEkIEnT4QF32d5R1+VXdXveM0IBMJt8zfaxX1P3QhVwrYe+576+jkANtSS2mBbw==}

  stackframe@0.3.1:
    resolution: {integrity: sha512-XmoiF4T5nuWEp2x2w92WdGjdHGY/cZa6LIbRsDRQR/Xlk4uW0PAUlH1zJYVffocwKpCdwyuypIp25xsSXEtZHw==}

  stackframe@1.3.4:
    resolution: {integrity: sha512-oeVtt7eWQS+Na6F//S4kJ2K2VbRlS9D43mAlMyVpVWovy9o+jfgH8O9agzANzaiLjclA0oYzUXEM4PurhSUChw==}

  stacktrace-gps@2.4.4:
    resolution: {integrity: sha512-msFhuMEEklQLUtaJ+GeCDjzUN+PamfHWQiK3C1LnbHjoxSeF5dAxiE+aJkptNMmMNOropGFJ7G3ZT7dPZHgDaQ==}

  stacktrace-js@1.3.1:
    resolution: {integrity: sha512-b+5voFnXqg9TWdOE50soXL+WuOreYUm1Ukg9U7rzEWGL4+gcVxIcFasNBtOffVX0I1lYqVZj0PZXZvTt5e3YRQ==}

  stacktrace-parser@0.1.10:
    resolution: {integrity: sha512-KJP1OCML99+8fhOHxwwzyWrlUuVX5GQ0ZpJTd1DFXhdkrvg1szxfHhawXUZ3g9TkXORQd4/WG68jMlQZ2p8wlg==}
    engines: {node: '>=6'}

  std-env@3.8.0:
    resolution: {integrity: sha512-Bc3YwwCB+OzldMxOXJIIvC6cPRWr/LxOp48CdQTOkPyk/t4JWWJbrilwBd7RJzKV8QW7tJkcgAmeuLLJugl5/w==}

  stream-replace-string@2.0.0:
    resolution: {integrity: sha512-TlnjJ1C0QrmxRNrON00JvaFFlNh5TTG00APw23j74ET7gkQpTASi6/L2fuiav8pzK715HXtUeClpBTw2NPSn6w==}

  streamsearch@1.1.0:
    resolution: {integrity: sha512-Mcc5wHehp9aXz1ax6bZUyY5afg9u2rv5cqQI3mRrYkGC8rW2hM02jWuwjtL++LS5qinSyhj2QfLyNsuc+VsExg==}
    engines: {node: '>=10.0.0'}

  string-width@4.2.3:
    resolution: {integrity: sha512-wKyQRQpjJ0sIp62ErSZdGsjMJWsap5oRNihHhu6G7JVO/9jIB6UyevL+tXuOqrng8j/cxKTWyWUwvSTriiZz/g==}
    engines: {node: '>=8'}

  string-width@5.1.2:
    resolution: {integrity: sha512-HnLOCR3vjcY8beoNLtcjZ5/nxn2afmME6lhrDrebokqMap+XbeW8n9TXpPDOqdGK5qcI3oT0GKTW6wC7EMiVqA==}
    engines: {node: '>=12'}

  string-width@7.2.0:
    resolution: {integrity: sha512-tsaTIkKW9b4N+AEj+SVA+WhJzV7/zMhcSu78mLKWSk7cXMOSHsBKFWUs0fWwq8QyK3MgJBQRX6Gbi4kYbdvGkQ==}
    engines: {node: '>=18'}

  string_decoder@1.3.0:
    resolution: {integrity: sha512-hkRX8U1WjJFd8LsDJ2yQ/wWWxaopEsABU1XfkM8A+j0+85JAGppt16cr1Whg6KIbb4okU6Mql6BOj+uup/wKeA==}

  stringify-entities@4.0.4:
    resolution: {integrity: sha512-IwfBptatlO+QCJUo19AqvrPNqlVMpW9YEL2LIVY+Rpv2qsjCGxaDLNRgeGsQWJhfItebuJhsGSLjaBbNSQ+ieg==}

  strip-ansi@6.0.1:
    resolution: {integrity: sha512-Y38VPSHcqkFrCpFnQ9vuSXmquuv5oXOKpGeT6aGrr3o3Gc9AlVa6JBfUSOCnbxGGZF+/0ooI7KrPuUSztUdU5A==}
    engines: {node: '>=8'}

  strip-ansi@7.1.0:
    resolution: {integrity: sha512-iq6eVVI64nQQTRYq2KtEg2d2uU7LElhTJwsH4YzIHZshxlgZms/wIc4VoDQTlG/IvVIrBKG06CrZnp0qv7hkcQ==}
    engines: {node: '>=12'}

  strip-bom@3.0.0:
    resolution: {integrity: sha512-vavAMRXOgBVNF6nyEEmL3DBK19iRpDcoIwW+swQ+CbGiu7lju6t+JklA1MHweoWtadgt4ISVUsXLyDq34ddcwA==}
    engines: {node: '>=4'}

  strip-final-newline@2.0.0:
    resolution: {integrity: sha512-BrpvfNAE3dcvq7ll3xVumzjKjZQ5tI1sEUIKr3Uoks0XUl45St3FlatVqef9prk4jRDzhW6WZg+3bk93y6pLjA==}
    engines: {node: '>=6'}

  strip-final-newline@3.0.0:
    resolution: {integrity: sha512-dOESqjYr96iWYylGObzd39EuNTa5VJxyvVAEm5Jnh7KGo75V43Hk1odPQkNDyXNmUR6k+gEiDVXnjB8HJ3crXw==}
    engines: {node: '>=12'}

  strip-json-comments@3.1.1:
    resolution: {integrity: sha512-6fPc+R4ihwqP6N/aIv2f1gMH8lOVtWQHoqC4yK6oSDVVocumAsfCqjkXnqiYMhmMwS/mEHLp7Vehlt3ql6lEig==}
    engines: {node: '>=8'}

  strip-literal@2.1.1:
    resolution: {integrity: sha512-631UJ6O00eNGfMiWG78ck80dfBab8X6IVFB51jZK5Icd7XAs60Z5y7QdSd/wGIklnWvRbUNloVzhOKKmutxQ6Q==}

  stubborn-fs@1.2.5:
    resolution: {integrity: sha512-H2N9c26eXjzL/S/K+i/RHHcFanE74dptvvjM8iwzwbVcWY/zjBbgRqF3K0DY4+OD+uTTASTBvDoxPDaPN02D7g==}

  style-mod@4.1.2:
    resolution: {integrity: sha512-wnD1HyVqpJUI2+eKZ+eo1UwghftP6yuFheBqqe+bWCotBjC2K1YnteJILRMs3SM4V/0dLEW1SC27MWP5y+mwmw==}

  style-to-object@1.0.8:
    resolution: {integrity: sha512-xT47I/Eo0rwJmaXC4oilDGDWLohVhR6o/xAQcPQN8q6QBuZVL8qMYL85kLmST5cPjAorwvqIA4qXTRQoYHaL6g==}

  style-value-types@5.0.0:
    resolution: {integrity: sha512-08yq36Ikn4kx4YU6RD7jWEv27v4V+PUsOGa4n/as8Et3CuODMJQ00ENeAVXAeydX4Z2j1XHZF1K2sX4mGl18fA==}

  superagent@8.1.2:
    resolution: {integrity: sha512-6WTxW1EB6yCxV5VFOIPQruWGHqc3yI7hEmZK6h+pyk69Lk/Ut7rLUY6W/ONF2MjBuGjvmMiIpsrVJ2vjrHlslA==}
    engines: {node: '>=6.4.0 <13 || >=14'}
    deprecated: Please upgrade to v9.0.0+ as we have fixed a public vulnerability with formidable dependency. Note that v9.0.0+ requires Node.js v14.18.0+. See https://github.com/ladjs/superagent/pull/1800 for insight. This project is supported and maintained by the team at Forward Email @ https://forwardemail.net

  superjson@2.2.2:
    resolution: {integrity: sha512-5JRxVqC8I8NuOUjzBbvVJAKNM8qoVuH0O77h4WInc/qC2q5IreqKxYwgkga3PfA22OayK2ikceb/B26dztPl+Q==}
    engines: {node: '>=16'}

  supertest@6.3.4:
    resolution: {integrity: sha512-erY3HFDG0dPnhw4U+udPfrzXa4xhSG+n4rxfRuZWCUvjFWwKl+OxWf/7zk50s84/fAAs7vf5QAb9uRa0cCykxw==}
    engines: {node: '>=6.4.0'}

  supports-color@7.2.0:
    resolution: {integrity: sha512-qpCAvRl9stuOHveKsn7HncJRvv501qIacKzQlO/+Lwxc9+0q2wLyv4Dfvt80/DPn2pqOBsJdDiogXGR9+OvwRw==}
    engines: {node: '>=8'}

  tailwind-merge@3.0.1:
    resolution: {integrity: sha512-AvzE8FmSoXC7nC+oU5GlQJbip2UO7tmOhOfQyOmPhrStOGXHU08j8mZEHZ4BmCqY5dWTCo4ClWkNyRNx1wpT0g==}

  tailwindcss-animate@1.0.7:
    resolution: {integrity: sha512-bl6mpH3T7I3UFxuvDEXLxy/VuFxBk5bbzplh7tXI68mwMokNYd1t9qPBHlnyTwfa4JGC4zP516I1hYYtQ/vspA==}
    peerDependencies:
      tailwindcss: '>=3.0.0 || insiders'

  tailwindcss@4.0.6:
    resolution: {integrity: sha512-mysewHYJKaXgNOW6pp5xon/emCsfAMnO8WMaGKZZ35fomnR/T5gYnRg2/yRTTrtXiEl1tiVkeRt0eMO6HxEZqw==}

  tapable@2.2.1:
    resolution: {integrity: sha512-GNzQvQTOIP6RyTfE2Qxb8ZVlNmw0n88vp1szwWRimP02mnTsx3Wtn5qRdqY9w2XduFNUgvOwhNnQsjwCp+kqaQ==}
    engines: {node: '>=6'}

  tdigest@0.1.2:
    resolution: {integrity: sha512-+G0LLgjjo9BZX2MfdvPfH+MKLCrxlXSYec5DaPYP1fe6Iyhf0/fSmJ0bFiZ1F8BT6cGXl2LpltQptzjXKWEkKA==}

  test-exclude@6.0.0:
    resolution: {integrity: sha512-cAGWPIyOHU6zlmg88jwm7VRyXnMN7iV68OGAbYDk/Mh/xC/pzVPlQtY6ngoIH/5/tciuhGfvESU8GrHrcxD56w==}
    engines: {node: '>=8'}

  thread-stream@2.7.0:
    resolution: {integrity: sha512-qQiRWsU/wvNolI6tbbCKd9iKaTnCXsTwVxhhKM6nctPdujTyztjlbUkUTUymidWcMnZ5pWR0ej4a0tjsW021vw==}

  tinybench@2.9.0:
    resolution: {integrity: sha512-0+DUvqWMValLmha6lr4kD8iAMK1HzV0/aKnCtWb9v9641TnP/MFb7Pc2bxoxQjTXAErryXVgUOfv2YqNllqGeg==}

  tinyexec@0.3.2:
    resolution: {integrity: sha512-KQQR9yN7R5+OSwaK0XQoj22pwHoTlgYqmUscPYoknOoWCWfj/5/ABTMRi69FrKU5ffPVh5QcFikpWJI/P1ocHA==}

  tinypool@0.8.4:
    resolution: {integrity: sha512-i11VH5gS6IFeLY3gMBQ00/MmLncVP7JLXOw1vlgkytLmJK7QnEr7NXf0LBdxfmNPAeyetukOk0bOYrJrFGjYJQ==}
    engines: {node: '>=14.0.0'}

  tinypool@1.0.2:
    resolution: {integrity: sha512-al6n+QEANGFOMf/dmUMsuS5/r9B06uwlyNjZZql/zv8J7ybHCgoihBNORZCY2mzUuAnomQa2JdhyHKzZxPCrFA==}
    engines: {node: ^18.0.0 || >=20.0.0}

  tinyrainbow@2.0.0:
    resolution: {integrity: sha512-op4nsTR47R6p0vMUUoYl/a+ljLFVtlfaXkLQmqfLR1qHma1h/ysYk4hEXZ880bf2CYgTskvTa/e196Vd5dDQXw==}
    engines: {node: '>=14.0.0'}

  tinyspy@2.2.1:
    resolution: {integrity: sha512-KYad6Vy5VDWV4GH3fjpseMQ/XU2BhIYP7Vzd0LG44qRWm/Yt2WCOTicFdvmgo6gWaqooMQCawTtILVQJupKu7A==}
    engines: {node: '>=14.0.0'}

  tinyspy@3.0.2:
    resolution: {integrity: sha512-n1cw8k1k0x4pgA2+9XrOkFydTerNcJ1zWCO5Nn9scWHTD+5tp8dghT2x1uduQePZTZgd3Tupf+x9BxJjeJi77Q==}
    engines: {node: '>=14.0.0'}

  to-regex-range@5.0.1:
    resolution: {integrity: sha512-65P7iz6X5yEr1cwcgvQxbbIw7Uk3gOy5dIdtZ4rDveLqhrdJP+Li/Hx6tyK0NEb+2GCyneCMJiGqrADCSNk8sQ==}
    engines: {node: '>=8.0'}

  toggle-selection@1.0.6:
    resolution: {integrity: sha512-BiZS+C1OS8g/q2RRbJmy59xpyghNBqrr6k5L/uKBGRsTfxmu3ffiRnd8mlGPUVayg8pvfi5urfnu8TU7DVOkLQ==}

  tr46@0.0.3:
    resolution: {integrity: sha512-N3WMsuqV66lT30CrXNbEjx4GEwlow3v6rr4mCcv6prnfwhS01rkgyFdjPNBYd9br7LpXV1+Emh01fHnq2Gdgrw==}

  trim-lines@3.0.1:
    resolution: {integrity: sha512-kRj8B+YHZCc9kQYdWfJB2/oUl9rA99qbowYYBtr4ui4mZyAQ2JpvVBd/6U2YloATfqBhBTSMhTpgBHtU0Mf3Rg==}

  trough@2.2.0:
    resolution: {integrity: sha512-tmMpK00BjZiUyVyvrBK7knerNgmgvcV/KLVyuma/SC+TQN167GrMRciANTz09+k3zW8L8t60jWO1GpfkZdjTaw==}

  ts-api-utils@2.0.1:
    resolution: {integrity: sha512-dnlgjFSVetynI8nzgJ+qF62efpglpWRk8isUEWZGWlJYySCTD6aKvbUDu+zbPeDakk3bg5H4XpitHukgfL1m9w==}
    engines: {node: '>=18.12'}
    peerDependencies:
      typescript: '>=4.8.4'

  ts-deepmerge@7.0.2:
    resolution: {integrity: sha512-akcpDTPuez4xzULo5NwuoKwYRtjQJ9eoNfBACiBMaXwNAx7B1PKfe5wqUFJuW5uKzQ68YjDFwPaWHDG1KnFGsA==}
    engines: {node: '>=14.13.1'}

  ts-pattern@5.6.2:
    resolution: {integrity: sha512-d4IxJUXROL5NCa3amvMg6VQW2HVtZYmUTPfvVtO7zJWGYLJ+mry9v2OmYm+z67aniQoQ8/yFNadiEwtNS9qQiw==}

  tsconfck@3.1.4:
    resolution: {integrity: sha512-kdqWFGVJqe+KGYvlSO9NIaWn9jT1Ny4oKVzAJsKii5eoE9snzTJzL4+MMVOMn+fikWGFmKEylcXL710V/kIPJQ==}
    engines: {node: ^18 || >=20}
    hasBin: true
    peerDependencies:
      typescript: ^5.0.0
    peerDependenciesMeta:
      typescript:
        optional: true

  tslib@2.8.1:
    resolution: {integrity: sha512-oJFu94HQb+KVduSUQL7wnpmqnfmLsOA/nAh6b6EH0wCEoK0/mPeXU6c3wKDV83MkOuHPRHtSXKKU99IBazS/2w==}

  tsx@4.19.2:
    resolution: {integrity: sha512-pOUl6Vo2LUq/bSa8S5q7b91cgNSjctn9ugq/+Mvow99qW6x/UZYwzxy/3NmqoT66eHYfCVvFvACC58UBPFf28g==}
    engines: {node: '>=18.0.0'}
    hasBin: true

  turbo-stream@2.4.0:
    resolution: {integrity: sha512-FHncC10WpBd2eOmGwpmQsWLDoK4cqsA/UT/GqNoaKOQnT8uzhtCbg3EoUDMvqpOSAI0S26mr0rkjzbOO6S3v1g==}

  type-check@0.4.0:
    resolution: {integrity: sha512-XleUoc9uwGXqjWwXaUTZAmzMcFZ5858QA2vvx1Ur5xIcixXIP+8LnFDgRplU30us6teqdlskFfu+ae4K79Ooew==}
    engines: {node: '>= 0.8.0'}

  type-detect@4.1.0:
    resolution: {integrity: sha512-Acylog8/luQ8L7il+geoSxhEkazvkslg7PSNKOX59mbB9cOveP5aq9h74Y7YU8yDpJwetzQQrfIwtf4Wp4LKcw==}
    engines: {node: '>=4'}

  type-fest@0.12.0:
    resolution: {integrity: sha512-53RyidyjvkGpnWPMF9bQgFtWp+Sl8O2Rp13VavmJgfAP9WWG6q6TkrKU8iyJdnwnfgHI6k2hTlgqH4aSdjoTbg==}
    engines: {node: '>=10'}

  type-fest@0.7.1:
    resolution: {integrity: sha512-Ne2YiiGN8bmrmJJEuTWTLJR32nh/JdL1+PSicowtNb0WFpn59GK8/lfD61bVtzguz7b3PBt74nxpv/Pw5po5Rg==}
    engines: {node: '>=8'}

  type-fest@2.19.0:
    resolution: {integrity: sha512-RAH822pAdBgcNMAfWnCBU3CFZcfZ/i1eZjwFU/dsLKumyuuP3niueg2UAukXYF0E2AAoc82ZSSf9J0WQBinzHA==}
    engines: {node: '>=12.20'}

  type-fest@3.13.1:
    resolution: {integrity: sha512-tLq3bSNx+xSpwvAJnzrK0Ep5CLNWjvFTOp71URMaAEWBfRb9nnJiBoUe0tF8bI4ZFO3omgBR6NvnbzVUT3Ly4g==}
    engines: {node: '>=14.16'}

  type-fest@4.33.0:
    resolution: {integrity: sha512-s6zVrxuyKbbAsSAD5ZPTB77q4YIdRctkTbJ2/Dqlinwz+8ooH2gd+YA7VA6Pa93KML9GockVvoxjZ2vHP+mu8g==}
    engines: {node: '>=16'}

  typescript-eslint@8.24.0:
    resolution: {integrity: sha512-/lmv4366en/qbB32Vz5+kCNZEMf6xYHwh1z48suBwZvAtnXKbP+YhGe8OLE2BqC67LMqKkCNLtjejdwsdW6uOQ==}
    engines: {node: ^18.18.0 || ^20.9.0 || >=21.1.0}
    peerDependencies:
      eslint: ^8.57.0 || ^9.0.0
      typescript: '>=4.8.4 <5.8.0'

  typescript-logging@1.0.1:
    resolution: {integrity: sha512-zp28ABme0m5q/nXabBaY9Hv/35N8lMH4FsvhpUO0zVi4vFs3uKlb5br2it61HAZF5k+U0aP6E67j0VD0IzXGpQ==}

  typescript@5.7.3:
    resolution: {integrity: sha512-84MVSjMEHP+FQRPy3pX9sTVV/INIex71s9TL2Gm5FG/WG1SqXeKyZ0k7/blY/4FdOzI12CBy1vGc4og/eus0fw==}
    engines: {node: '>=14.17'}
    hasBin: true

  uc.micro@2.1.0:
    resolution: {integrity: sha512-ARDJmphmdvUk6Glw7y9DQ2bFkKBHwQHLi2lsaH6PPmz/Ka9sFOBsBluozhDltWmnv9u/cF6Rt87znRTPV+yp/A==}

  ufo@1.5.4:
    resolution: {integrity: sha512-UsUk3byDzKd04EyoZ7U4DOlxQaD14JUKQl6/P7wiX4FNvUfm3XL246n9W5AmqwW5RSFJ27NAuM0iLscAOYUiGQ==}

  uint8array-extras@0.3.0:
    resolution: {integrity: sha512-erJsJwQ0tKdwuqI0359U8ijkFmfiTcq25JvvzRVc1VP+2son1NJRXhxcAKJmAW3ajM8JSGAfsAXye8g4s+znxA==}
    engines: {node: '>=18'}

  ultrahtml@1.5.3:
    resolution: {integrity: sha512-GykOvZwgDWZlTQMtp5jrD4BVL+gNn2NVlVafjcFUJ7taY20tqYdwdoWBFy6GBJsNTZe1GkGPkSl5knQAjtgceg==}

  uncrypto@0.1.3:
    resolution: {integrity: sha512-Ql87qFHB3s/De2ClA9e0gsnS6zXG27SkTiSJwjCc9MebbfapQfuPzumMIUMi38ezPZVNFcHI9sUIepeQfw8J8Q==}

  undici-types@6.19.8:
    resolution: {integrity: sha512-ve2KP6f/JnbPBFyobGHuerC9g1FYGn/F8n1LWTwNxCEzd6IfqTwUQcNXgEtmmQ6DlRrC1hrSrBnCZPokRrDHjw==}

  unenv@1.10.0:
    resolution: {integrity: sha512-wY5bskBQFL9n3Eca5XnhH6KbUo/tfvkwm9OpcdCvLaeA7piBNbavbOKJySEwQ1V0RH6HvNlSAFRTpvTqgKRQXQ==}

  unified@11.0.5:
    resolution: {integrity: sha512-xKvGhPWw3k84Qjh8bI3ZeJjqnyadK+GEFtazSfZv/rKeTkTjOJho6mFqh2SM96iIcZokxiOpg78GazTSg8+KHA==}

  unist-util-find-after@5.0.0:
    resolution: {integrity: sha512-amQa0Ep2m6hE2g72AugUItjbuM8X8cGQnFoHk0pGfrFeT9GZhzN5SW8nRsiGKK7Aif4CrACPENkA6P/Lw6fHGQ==}

  unist-util-is@6.0.0:
    resolution: {integrity: sha512-2qCTHimwdxLfz+YzdGfkqNlH0tLi9xjTnHddPmJwtIG9MGsdbutfTc4P+haPD7l7Cjxf/WZj+we5qfVPvvxfYw==}

  unist-util-modify-children@4.0.0:
    resolution: {integrity: sha512-+tdN5fGNddvsQdIzUF3Xx82CU9sMM+fA0dLgR9vOmT0oPT2jH+P1nd5lSqfCfXAw+93NhcXNY2qqvTUtE4cQkw==}

  unist-util-position-from-estree@2.0.0:
    resolution: {integrity: sha512-KaFVRjoqLyF6YXCbVLNad/eS4+OfPQQn2yOd7zF/h5T/CSL2v8NpN6a5TPvtbXthAGw5nG+PuTtq+DdIZr+cRQ==}

  unist-util-position@5.0.0:
    resolution: {integrity: sha512-fucsC7HjXvkB5R3kTCO7kUjRdrS0BJt3M/FPxmHMBOm8JQi2BsHAHFsy27E0EolP8rp0NzXsJ+jNPyDWvOJZPA==}

  unist-util-remove-position@5.0.0:
    resolution: {integrity: sha512-Hp5Kh3wLxv0PHj9m2yZhhLt58KzPtEYKQQ4yxfYFEO7EvHwzyDYnduhHnY1mDxoqr7VUwVuHXk9RXKIiYS1N8Q==}

  unist-util-stringify-position@4.0.0:
    resolution: {integrity: sha512-0ASV06AAoKCDkS2+xw5RXJywruurpbC4JZSm7nr7MOt1ojAzvyyaO+UxZf18j8FCF6kmzCZKcAgN/yu2gm2XgQ==}

  unist-util-visit-children@3.0.0:
    resolution: {integrity: sha512-RgmdTfSBOg04sdPcpTSD1jzoNBjt9a80/ZCzp5cI9n1qPzLZWF9YdvWGN2zmTumP1HWhXKdUWexjy/Wy/lJ7tA==}

  unist-util-visit-parents@6.0.1:
    resolution: {integrity: sha512-L/PqWzfTP9lzzEa6CKs0k2nARxTdZduw3zyh8d2NVBnsyvHjSX4TWse388YrrQKbvI8w20fGjGlhgT96WwKykw==}

  unist-util-visit@5.0.0:
    resolution: {integrity: sha512-MR04uvD+07cwl/yhVuVWAtw+3GOR/knlL55Nd/wAdblk27GCVt3lqpTivy/tkJcZoNPzTwS1Y+KMojlLDhoTzg==}

  unstorage@1.14.4:
    resolution: {integrity: sha512-1SYeamwuYeQJtJ/USE1x4l17LkmQBzg7deBJ+U9qOBoHo15d1cDxG4jM31zKRgF7pG0kirZy4wVMX6WL6Zoscg==}
    peerDependencies:
      '@azure/app-configuration': ^1.8.0
      '@azure/cosmos': ^4.2.0
      '@azure/data-tables': ^13.3.0
      '@azure/identity': ^4.5.0
      '@azure/keyvault-secrets': ^4.9.0
      '@azure/storage-blob': ^12.26.0
      '@capacitor/preferences': ^6.0.3
      '@deno/kv': '>=0.8.4'
      '@netlify/blobs': ^6.5.0 || ^7.0.0 || ^8.1.0
      '@planetscale/database': ^1.19.0
      '@upstash/redis': ^1.34.3
      '@vercel/blob': '>=0.27.0'
      '@vercel/kv': ^1.0.1
      aws4fetch: ^1.0.20
      db0: '>=0.2.1'
      idb-keyval: ^6.2.1
      ioredis: ^5.4.2
      uploadthing: ^7.4.1
    peerDependenciesMeta:
      '@azure/app-configuration':
        optional: true
      '@azure/cosmos':
        optional: true
      '@azure/data-tables':
        optional: true
      '@azure/identity':
        optional: true
      '@azure/keyvault-secrets':
        optional: true
      '@azure/storage-blob':
        optional: true
      '@capacitor/preferences':
        optional: true
      '@deno/kv':
        optional: true
      '@netlify/blobs':
        optional: true
      '@planetscale/database':
        optional: true
      '@upstash/redis':
        optional: true
      '@vercel/blob':
        optional: true
      '@vercel/kv':
        optional: true
      aws4fetch:
        optional: true
      db0:
        optional: true
      idb-keyval:
        optional: true
      ioredis:
        optional: true
      uploadthing:
        optional: true

  update-browserslist-db@1.1.2:
    resolution: {integrity: sha512-PPypAm5qvlD7XMZC3BujecnaOxwhrtoFR+Dqkk5Aa/6DssiH0ibKoketaj9w8LP7Bont1rYeoV5plxD7RTEPRg==}
    hasBin: true
    peerDependencies:
      browserslist: '>= 4.21.0'

  uri-js@4.4.1:
    resolution: {integrity: sha512-7rKUyy33Q1yc98pQ1DAmLtwX109F7TIfWlW1Ydo8Wl1ii1SeHieeh0HHfPeL2fMXK6z0s8ecKs9frCuLJvndBg==}

  urlpattern-polyfill@10.0.0:
    resolution: {integrity: sha512-H/A06tKD7sS1O1X2SshBVeA5FLycRpjqiBeqGKmBwBDBy28EnRjORxTNe269KSSr5un5qyWi1iL61wLxpd+ZOg==}

  use-callback-ref@1.3.3:
    resolution: {integrity: sha512-jQL3lRnocaFtu3V00JToYz/4QkNWswxijDaCVNZRiRTO3HQDLsdu1ZtmIUvV4yPp+rvWm5j0y0TG/S61cuijTg==}
    engines: {node: '>=10'}
    peerDependencies:
      '@types/react': '*'
      react: ^16.8.0 || ^17.0.0 || ^18.0.0 || ^19.0.0 || ^19.0.0-rc
    peerDependenciesMeta:
      '@types/react':
        optional: true

  use-sidecar@1.1.3:
    resolution: {integrity: sha512-Fedw0aZvkhynoPYlA5WXrMCAMm+nSWdZt6lzJQ7Ok8S6Q+VsHmHpRWndVRJ8Be0ZbkfPc5LRYH+5XrzXcEeLRQ==}
    engines: {node: '>=10'}
    peerDependencies:
      '@types/react': '*'
      react: ^16.8.0 || ^17.0.0 || ^18.0.0 || ^19.0.0 || ^19.0.0-rc
    peerDependenciesMeta:
      '@types/react':
        optional: true

  util-deprecate@1.0.2:
    resolution: {integrity: sha512-EPD5q1uXyFxJpCrLnCc1nHnq3gOa6DZBocAIiI2TaSCA7VCJ1UJDMagCzIkXNsUYfD1daK//LTEQ8xiIbrHtcw==}

  value-or-promise@1.0.12:
    resolution: {integrity: sha512-Z6Uz+TYwEqE7ZN50gwn+1LCVo9ZVrpxRPOhOLnncYkY1ZzOYtrX8Fwf/rFktZ8R5mJms6EZf5TqNOMeZmnPq9Q==}
    engines: {node: '>=12'}

  vfile-location@5.0.3:
    resolution: {integrity: sha512-5yXvWDEgqeiYiBe1lbxYF7UMAIm/IcopxMHrMQDq3nvKcjPKIhZklUKL+AE7J7uApI4kwe2snsK+eI6UTj9EHg==}

  vfile-message@4.0.2:
    resolution: {integrity: sha512-jRDZ1IMLttGj41KcZvlrYAaI3CfqpLpfpf+Mfig13viT6NKvRzWZ+lXz0Y5D60w6uJIBAOGq9mSHf0gktF0duw==}

  vfile@6.0.3:
    resolution: {integrity: sha512-KzIbH/9tXat2u30jf+smMwFCsno4wHVdNmzFyL+T/L3UGqqk6JKfVqOFOZEpZSHADH1k40ab6NUIXZq422ov3Q==}

  viem@2.22.13:
    resolution: {integrity: sha512-MaQKY5DUQ5SnZJPMytp5nTgvRu7N3wzvBhY31/9VT4lxDZAcQolqYEK3EqP+cdAD8jl0YmGuoJlfW9D1crqlGg==}
    peerDependencies:
      typescript: '>=5.0.4'
    peerDependenciesMeta:
      typescript:
        optional: true

  vite-node@1.0.2:
    resolution: {integrity: sha512-h7BbMJf46fLvFW/9Ygo3snkIBEHFh6fHpB4lge98H5quYrDhPFeI3S0LREz328uqPWSnii2yeJXktQ+Pmqk5BQ==}
    engines: {node: ^18.0.0 || >=20.0.0}
    hasBin: true

  vite-node@1.6.0:
    resolution: {integrity: sha512-de6HJgzC+TFzOu0NTC4RAIsyf/DY/ibWDYQUcuEA84EMHhcefTUGkjFHKKEJhQN4A+6I0u++kr3l36ZF2d7XRw==}
    engines: {node: ^18.0.0 || >=20.0.0}
    hasBin: true

  vite-node@3.0.5:
    resolution: {integrity: sha512-02JEJl7SbtwSDJdYS537nU6l+ktdvcREfLksk/NDAqtdKWGqHl+joXzEubHROmS3E6pip+Xgu2tFezMu75jH7A==}
    engines: {node: ^18.0.0 || ^20.0.0 || >=22.0.0}
    hasBin: true

  vite-tsconfig-paths@4.3.1:
    resolution: {integrity: sha512-cfgJwcGOsIxXOLU/nELPny2/LUD/lcf1IbfyeKTv2bsupVbTH/xpFtdQlBmIP1GEK2CjjLxYhFfB+QODFAx5aw==}
    peerDependencies:
      vite: '*'
    peerDependenciesMeta:
      vite:
        optional: true

  vite@5.4.14:
    resolution: {integrity: sha512-EK5cY7Q1D8JNhSaPKVK4pwBFvaTmZxEnoKXLG/U9gmdDcihQGNzFlgIvaxezFR4glP1LsuiedwMBqCXH3wZccA==}
    engines: {node: ^18.0.0 || >=20.0.0}
    hasBin: true
    peerDependencies:
      '@types/node': ^18.0.0 || >=20.0.0
      less: '*'
      lightningcss: ^1.21.0
      sass: '*'
      sass-embedded: '*'
      stylus: '*'
      sugarss: '*'
      terser: ^5.4.0
    peerDependenciesMeta:
      '@types/node':
        optional: true
      less:
        optional: true
      lightningcss:
        optional: true
      sass:
        optional: true
      sass-embedded:
        optional: true
      stylus:
        optional: true
      sugarss:
        optional: true
      terser:
        optional: true

  vite@6.1.0:
    resolution: {integrity: sha512-RjjMipCKVoR4hVfPY6GQTgveinjNuyLw+qruksLDvA5ktI1150VmcMBKmQaEWJhg/j6Uaf6dNCNA0AfdzUb/hQ==}
    engines: {node: ^18.0.0 || ^20.0.0 || >=22.0.0}
    hasBin: true
    peerDependencies:
      '@types/node': ^18.0.0 || ^20.0.0 || >=22.0.0
      jiti: '>=1.21.0'
      less: '*'
      lightningcss: ^1.21.0
      sass: '*'
      sass-embedded: '*'
      stylus: '*'
      sugarss: '*'
      terser: ^5.16.0
      tsx: ^4.8.1
      yaml: ^2.4.2
    peerDependenciesMeta:
      '@types/node':
        optional: true
      jiti:
        optional: true
      less:
        optional: true
      lightningcss:
        optional: true
      sass:
        optional: true
      sass-embedded:
        optional: true
      stylus:
        optional: true
      sugarss:
        optional: true
      terser:
        optional: true
      tsx:
        optional: true
      yaml:
        optional: true

  vitefu@1.0.5:
    resolution: {integrity: sha512-h4Vflt9gxODPFNGPwp4zAMZRpZR7eslzwH2c5hn5kNZ5rhnKyRJ50U+yGCdc2IRaBs8O4haIgLNGrV5CrpMsCA==}
    peerDependencies:
      vite: ^3.0.0 || ^4.0.0 || ^5.0.0 || ^6.0.0
    peerDependenciesMeta:
      vite:
        optional: true

  vitest@1.6.0:
    resolution: {integrity: sha512-H5r/dN06swuFnzNFhq/dnz37bPXnq8xB2xB5JOVk8K09rUtoeNN+LHWkoQ0A/i3hvbUKKcCei9KpbxqHMLhLLA==}
    engines: {node: ^18.0.0 || >=20.0.0}
    hasBin: true
    peerDependencies:
      '@edge-runtime/vm': '*'
      '@types/node': ^18.0.0 || >=20.0.0
      '@vitest/browser': 1.6.0
      '@vitest/ui': 1.6.0
      happy-dom: '*'
      jsdom: '*'
    peerDependenciesMeta:
      '@edge-runtime/vm':
        optional: true
      '@types/node':
        optional: true
      '@vitest/browser':
        optional: true
      '@vitest/ui':
        optional: true
      happy-dom:
        optional: true
      jsdom:
        optional: true

  vitest@3.0.5:
    resolution: {integrity: sha512-4dof+HvqONw9bvsYxtkfUp2uHsTN9bV2CZIi1pWgoFpL1Lld8LA1ka9q/ONSsoScAKG7NVGf2stJTI7XRkXb2Q==}
    engines: {node: ^18.0.0 || ^20.0.0 || >=22.0.0}
    hasBin: true
    peerDependencies:
      '@edge-runtime/vm': '*'
      '@types/debug': ^4.1.12
      '@types/node': ^18.0.0 || ^20.0.0 || >=22.0.0
      '@vitest/browser': 3.0.5
      '@vitest/ui': 3.0.5
      happy-dom: '*'
      jsdom: '*'
    peerDependenciesMeta:
      '@edge-runtime/vm':
        optional: true
      '@types/debug':
        optional: true
      '@types/node':
        optional: true
      '@vitest/browser':
        optional: true
      '@vitest/ui':
        optional: true
      happy-dom:
        optional: true
      jsdom:
        optional: true

  vscode-languageserver-types@3.17.5:
    resolution: {integrity: sha512-Ld1VelNuX9pdF39h2Hgaeb5hEZM2Z3jUrrMgWQAu82jMtZp7p3vJT3BzToKtZI7NgQssZje5o0zryOrhQvzQAg==}

  w3c-keyname@2.2.8:
    resolution: {integrity: sha512-dpojBhNsCNN7T82Tm7k26A6G9ML3NkhDsnw9n/eoxSRlVBB4CEtIQ/KTCLI2Fwf3ataSXRhYFkQi3SlnFwPvPQ==}

  web-namespaces@2.0.1:
    resolution: {integrity: sha512-bKr1DkiNa2krS7qxNtdrtHAmzuYGFQLiQ13TsorsdT6ULTkPLKuu5+GsFpDlg6JFjUTwX2DyhMPG2be8uPrqsQ==}

  webidl-conversions@3.0.1:
    resolution: {integrity: sha512-2JAn3z8AR6rjK8Sm8orRC0h/bcl/DqL7tRPdGZ4I1CjdF+EaMLmYxBHyXuKL849eucPFhvBoxMsflfOb8kxaeQ==}

  whatwg-url@5.0.0:
    resolution: {integrity: sha512-saE57nupxk6v3HY35+jzBwYa0rKSy0XR8JSxZPwgLr7ys0IBzhGviA1/TUGJLmSVqs8pb9AnvICXEuOHLprYTw==}

  when-exit@2.1.4:
    resolution: {integrity: sha512-4rnvd3A1t16PWzrBUcSDZqcAmsUIy4minDXT/CZ8F2mVDgd65i4Aalimgz1aQkRGU0iH5eT5+6Rx2TK8o443Pg==}

  which-pm-runs@1.1.0:
    resolution: {integrity: sha512-n1brCuqClxfFfq/Rb0ICg9giSZqCS+pLtccdag6C2HyufBrh3fBOiy9nb6ggRMvWOVH5GrdJskj5iGTZNxd7SA==}
    engines: {node: '>=4'}

  which-pm@3.0.1:
    resolution: {integrity: sha512-v2JrMq0waAI4ju1xU5x3blsxBBMgdgZve580iYMN5frDaLGjbA24fok7wKCsya8KLVO19Ju4XDc5+zTZCJkQfg==}
    engines: {node: '>=18.12'}

  which@2.0.2:
    resolution: {integrity: sha512-BLI3Tl1TW3Pvl70l3yq3Y64i+awpwXqsGBYWkkqMtnbXgrMD+yj7rhW0kuEDxzJaYXGjEW5ogapKNMEKNMjibA==}
    engines: {node: '>= 8'}
    hasBin: true

  why-is-node-running@2.3.0:
    resolution: {integrity: sha512-hUrmaWBdVDcxvYqnyh09zunKzROWjbZTiNy8dBEjkS7ehEDQibXJ7XvlmtbwuTclUiIyN+CyXQD4Vmko8fNm8w==}
    engines: {node: '>=8'}
    hasBin: true

  widest-line@4.0.1:
    resolution: {integrity: sha512-o0cyEG0e8GPzT4iGHphIOh0cJOV8fivsXxddQasHPHfoZf1ZexrfeA21w2NaEN1RHE+fXlfISmOE8R9N3u3Qig==}
    engines: {node: '>=12'}

  widest-line@5.0.0:
    resolution: {integrity: sha512-c9bZp7b5YtRj2wOe6dlj32MK+Bx/M/d+9VB2SHM1OtsUHR0aV0tdP6DWh/iMt0kWi1t5g1Iudu6hQRNd1A4PVA==}
    engines: {node: '>=18'}

  word-wrap@1.2.5:
    resolution: {integrity: sha512-BN22B5eaMMI9UMtjrGd5g5eCYPpCPDUy0FJXbYsaT5zYxjFOckS53SQDE3pWkVoWpHXVb3BrYcEN4Twa55B5cA==}
    engines: {node: '>=0.10.0'}

  wrap-ansi@7.0.0:
    resolution: {integrity: sha512-YVGIj2kamLSTxw6NsZjoBxfSwsn0ycdesmc4p+Q21c5zPuZ1pl+NfxVdxPtdHvmNVOQ6XSYG4AUtyt/Fi7D16Q==}
    engines: {node: '>=10'}

  wrap-ansi@8.1.0:
    resolution: {integrity: sha512-si7QWI6zUMq56bESFvagtmzMdGOtoxfR+Sez11Mobfc7tm+VkUckk9bW2UeffTGVUbOksxmSw0AA2gs8g71NCQ==}
    engines: {node: '>=12'}

  wrap-ansi@9.0.0:
    resolution: {integrity: sha512-G8ura3S+3Z2G+mkgNRq8dqaFZAuxfsxpBB8OCTGRTCtp+l/v9nbFNmCUP1BZMts3G1142MsZfn6eeUKrr4PD1Q==}
    engines: {node: '>=18'}

  wrappy@1.0.2:
    resolution: {integrity: sha512-l4Sp/DRseor9wL6EvV2+TuQn63dMkPjZ/sp9XkghTEbV9KlPS1xUsZ3u7/IQO4wxtcFB4bgpQPRcR3QCvezPcQ==}

  ws@8.18.0:
    resolution: {integrity: sha512-8VbfWfHLbbwu3+N6OKsOMpBdT4kXPDDB9cJk2bJ6mh9ucxdlnNvH1e+roYkKmN9Nxw2yjz7VzeO9oOz2zJ04Pw==}
    engines: {node: '>=10.0.0'}
    peerDependencies:
      bufferutil: ^4.0.1
      utf-8-validate: '>=5.0.2'
    peerDependenciesMeta:
      bufferutil:
        optional: true
      utf-8-validate:
        optional: true

  xtend@4.0.2:
    resolution: {integrity: sha512-LKYU1iAXJXUgAXn9URjiu+MWhyUXHsvfp7mcuYm9dSUKK0/CjtrUwFAxD82/mCWbtLsGjFIad0wIsod4zrTAEQ==}
    engines: {node: '>=0.4'}

  xxhash-wasm@1.1.0:
    resolution: {integrity: sha512-147y/6YNh+tlp6nd/2pWq38i9h6mz/EuQ6njIrmW8D1BS5nCqs0P6DG+m6zTGnNz5I+uhZ0SHxBs9BsPrwcKDA==}

  y18n@5.0.8:
    resolution: {integrity: sha512-0pfFzegeDWJHJIAmTLRP2DwHjdF5s7jo9tuztdQxAhINCdvS+3nGINqPd00AphqJR/0LhANUS6/+7SCb98YOfA==}
    engines: {node: '>=10'}

  yallist@3.1.1:
    resolution: {integrity: sha512-a4UGQaWPH59mOXUYnAG2ewncQS4i4F43Tv3JoAM+s2VDAmS9NsK8GpDMLrCHPksFT7h3K6TOoUNn2pb7RoXx4g==}

  yaml@2.7.0:
    resolution: {integrity: sha512-+hSoy/QHluxmC9kCIJyL/uyFmLmc+e5CFR5Wa+bpIhIj85LVb9ZH2nVnqrHoSvKogwODv0ClqZkmiSSaIH5LTA==}
    engines: {node: '>= 14'}
    hasBin: true

  yargs-parser@21.1.1:
    resolution: {integrity: sha512-tVpsJW7DdjecAiFpbIB1e3qxIQsE6NoPc5/eTdrbbIC4h0LVsWhnoa3g+m2HclBIujHzsxZ4VJVA+GUuc2/LBw==}
    engines: {node: '>=12'}

  yargs@17.7.2:
    resolution: {integrity: sha512-7dSzzRQ++CKnNI/krKnYRV7JKKPUXMEh61soaHKg9mrWEhzFWhFnxPxGl+69cD1Ou63C13NUPCnmIcrvqCuM6w==}
    engines: {node: '>=12'}

  yocto-queue@0.1.0:
    resolution: {integrity: sha512-rVksvsnNCdJ/ohGc6xgPwyN8eheCxsiLM8mxuE/t/mOVqJewPuO1miLpTHQiRgTKCLexL4MeAFVagts7HmNZ2Q==}
    engines: {node: '>=10'}

  yocto-queue@1.1.1:
    resolution: {integrity: sha512-b4JR1PFR10y1mKjhHY9LaGo6tmrgjit7hxVIeAmyMw3jegXR4dhYqLaQF5zMXZxY7tLpMyJeLjr1C4rLmkVe8g==}
    engines: {node: '>=12.20'}

  yocto-spinner@0.2.0:
    resolution: {integrity: sha512-Qu6WAqNLGleB687CCGcmgHIo8l+J19MX/32UrSMfbf/4L8gLoxjpOYoiHT1asiWyqvjRZbgvOhLlvne6E5Tbdw==}
    engines: {node: '>=18.19'}

  yoctocolors@2.1.1:
    resolution: {integrity: sha512-GQHQqAopRhwU8Kt1DDM8NjibDXHC8eoh1erhGAJPEyveY9qqVeXvVikNKrDz69sHowPMorbPUrH/mx8c50eiBQ==}
    engines: {node: '>=18'}

  yoga-wasm-web@0.3.3:
    resolution: {integrity: sha512-N+d4UJSJbt/R3wqY7Coqs5pcV0aUj2j9IaQ3rNj9bVCLld8tTGKRa2USARjnvZJWVx1NDmQev8EknoczaOQDOA==}

  zod-to-json-schema@3.24.1:
    resolution: {integrity: sha512-3h08nf3Vw3Wl3PK+q3ow/lIil81IT2Oa7YpQyUUDsEWbXveMesdfK1xBd2RhCkynwZndAxixji/7SYJJowr62w==}
    peerDependencies:
      zod: ^3.24.1

  zod-to-ts@1.2.0:
    resolution: {integrity: sha512-x30XE43V+InwGpvTySRNz9kB7qFU8DlyEy7BsSTCHPH1R0QasMmHWZDCzYm6bVXtj/9NNJAZF3jW8rzFvH5OFA==}
    peerDependencies:
      typescript: ^4.9.4 || ^5.0.2
      zod: ^3

  zod@3.24.1:
    resolution: {integrity: sha512-muH7gBL9sI1nciMZV67X5fTKKBLtwpZ5VBp1vsOQzj1MhrBZ4wlVCm3gedKZWLp0Oyel8sIGfeiz54Su+OVT+A==}

  zwitch@2.0.4:
    resolution: {integrity: sha512-bXE4cR/kVZhKZX/RjPEflHaKVhUVl85noU3v6b8apfQEc1x4A+zBxjZ4lN8LqGd6WZ3dl98pY4o717VFmoPp+A==}

snapshots:

  '@adraffy/ens-normalize@1.10.1': {}

  '@adraffy/ens-normalize@1.11.0': {}

  '@alcalzone/ansi-tokenize@0.1.3':
    dependencies:
      ansi-styles: 6.2.1
      is-fullwidth-code-point: 4.0.0

  '@ampproject/remapping@2.3.0':
    dependencies:
      '@jridgewell/gen-mapping': 0.3.8
      '@jridgewell/trace-mapping': 0.3.25

  '@astrojs/compiler@2.10.3': {}

  '@astrojs/internal-helpers@0.5.0': {}

  '@astrojs/markdown-remark@6.1.0':
    dependencies:
      '@astrojs/prism': 3.2.0
      github-slugger: 2.0.0
      hast-util-from-html: 2.0.3
      hast-util-to-text: 4.0.2
      import-meta-resolve: 4.1.0
      js-yaml: 4.1.0
      mdast-util-definitions: 6.0.0
      rehype-raw: 7.0.0
      rehype-stringify: 10.0.1
      remark-gfm: 4.0.0
      remark-parse: 11.0.0
      remark-rehype: 11.1.1
      remark-smartypants: 3.0.2
      shiki: 1.29.2
      smol-toml: 1.3.1
      unified: 11.0.5
      unist-util-remove-position: 5.0.0
      unist-util-visit: 5.0.0
      unist-util-visit-parents: 6.0.1
      vfile: 6.0.3
    transitivePeerDependencies:
      - supports-color

  '@astrojs/mdx@4.0.8(astro@5.2.3(@types/node@20.17.14)(jiti@2.4.2)(lightningcss@1.29.1)(rollup@4.31.0)(tsx@4.19.2)(typescript@5.7.3)(yaml@2.7.0))':
    dependencies:
      '@astrojs/markdown-remark': 6.1.0
      '@mdx-js/mdx': 3.1.0(acorn@8.14.0)
      acorn: 8.14.0
      astro: 5.2.3(@types/node@20.17.14)(jiti@2.4.2)(lightningcss@1.29.1)(rollup@4.31.0)(tsx@4.19.2)(typescript@5.7.3)(yaml@2.7.0)
      es-module-lexer: 1.6.0
      estree-util-visit: 2.0.0
      hast-util-to-html: 9.0.4
      kleur: 4.1.5
      rehype-raw: 7.0.0
      remark-gfm: 4.0.0
      remark-smartypants: 3.0.2
      source-map: 0.7.4
      unist-util-visit: 5.0.0
      vfile: 6.0.3
    transitivePeerDependencies:
      - supports-color

  '@astrojs/prism@3.2.0':
    dependencies:
      prismjs: 1.29.0

  '@astrojs/sitemap@3.2.1':
    dependencies:
      sitemap: 8.0.0
      stream-replace-string: 2.0.0
      zod: 3.24.1

  '@astrojs/starlight@0.31.1(astro@5.2.3(@types/node@20.17.14)(jiti@2.4.2)(lightningcss@1.29.1)(rollup@4.31.0)(tsx@4.19.2)(typescript@5.7.3)(yaml@2.7.0))':
    dependencies:
      '@astrojs/mdx': 4.0.8(astro@5.2.3(@types/node@20.17.14)(jiti@2.4.2)(lightningcss@1.29.1)(rollup@4.31.0)(tsx@4.19.2)(typescript@5.7.3)(yaml@2.7.0))
      '@astrojs/sitemap': 3.2.1
      '@pagefind/default-ui': 1.3.0
      '@types/hast': 3.0.4
      '@types/js-yaml': 4.0.9
      '@types/mdast': 4.0.4
      astro: 5.2.3(@types/node@20.17.14)(jiti@2.4.2)(lightningcss@1.29.1)(rollup@4.31.0)(tsx@4.19.2)(typescript@5.7.3)(yaml@2.7.0)
      astro-expressive-code: 0.40.1(astro@5.2.3(@types/node@20.17.14)(jiti@2.4.2)(lightningcss@1.29.1)(rollup@4.31.0)(tsx@4.19.2)(typescript@5.7.3)(yaml@2.7.0))
      bcp-47: 2.1.0
      hast-util-from-html: 2.0.3
      hast-util-select: 6.0.3
      hast-util-to-string: 3.0.1
      hastscript: 9.0.0
      i18next: 23.16.8
      js-yaml: 4.1.0
      mdast-util-directive: 3.1.0
      mdast-util-to-markdown: 2.1.2
      mdast-util-to-string: 4.0.0
      pagefind: 1.3.0
      rehype: 13.0.2
      rehype-format: 5.0.1
      remark-directive: 3.0.1
      unified: 11.0.5
      unist-util-visit: 5.0.0
      vfile: 6.0.3
    transitivePeerDependencies:
      - supports-color

  '@astrojs/telemetry@3.2.0':
    dependencies:
      ci-info: 4.1.0
      debug: 4.4.0
      dlv: 1.1.3
      dset: 3.1.4
      is-docker: 3.0.0
      is-wsl: 3.1.0
      which-pm-runs: 1.1.0
    transitivePeerDependencies:
      - supports-color

  '@babel/code-frame@7.26.2':
    dependencies:
      '@babel/helper-validator-identifier': 7.25.9
      js-tokens: 4.0.0
      picocolors: 1.1.1

  '@babel/compat-data@7.26.8': {}

  '@babel/core@7.26.8':
    dependencies:
      '@ampproject/remapping': 2.3.0
      '@babel/code-frame': 7.26.2
      '@babel/generator': 7.26.8
      '@babel/helper-compilation-targets': 7.26.5
      '@babel/helper-module-transforms': 7.26.0(@babel/core@7.26.8)
      '@babel/helpers': 7.26.7
      '@babel/parser': 7.26.8
      '@babel/template': 7.26.8
      '@babel/traverse': 7.26.8
      '@babel/types': 7.26.8
      '@types/gensync': 1.0.4
      convert-source-map: 2.0.0
      debug: 4.4.0
      gensync: 1.0.0-beta.2
      json5: 2.2.3
      semver: 6.3.1
    transitivePeerDependencies:
      - supports-color

  '@babel/generator@7.26.8':
    dependencies:
      '@babel/parser': 7.26.8
      '@babel/types': 7.26.8
      '@jridgewell/gen-mapping': 0.3.8
      '@jridgewell/trace-mapping': 0.3.25
      jsesc: 3.1.0

  '@babel/helper-compilation-targets@7.26.5':
    dependencies:
      '@babel/compat-data': 7.26.8
      '@babel/helper-validator-option': 7.25.9
      browserslist: 4.24.4
      lru-cache: 5.1.1
      semver: 6.3.1

  '@babel/helper-module-imports@7.25.9':
    dependencies:
      '@babel/traverse': 7.26.8
      '@babel/types': 7.26.8
    transitivePeerDependencies:
      - supports-color

  '@babel/helper-module-transforms@7.26.0(@babel/core@7.26.8)':
    dependencies:
      '@babel/core': 7.26.8
      '@babel/helper-module-imports': 7.25.9
      '@babel/helper-validator-identifier': 7.25.9
      '@babel/traverse': 7.26.8
    transitivePeerDependencies:
      - supports-color

  '@babel/helper-plugin-utils@7.26.5': {}

  '@babel/helper-string-parser@7.25.9': {}

  '@babel/helper-validator-identifier@7.25.9': {}

  '@babel/helper-validator-option@7.25.9': {}

  '@babel/helpers@7.26.7':
    dependencies:
      '@babel/template': 7.26.8
      '@babel/types': 7.26.8

  '@babel/parser@7.26.7':
    dependencies:
      '@babel/types': 7.26.7

  '@babel/parser@7.26.8':
    dependencies:
      '@babel/types': 7.26.8

  '@babel/plugin-transform-react-jsx-self@7.25.9(@babel/core@7.26.8)':
    dependencies:
      '@babel/core': 7.26.8
      '@babel/helper-plugin-utils': 7.26.5

  '@babel/plugin-transform-react-jsx-source@7.25.9(@babel/core@7.26.8)':
    dependencies:
      '@babel/core': 7.26.8
      '@babel/helper-plugin-utils': 7.26.5

  '@babel/runtime@7.26.7':
    dependencies:
      regenerator-runtime: 0.14.1

  '@babel/template@7.26.8':
    dependencies:
      '@babel/code-frame': 7.26.2
      '@babel/parser': 7.26.8
      '@babel/types': 7.26.8

  '@babel/traverse@7.26.8':
    dependencies:
      '@babel/code-frame': 7.26.2
      '@babel/generator': 7.26.8
      '@babel/parser': 7.26.8
      '@babel/template': 7.26.8
      '@babel/types': 7.26.8
      debug: 4.4.0
      globals: 11.12.0
    transitivePeerDependencies:
      - supports-color

  '@babel/types@7.26.7':
    dependencies:
      '@babel/helper-string-parser': 7.25.9
      '@babel/helper-validator-identifier': 7.25.9

  '@babel/types@7.26.8':
    dependencies:
      '@babel/helper-string-parser': 7.25.9
      '@babel/helper-validator-identifier': 7.25.9

  '@bcoe/v8-coverage@0.2.3': {}

  '@biomejs/biome@1.9.4':
    optionalDependencies:
      '@biomejs/cli-darwin-arm64': 1.9.4
      '@biomejs/cli-darwin-x64': 1.9.4
      '@biomejs/cli-linux-arm64': 1.9.4
      '@biomejs/cli-linux-arm64-musl': 1.9.4
      '@biomejs/cli-linux-x64': 1.9.4
      '@biomejs/cli-linux-x64-musl': 1.9.4
      '@biomejs/cli-win32-arm64': 1.9.4
      '@biomejs/cli-win32-x64': 1.9.4

  '@biomejs/cli-darwin-arm64@1.9.4':
    optional: true

  '@biomejs/cli-darwin-x64@1.9.4':
    optional: true

  '@biomejs/cli-linux-arm64-musl@1.9.4':
    optional: true

  '@biomejs/cli-linux-arm64@1.9.4':
    optional: true

  '@biomejs/cli-linux-x64-musl@1.9.4':
    optional: true

  '@biomejs/cli-linux-x64@1.9.4':
    optional: true

  '@biomejs/cli-win32-arm64@1.9.4':
    optional: true

  '@biomejs/cli-win32-x64@1.9.4':
    optional: true

  '@codemirror/language@6.0.0':
    dependencies:
      '@codemirror/state': 6.5.2
      '@codemirror/view': 6.36.2
      '@lezer/common': 1.2.3
      '@lezer/highlight': 1.2.1
      '@lezer/lr': 1.4.2
      style-mod: 4.1.2

  '@codemirror/state@6.5.2':
    dependencies:
      '@marijn/find-cluster-break': 1.0.2

  '@codemirror/view@6.36.2':
    dependencies:
      '@codemirror/state': 6.5.2
      style-mod: 4.1.2
      w3c-keyname: 2.2.8

  '@commander-js/extra-typings@12.1.0(commander@12.1.0)':
    dependencies:
      commander: 12.1.0

  '@ctrl/tinycolor@4.1.0': {}

  '@electric-sql/pglite@0.2.13': {}

  '@emnapi/runtime@1.3.1':
    dependencies:
      tslib: 2.8.1
    optional: true

  '@emotion/is-prop-valid@0.8.8':
    dependencies:
      '@emotion/memoize': 0.7.4
    optional: true

  '@emotion/memoize@0.7.4':
    optional: true

  '@ensdomains/address-encoder@1.0.0-rc.3':
    dependencies:
      '@noble/curves': 1.8.1
      '@noble/hashes': 1.7.1
      '@scure/base': 1.2.4

  '@ensdomains/address-encoder@1.1.1':
    dependencies:
      '@noble/curves': 1.8.1
      '@noble/hashes': 1.7.1
      '@scure/base': 1.2.4

  '@ensdomains/content-hash@3.1.0-rc.1':
    dependencies:
      '@ensdomains/address-encoder': 1.0.0-rc.3
      '@noble/curves': 1.8.1
      '@scure/base': 1.2.4

  '@ensdomains/dnsprovejs@0.5.1':
    dependencies:
      '@noble/hashes': 1.7.1
      dns-packet: 5.6.1
      typescript-logging: 1.0.1

  '@ensdomains/ensjs@4.0.2(typescript@5.7.3)(viem@2.22.13(typescript@5.7.3)(zod@3.24.1))(zod@3.24.1)':
    dependencies:
      '@adraffy/ens-normalize': 1.10.1
      '@ensdomains/address-encoder': 1.1.1
      '@ensdomains/content-hash': 3.1.0-rc.1
      '@ensdomains/dnsprovejs': 0.5.1
      abitype: 1.0.8(typescript@5.7.3)(zod@3.24.1)
      dns-packet: 5.6.1
      graphql: 16.10.0
      graphql-request: 6.1.0(graphql@16.10.0)
      pako: 2.1.0
      ts-pattern: 5.6.2
      viem: 2.22.13(typescript@5.7.3)(zod@3.24.1)
    transitivePeerDependencies:
      - encoding
      - typescript
      - zod

  '@envelop/core@5.0.3':
    dependencies:
      '@envelop/types': 5.0.0
      tslib: 2.8.1

  '@envelop/types@5.0.0':
    dependencies:
      tslib: 2.8.1

  '@esbuild/aix-ppc64@0.21.5':
    optional: true

  '@esbuild/aix-ppc64@0.23.1':
    optional: true

  '@esbuild/aix-ppc64@0.24.2':
    optional: true

  '@esbuild/android-arm64@0.21.5':
    optional: true

  '@esbuild/android-arm64@0.23.1':
    optional: true

  '@esbuild/android-arm64@0.24.2':
    optional: true

  '@esbuild/android-arm@0.21.5':
    optional: true

  '@esbuild/android-arm@0.23.1':
    optional: true

  '@esbuild/android-arm@0.24.2':
    optional: true

  '@esbuild/android-x64@0.21.5':
    optional: true

  '@esbuild/android-x64@0.23.1':
    optional: true

  '@esbuild/android-x64@0.24.2':
    optional: true

  '@esbuild/darwin-arm64@0.21.5':
    optional: true

  '@esbuild/darwin-arm64@0.23.1':
    optional: true

  '@esbuild/darwin-arm64@0.24.2':
    optional: true

  '@esbuild/darwin-x64@0.21.5':
    optional: true

  '@esbuild/darwin-x64@0.23.1':
    optional: true

  '@esbuild/darwin-x64@0.24.2':
    optional: true

  '@esbuild/freebsd-arm64@0.21.5':
    optional: true

  '@esbuild/freebsd-arm64@0.23.1':
    optional: true

  '@esbuild/freebsd-arm64@0.24.2':
    optional: true

  '@esbuild/freebsd-x64@0.21.5':
    optional: true

  '@esbuild/freebsd-x64@0.23.1':
    optional: true

  '@esbuild/freebsd-x64@0.24.2':
    optional: true

  '@esbuild/linux-arm64@0.21.5':
    optional: true

  '@esbuild/linux-arm64@0.23.1':
    optional: true

  '@esbuild/linux-arm64@0.24.2':
    optional: true

  '@esbuild/linux-arm@0.21.5':
    optional: true

  '@esbuild/linux-arm@0.23.1':
    optional: true

  '@esbuild/linux-arm@0.24.2':
    optional: true

  '@esbuild/linux-ia32@0.21.5':
    optional: true

  '@esbuild/linux-ia32@0.23.1':
    optional: true

  '@esbuild/linux-ia32@0.24.2':
    optional: true

  '@esbuild/linux-loong64@0.21.5':
    optional: true

  '@esbuild/linux-loong64@0.23.1':
    optional: true

  '@esbuild/linux-loong64@0.24.2':
    optional: true

  '@esbuild/linux-mips64el@0.21.5':
    optional: true

  '@esbuild/linux-mips64el@0.23.1':
    optional: true

  '@esbuild/linux-mips64el@0.24.2':
    optional: true

  '@esbuild/linux-ppc64@0.21.5':
    optional: true

  '@esbuild/linux-ppc64@0.23.1':
    optional: true

  '@esbuild/linux-ppc64@0.24.2':
    optional: true

  '@esbuild/linux-riscv64@0.21.5':
    optional: true

  '@esbuild/linux-riscv64@0.23.1':
    optional: true

  '@esbuild/linux-riscv64@0.24.2':
    optional: true

  '@esbuild/linux-s390x@0.21.5':
    optional: true

  '@esbuild/linux-s390x@0.23.1':
    optional: true

  '@esbuild/linux-s390x@0.24.2':
    optional: true

  '@esbuild/linux-x64@0.21.5':
    optional: true

  '@esbuild/linux-x64@0.23.1':
    optional: true

  '@esbuild/linux-x64@0.24.2':
    optional: true

  '@esbuild/netbsd-arm64@0.24.2':
    optional: true

  '@esbuild/netbsd-x64@0.21.5':
    optional: true

  '@esbuild/netbsd-x64@0.23.1':
    optional: true

  '@esbuild/netbsd-x64@0.24.2':
    optional: true

  '@esbuild/openbsd-arm64@0.23.1':
    optional: true

  '@esbuild/openbsd-arm64@0.24.2':
    optional: true

  '@esbuild/openbsd-x64@0.21.5':
    optional: true

  '@esbuild/openbsd-x64@0.23.1':
    optional: true

  '@esbuild/openbsd-x64@0.24.2':
    optional: true

  '@esbuild/sunos-x64@0.21.5':
    optional: true

  '@esbuild/sunos-x64@0.23.1':
    optional: true

  '@esbuild/sunos-x64@0.24.2':
    optional: true

  '@esbuild/win32-arm64@0.21.5':
    optional: true

  '@esbuild/win32-arm64@0.23.1':
    optional: true

  '@esbuild/win32-arm64@0.24.2':
    optional: true

  '@esbuild/win32-ia32@0.21.5':
    optional: true

  '@esbuild/win32-ia32@0.23.1':
    optional: true

  '@esbuild/win32-ia32@0.24.2':
    optional: true

  '@esbuild/win32-x64@0.21.5':
    optional: true

  '@esbuild/win32-x64@0.23.1':
    optional: true

  '@esbuild/win32-x64@0.24.2':
    optional: true

  '@escape.tech/graphql-armor-max-aliases@2.6.0':
    dependencies:
      graphql: 16.10.0
    optionalDependencies:
      '@envelop/core': 5.0.3
      '@escape.tech/graphql-armor-types': 0.7.0

  '@escape.tech/graphql-armor-max-depth@2.4.0':
    dependencies:
      graphql: 16.10.0
    optionalDependencies:
      '@envelop/core': 5.0.3
      '@escape.tech/graphql-armor-types': 0.7.0

  '@escape.tech/graphql-armor-max-tokens@2.5.0':
    dependencies:
      graphql: 16.10.0
    optionalDependencies:
      '@envelop/core': 5.0.3
      '@escape.tech/graphql-armor-types': 0.7.0

  '@escape.tech/graphql-armor-types@0.7.0':
    dependencies:
      graphql: 16.10.0
    optional: true

  '@eslint-community/eslint-utils@4.4.1(eslint@9.20.1(jiti@2.4.2))':
    dependencies:
      eslint: 9.20.1(jiti@2.4.2)
      eslint-visitor-keys: 3.4.3

  '@eslint-community/regexpp@4.12.1': {}

  '@eslint/config-array@0.19.2':
    dependencies:
      '@eslint/object-schema': 2.1.6
      debug: 4.4.0
      minimatch: 3.1.2
    transitivePeerDependencies:
      - supports-color

  '@eslint/core@0.10.0':
    dependencies:
      '@types/json-schema': 7.0.15

  '@eslint/core@0.11.0':
    dependencies:
      '@types/json-schema': 7.0.15

  '@eslint/eslintrc@3.2.0':
    dependencies:
      ajv: 6.12.6
      debug: 4.4.0
      espree: 10.3.0
      globals: 14.0.0
      ignore: 5.3.2
      import-fresh: 3.3.1
      js-yaml: 4.1.0
      minimatch: 3.1.2
      strip-json-comments: 3.1.1
    transitivePeerDependencies:
      - supports-color

  '@eslint/js@9.20.0': {}

  '@eslint/object-schema@2.1.6': {}

  '@eslint/plugin-kit@0.2.5':
    dependencies:
      '@eslint/core': 0.10.0
      levn: 0.4.1

  '@expressive-code/core@0.40.1':
    dependencies:
      '@ctrl/tinycolor': 4.1.0
      hast-util-select: 6.0.3
      hast-util-to-html: 9.0.4
      hast-util-to-text: 4.0.2
      hastscript: 9.0.0
      postcss: 8.5.2
      postcss-nested: 6.2.0(postcss@8.5.2)
      unist-util-visit: 5.0.0
      unist-util-visit-parents: 6.0.1

  '@expressive-code/plugin-frames@0.40.1':
    dependencies:
      '@expressive-code/core': 0.40.1

  '@expressive-code/plugin-shiki@0.40.1':
    dependencies:
      '@expressive-code/core': 0.40.1
      shiki: 1.29.2

  '@expressive-code/plugin-text-markers@0.40.1':
    dependencies:
      '@expressive-code/core': 0.40.1

  '@floating-ui/core@1.6.9':
    dependencies:
      '@floating-ui/utils': 0.2.9

  '@floating-ui/dom@1.6.13':
    dependencies:
      '@floating-ui/core': 1.6.9
      '@floating-ui/utils': 0.2.9

  '@floating-ui/react-dom@2.1.2(react-dom@18.3.1(react@18.3.1))(react@18.3.1)':
    dependencies:
      '@floating-ui/dom': 1.6.13
      react: 18.3.1
      react-dom: 18.3.1(react@18.3.1)

  '@floating-ui/utils@0.2.9': {}

  '@graphiql/react@0.28.2(@codemirror/language@6.0.0)(@types/node@20.17.14)(@types/react-dom@18.3.5(@types/react@18.3.18))(@types/react@18.3.18)(graphql@16.10.0)(react-dom@18.3.1(react@18.3.1))(react@18.3.1)':
    dependencies:
      '@graphiql/toolkit': 0.11.1(@types/node@20.17.14)(graphql@16.10.0)
      '@headlessui/react': 1.7.19(react-dom@18.3.1(react@18.3.1))(react@18.3.1)
      '@radix-ui/react-dialog': 1.1.6(@types/react-dom@18.3.5(@types/react@18.3.18))(@types/react@18.3.18)(react-dom@18.3.1(react@18.3.1))(react@18.3.1)
      '@radix-ui/react-dropdown-menu': 2.1.6(@types/react-dom@18.3.5(@types/react@18.3.18))(@types/react@18.3.18)(react-dom@18.3.1(react@18.3.1))(react@18.3.1)
      '@radix-ui/react-tooltip': 1.1.8(@types/react-dom@18.3.5(@types/react@18.3.18))(@types/react@18.3.18)(react-dom@18.3.1(react@18.3.1))(react@18.3.1)
      '@radix-ui/react-visually-hidden': 1.1.2(@types/react-dom@18.3.5(@types/react@18.3.18))(@types/react@18.3.18)(react-dom@18.3.1(react@18.3.1))(react@18.3.1)
      '@types/codemirror': 5.60.15
      clsx: 1.2.1
      codemirror: 5.65.18
      codemirror-graphql: 2.2.0(@codemirror/language@6.0.0)(codemirror@5.65.18)(graphql@16.10.0)
      copy-to-clipboard: 3.3.3
      framer-motion: 6.5.1(react-dom@18.3.1(react@18.3.1))(react@18.3.1)
      get-value: 3.0.1
      graphql: 16.10.0
      graphql-language-service: 5.3.0(graphql@16.10.0)
      markdown-it: 14.1.0
      react: 18.3.1
      react-compiler-runtime: 19.0.0-beta-37ed2a7-20241206(react@18.3.1)
      react-dom: 18.3.1(react@18.3.1)
      set-value: 4.1.0
    transitivePeerDependencies:
      - '@codemirror/language'
      - '@types/node'
      - '@types/react'
      - '@types/react-dom'
      - graphql-ws

  '@graphiql/toolkit@0.11.1(@types/node@20.17.14)(graphql@16.10.0)':
    dependencies:
      '@n1ru4l/push-pull-async-iterable-iterator': 3.2.0
      graphql: 16.10.0
      meros: 1.3.0(@types/node@20.17.14)
    transitivePeerDependencies:
      - '@types/node'

  '@graphql-tools/executor@1.3.12(graphql@16.10.0)':
    dependencies:
      '@graphql-tools/utils': 10.7.2(graphql@16.10.0)
      '@graphql-typed-document-node/core': 3.2.0(graphql@16.10.0)
      '@repeaterjs/repeater': 3.0.6
      '@whatwg-node/disposablestack': 0.0.5
      graphql: 16.10.0
      tslib: 2.8.1
      value-or-promise: 1.0.12

  '@graphql-tools/merge@9.0.17(graphql@16.10.0)':
    dependencies:
      '@graphql-tools/utils': 10.7.2(graphql@16.10.0)
      graphql: 16.10.0
      tslib: 2.8.1

  '@graphql-tools/schema@10.0.16(graphql@16.10.0)':
    dependencies:
      '@graphql-tools/merge': 9.0.17(graphql@16.10.0)
      '@graphql-tools/utils': 10.7.2(graphql@16.10.0)
      graphql: 16.10.0
      tslib: 2.8.1
      value-or-promise: 1.0.12

  '@graphql-tools/utils@10.7.2(graphql@16.10.0)':
    dependencies:
      '@graphql-typed-document-node/core': 3.2.0(graphql@16.10.0)
      cross-inspect: 1.0.1
      dset: 3.1.4
      graphql: 16.10.0
      tslib: 2.8.1

  '@graphql-typed-document-node/core@3.2.0(graphql@16.10.0)':
    dependencies:
      graphql: 16.10.0

  '@graphql-yoga/logger@2.0.1':
    dependencies:
      tslib: 2.8.1

  '@graphql-yoga/subscription@5.0.3':
    dependencies:
      '@graphql-yoga/typed-event-target': 3.0.2
      '@repeaterjs/repeater': 3.0.6
      '@whatwg-node/events': 0.1.2
      tslib: 2.8.1

  '@graphql-yoga/typed-event-target@3.0.2':
    dependencies:
      '@repeaterjs/repeater': 3.0.6
      tslib: 2.8.1

  '@headlessui/react@1.7.19(react-dom@18.3.1(react@18.3.1))(react@18.3.1)':
    dependencies:
      '@tanstack/react-virtual': 3.13.0(react-dom@18.3.1(react@18.3.1))(react@18.3.1)
      client-only: 0.0.1
      react: 18.3.1
      react-dom: 18.3.1(react@18.3.1)

  '@hono/node-server@1.13.3(hono@4.6.17)':
    dependencies:
      hono: 4.6.17

  '@humanfs/core@0.19.1': {}

  '@humanfs/node@0.16.6':
    dependencies:
      '@humanfs/core': 0.19.1
      '@humanwhocodes/retry': 0.3.1

  '@humanwhocodes/module-importer@1.0.1': {}

  '@humanwhocodes/retry@0.3.1': {}

  '@humanwhocodes/retry@0.4.1': {}

  '@img/sharp-darwin-arm64@0.33.5':
    optionalDependencies:
      '@img/sharp-libvips-darwin-arm64': 1.0.4
    optional: true

  '@img/sharp-darwin-x64@0.33.5':
    optionalDependencies:
      '@img/sharp-libvips-darwin-x64': 1.0.4
    optional: true

  '@img/sharp-libvips-darwin-arm64@1.0.4':
    optional: true

  '@img/sharp-libvips-darwin-x64@1.0.4':
    optional: true

  '@img/sharp-libvips-linux-arm64@1.0.4':
    optional: true

  '@img/sharp-libvips-linux-arm@1.0.5':
    optional: true

  '@img/sharp-libvips-linux-s390x@1.0.4':
    optional: true

  '@img/sharp-libvips-linux-x64@1.0.4':
    optional: true

  '@img/sharp-libvips-linuxmusl-arm64@1.0.4':
    optional: true

  '@img/sharp-libvips-linuxmusl-x64@1.0.4':
    optional: true

  '@img/sharp-linux-arm64@0.33.5':
    optionalDependencies:
      '@img/sharp-libvips-linux-arm64': 1.0.4
    optional: true

  '@img/sharp-linux-arm@0.33.5':
    optionalDependencies:
      '@img/sharp-libvips-linux-arm': 1.0.5
    optional: true

  '@img/sharp-linux-s390x@0.33.5':
    optionalDependencies:
      '@img/sharp-libvips-linux-s390x': 1.0.4
    optional: true

  '@img/sharp-linux-x64@0.33.5':
    optionalDependencies:
      '@img/sharp-libvips-linux-x64': 1.0.4
    optional: true

  '@img/sharp-linuxmusl-arm64@0.33.5':
    optionalDependencies:
      '@img/sharp-libvips-linuxmusl-arm64': 1.0.4
    optional: true

  '@img/sharp-linuxmusl-x64@0.33.5':
    optionalDependencies:
      '@img/sharp-libvips-linuxmusl-x64': 1.0.4
    optional: true

  '@img/sharp-wasm32@0.33.5':
    dependencies:
      '@emnapi/runtime': 1.3.1
    optional: true

  '@img/sharp-win32-ia32@0.33.5':
    optional: true

  '@img/sharp-win32-x64@0.33.5':
    optional: true

  '@isaacs/cliui@8.0.2':
    dependencies:
      string-width: 5.1.2
      string-width-cjs: string-width@4.2.3
      strip-ansi: 7.1.0
      strip-ansi-cjs: strip-ansi@6.0.1
      wrap-ansi: 8.1.0
      wrap-ansi-cjs: wrap-ansi@7.0.0

  '@istanbuljs/schema@0.1.3': {}

  '@jest/schemas@29.6.3':
    dependencies:
      '@sinclair/typebox': 0.27.8

  '@jridgewell/gen-mapping@0.3.8':
    dependencies:
      '@jridgewell/set-array': 1.2.1
      '@jridgewell/sourcemap-codec': 1.5.0
      '@jridgewell/trace-mapping': 0.3.25

  '@jridgewell/resolve-uri@3.1.2': {}

  '@jridgewell/set-array@1.2.1': {}

  '@jridgewell/sourcemap-codec@1.5.0': {}

  '@jridgewell/trace-mapping@0.3.25':
    dependencies:
      '@jridgewell/resolve-uri': 3.1.2
      '@jridgewell/sourcemap-codec': 1.5.0

  '@leichtgewicht/ip-codec@2.0.5': {}

  '@lezer/common@1.2.3': {}

  '@lezer/highlight@1.2.1':
    dependencies:
      '@lezer/common': 1.2.3

  '@lezer/lr@1.4.2':
    dependencies:
      '@lezer/common': 1.2.3

  '@marijn/find-cluster-break@1.0.2': {}

  '@mdx-js/mdx@3.1.0(acorn@8.14.0)':
    dependencies:
      '@types/estree': 1.0.6
      '@types/estree-jsx': 1.0.5
      '@types/hast': 3.0.4
      '@types/mdx': 2.0.13
      collapse-white-space: 2.1.0
      devlop: 1.1.0
      estree-util-is-identifier-name: 3.0.0
      estree-util-scope: 1.0.0
      estree-walker: 3.0.3
      hast-util-to-jsx-runtime: 2.3.2
      markdown-extensions: 2.0.0
      recma-build-jsx: 1.0.0
      recma-jsx: 1.0.0(acorn@8.14.0)
      recma-stringify: 1.0.0
      rehype-recma: 1.0.0
      remark-mdx: 3.1.0
      remark-parse: 11.0.0
      remark-rehype: 11.1.1
      source-map: 0.7.4
      unified: 11.0.5
      unist-util-position-from-estree: 2.0.0
      unist-util-stringify-position: 4.0.0
      unist-util-visit: 5.0.0
      vfile: 6.0.3
    transitivePeerDependencies:
      - acorn
      - supports-color

  '@motionone/animation@10.18.0':
    dependencies:
      '@motionone/easing': 10.18.0
      '@motionone/types': 10.17.1
      '@motionone/utils': 10.18.0
      tslib: 2.8.1

  '@motionone/dom@10.12.0':
    dependencies:
      '@motionone/animation': 10.18.0
      '@motionone/generators': 10.18.0
      '@motionone/types': 10.17.1
      '@motionone/utils': 10.18.0
      hey-listen: 1.0.8
      tslib: 2.8.1

  '@motionone/easing@10.18.0':
    dependencies:
      '@motionone/utils': 10.18.0
      tslib: 2.8.1

  '@motionone/generators@10.18.0':
    dependencies:
      '@motionone/types': 10.17.1
      '@motionone/utils': 10.18.0
      tslib: 2.8.1

  '@motionone/types@10.17.1': {}

  '@motionone/utils@10.18.0':
    dependencies:
      '@motionone/types': 10.17.1
      hey-listen: 1.0.8
      tslib: 2.8.1

  '@n1ru4l/push-pull-async-iterable-iterator@3.2.0': {}

  '@noble/curves@1.8.1':
    dependencies:
      '@noble/hashes': 1.7.1

  '@noble/hashes@1.7.1': {}

  '@nodelib/fs.scandir@2.1.5':
    dependencies:
      '@nodelib/fs.stat': 2.0.5
      run-parallel: 1.2.0

  '@nodelib/fs.stat@2.0.5': {}

  '@nodelib/fs.walk@1.2.8':
    dependencies:
      '@nodelib/fs.scandir': 2.1.5
      fastq: 1.18.0

  '@opentelemetry/api@1.7.0': {}

  '@oslojs/encoding@1.1.0': {}

  '@oven/bun-darwin-aarch64@1.2.2':
    optional: true

  '@oven/bun-darwin-x64-baseline@1.2.2':
    optional: true

  '@oven/bun-darwin-x64@1.2.2':
    optional: true

  '@oven/bun-linux-aarch64-musl@1.2.2':
    optional: true

  '@oven/bun-linux-aarch64@1.2.2':
    optional: true

  '@oven/bun-linux-x64-baseline@1.2.2':
    optional: true

  '@oven/bun-linux-x64-musl-baseline@1.2.2':
    optional: true

  '@oven/bun-linux-x64-musl@1.2.2':
    optional: true

  '@oven/bun-linux-x64@1.2.2':
    optional: true

  '@oven/bun-windows-x64-baseline@1.2.2':
    optional: true

  '@oven/bun-windows-x64@1.2.2':
    optional: true

  '@pagefind/darwin-arm64@1.3.0':
    optional: true

  '@pagefind/darwin-x64@1.3.0':
    optional: true

  '@pagefind/default-ui@1.3.0': {}

  '@pagefind/linux-arm64@1.3.0':
    optional: true

  '@pagefind/linux-x64@1.3.0':
    optional: true

  '@pagefind/windows-x64@1.3.0':
    optional: true

  '@pkgjs/parseargs@0.11.0':
    optional: true

  '@ponder/utils@0.2.3(typescript@5.7.3)(viem@2.22.13(typescript@5.7.3)(zod@3.24.1))':
    dependencies:
      viem: 2.22.13(typescript@5.7.3)(zod@3.24.1)
    optionalDependencies:
      typescript: 5.7.3

  '@radix-ui/primitive@1.1.1': {}

  '@radix-ui/react-arrow@1.1.2(@types/react-dom@18.3.5(@types/react@18.3.18))(@types/react@18.3.18)(react-dom@18.3.1(react@18.3.1))(react@18.3.1)':
    dependencies:
      '@radix-ui/react-primitive': 2.0.2(@types/react-dom@18.3.5(@types/react@18.3.18))(@types/react@18.3.18)(react-dom@18.3.1(react@18.3.1))(react@18.3.1)
      react: 18.3.1
      react-dom: 18.3.1(react@18.3.1)
    optionalDependencies:
      '@types/react': 18.3.18
      '@types/react-dom': 18.3.5(@types/react@18.3.18)

  '@radix-ui/react-collection@1.1.2(@types/react-dom@18.3.5(@types/react@18.3.18))(@types/react@18.3.18)(react-dom@18.3.1(react@18.3.1))(react@18.3.1)':
    dependencies:
      '@radix-ui/react-compose-refs': 1.1.1(@types/react@18.3.18)(react@18.3.1)
      '@radix-ui/react-context': 1.1.1(@types/react@18.3.18)(react@18.3.1)
      '@radix-ui/react-primitive': 2.0.2(@types/react-dom@18.3.5(@types/react@18.3.18))(@types/react@18.3.18)(react-dom@18.3.1(react@18.3.1))(react@18.3.1)
      '@radix-ui/react-slot': 1.1.2(@types/react@18.3.18)(react@18.3.1)
      react: 18.3.1
      react-dom: 18.3.1(react@18.3.1)
    optionalDependencies:
      '@types/react': 18.3.18
      '@types/react-dom': 18.3.5(@types/react@18.3.18)

  '@radix-ui/react-compose-refs@1.1.1(@types/react@18.3.18)(react@18.3.1)':
    dependencies:
      react: 18.3.1
    optionalDependencies:
      '@types/react': 18.3.18

  '@radix-ui/react-context@1.1.1(@types/react@18.3.18)(react@18.3.1)':
    dependencies:
      react: 18.3.1
    optionalDependencies:
      '@types/react': 18.3.18

  '@radix-ui/react-dialog@1.1.6(@types/react-dom@18.3.5(@types/react@18.3.18))(@types/react@18.3.18)(react-dom@18.3.1(react@18.3.1))(react@18.3.1)':
    dependencies:
      '@radix-ui/primitive': 1.1.1
      '@radix-ui/react-compose-refs': 1.1.1(@types/react@18.3.18)(react@18.3.1)
      '@radix-ui/react-context': 1.1.1(@types/react@18.3.18)(react@18.3.1)
      '@radix-ui/react-dismissable-layer': 1.1.5(@types/react-dom@18.3.5(@types/react@18.3.18))(@types/react@18.3.18)(react-dom@18.3.1(react@18.3.1))(react@18.3.1)
      '@radix-ui/react-focus-guards': 1.1.1(@types/react@18.3.18)(react@18.3.1)
      '@radix-ui/react-focus-scope': 1.1.2(@types/react-dom@18.3.5(@types/react@18.3.18))(@types/react@18.3.18)(react-dom@18.3.1(react@18.3.1))(react@18.3.1)
      '@radix-ui/react-id': 1.1.0(@types/react@18.3.18)(react@18.3.1)
      '@radix-ui/react-portal': 1.1.4(@types/react-dom@18.3.5(@types/react@18.3.18))(@types/react@18.3.18)(react-dom@18.3.1(react@18.3.1))(react@18.3.1)
      '@radix-ui/react-presence': 1.1.2(@types/react-dom@18.3.5(@types/react@18.3.18))(@types/react@18.3.18)(react-dom@18.3.1(react@18.3.1))(react@18.3.1)
      '@radix-ui/react-primitive': 2.0.2(@types/react-dom@18.3.5(@types/react@18.3.18))(@types/react@18.3.18)(react-dom@18.3.1(react@18.3.1))(react@18.3.1)
      '@radix-ui/react-slot': 1.1.2(@types/react@18.3.18)(react@18.3.1)
      '@radix-ui/react-use-controllable-state': 1.1.0(@types/react@18.3.18)(react@18.3.1)
      aria-hidden: 1.2.4
      react: 18.3.1
      react-dom: 18.3.1(react@18.3.1)
      react-remove-scroll: 2.6.3(@types/react@18.3.18)(react@18.3.1)
    optionalDependencies:
      '@types/react': 18.3.18
      '@types/react-dom': 18.3.5(@types/react@18.3.18)

  '@radix-ui/react-direction@1.1.0(@types/react@18.3.18)(react@18.3.1)':
    dependencies:
      react: 18.3.1
    optionalDependencies:
      '@types/react': 18.3.18

  '@radix-ui/react-dismissable-layer@1.1.5(@types/react-dom@18.3.5(@types/react@18.3.18))(@types/react@18.3.18)(react-dom@18.3.1(react@18.3.1))(react@18.3.1)':
    dependencies:
      '@radix-ui/primitive': 1.1.1
      '@radix-ui/react-compose-refs': 1.1.1(@types/react@18.3.18)(react@18.3.1)
      '@radix-ui/react-primitive': 2.0.2(@types/react-dom@18.3.5(@types/react@18.3.18))(@types/react@18.3.18)(react-dom@18.3.1(react@18.3.1))(react@18.3.1)
      '@radix-ui/react-use-callback-ref': 1.1.0(@types/react@18.3.18)(react@18.3.1)
      '@radix-ui/react-use-escape-keydown': 1.1.0(@types/react@18.3.18)(react@18.3.1)
      react: 18.3.1
      react-dom: 18.3.1(react@18.3.1)
    optionalDependencies:
      '@types/react': 18.3.18
      '@types/react-dom': 18.3.5(@types/react@18.3.18)

  '@radix-ui/react-dropdown-menu@2.1.6(@types/react-dom@18.3.5(@types/react@18.3.18))(@types/react@18.3.18)(react-dom@18.3.1(react@18.3.1))(react@18.3.1)':
    dependencies:
      '@radix-ui/primitive': 1.1.1
      '@radix-ui/react-compose-refs': 1.1.1(@types/react@18.3.18)(react@18.3.1)
      '@radix-ui/react-context': 1.1.1(@types/react@18.3.18)(react@18.3.1)
      '@radix-ui/react-id': 1.1.0(@types/react@18.3.18)(react@18.3.1)
      '@radix-ui/react-menu': 2.1.6(@types/react-dom@18.3.5(@types/react@18.3.18))(@types/react@18.3.18)(react-dom@18.3.1(react@18.3.1))(react@18.3.1)
      '@radix-ui/react-primitive': 2.0.2(@types/react-dom@18.3.5(@types/react@18.3.18))(@types/react@18.3.18)(react-dom@18.3.1(react@18.3.1))(react@18.3.1)
      '@radix-ui/react-use-controllable-state': 1.1.0(@types/react@18.3.18)(react@18.3.1)
      react: 18.3.1
      react-dom: 18.3.1(react@18.3.1)
    optionalDependencies:
      '@types/react': 18.3.18
      '@types/react-dom': 18.3.5(@types/react@18.3.18)

  '@radix-ui/react-focus-guards@1.1.1(@types/react@18.3.18)(react@18.3.1)':
    dependencies:
      react: 18.3.1
    optionalDependencies:
      '@types/react': 18.3.18

  '@radix-ui/react-focus-scope@1.1.2(@types/react-dom@18.3.5(@types/react@18.3.18))(@types/react@18.3.18)(react-dom@18.3.1(react@18.3.1))(react@18.3.1)':
    dependencies:
      '@radix-ui/react-compose-refs': 1.1.1(@types/react@18.3.18)(react@18.3.1)
      '@radix-ui/react-primitive': 2.0.2(@types/react-dom@18.3.5(@types/react@18.3.18))(@types/react@18.3.18)(react-dom@18.3.1(react@18.3.1))(react@18.3.1)
      '@radix-ui/react-use-callback-ref': 1.1.0(@types/react@18.3.18)(react@18.3.1)
      react: 18.3.1
      react-dom: 18.3.1(react@18.3.1)
    optionalDependencies:
      '@types/react': 18.3.18
      '@types/react-dom': 18.3.5(@types/react@18.3.18)

  '@radix-ui/react-id@1.1.0(@types/react@18.3.18)(react@18.3.1)':
    dependencies:
      '@radix-ui/react-use-layout-effect': 1.1.0(@types/react@18.3.18)(react@18.3.1)
      react: 18.3.1
    optionalDependencies:
      '@types/react': 18.3.18

  '@radix-ui/react-label@2.1.2(@types/react-dom@18.3.5(@types/react@18.3.18))(@types/react@18.3.18)(react-dom@18.3.1(react@18.3.1))(react@18.3.1)':
    dependencies:
      '@radix-ui/react-primitive': 2.0.2(@types/react-dom@18.3.5(@types/react@18.3.18))(@types/react@18.3.18)(react-dom@18.3.1(react@18.3.1))(react@18.3.1)
      react: 18.3.1
      react-dom: 18.3.1(react@18.3.1)
    optionalDependencies:
      '@types/react': 18.3.18
      '@types/react-dom': 18.3.5(@types/react@18.3.18)

  '@radix-ui/react-menu@2.1.6(@types/react-dom@18.3.5(@types/react@18.3.18))(@types/react@18.3.18)(react-dom@18.3.1(react@18.3.1))(react@18.3.1)':
    dependencies:
      '@radix-ui/primitive': 1.1.1
      '@radix-ui/react-collection': 1.1.2(@types/react-dom@18.3.5(@types/react@18.3.18))(@types/react@18.3.18)(react-dom@18.3.1(react@18.3.1))(react@18.3.1)
      '@radix-ui/react-compose-refs': 1.1.1(@types/react@18.3.18)(react@18.3.1)
      '@radix-ui/react-context': 1.1.1(@types/react@18.3.18)(react@18.3.1)
      '@radix-ui/react-direction': 1.1.0(@types/react@18.3.18)(react@18.3.1)
      '@radix-ui/react-dismissable-layer': 1.1.5(@types/react-dom@18.3.5(@types/react@18.3.18))(@types/react@18.3.18)(react-dom@18.3.1(react@18.3.1))(react@18.3.1)
      '@radix-ui/react-focus-guards': 1.1.1(@types/react@18.3.18)(react@18.3.1)
      '@radix-ui/react-focus-scope': 1.1.2(@types/react-dom@18.3.5(@types/react@18.3.18))(@types/react@18.3.18)(react-dom@18.3.1(react@18.3.1))(react@18.3.1)
      '@radix-ui/react-id': 1.1.0(@types/react@18.3.18)(react@18.3.1)
      '@radix-ui/react-popper': 1.2.2(@types/react-dom@18.3.5(@types/react@18.3.18))(@types/react@18.3.18)(react-dom@18.3.1(react@18.3.1))(react@18.3.1)
      '@radix-ui/react-portal': 1.1.4(@types/react-dom@18.3.5(@types/react@18.3.18))(@types/react@18.3.18)(react-dom@18.3.1(react@18.3.1))(react@18.3.1)
      '@radix-ui/react-presence': 1.1.2(@types/react-dom@18.3.5(@types/react@18.3.18))(@types/react@18.3.18)(react-dom@18.3.1(react@18.3.1))(react@18.3.1)
      '@radix-ui/react-primitive': 2.0.2(@types/react-dom@18.3.5(@types/react@18.3.18))(@types/react@18.3.18)(react-dom@18.3.1(react@18.3.1))(react@18.3.1)
      '@radix-ui/react-roving-focus': 1.1.2(@types/react-dom@18.3.5(@types/react@18.3.18))(@types/react@18.3.18)(react-dom@18.3.1(react@18.3.1))(react@18.3.1)
      '@radix-ui/react-slot': 1.1.2(@types/react@18.3.18)(react@18.3.1)
      '@radix-ui/react-use-callback-ref': 1.1.0(@types/react@18.3.18)(react@18.3.1)
      aria-hidden: 1.2.4
      react: 18.3.1
      react-dom: 18.3.1(react@18.3.1)
      react-remove-scroll: 2.6.3(@types/react@18.3.18)(react@18.3.1)
    optionalDependencies:
      '@types/react': 18.3.18
      '@types/react-dom': 18.3.5(@types/react@18.3.18)

  '@radix-ui/react-popper@1.2.2(@types/react-dom@18.3.5(@types/react@18.3.18))(@types/react@18.3.18)(react-dom@18.3.1(react@18.3.1))(react@18.3.1)':
    dependencies:
      '@floating-ui/react-dom': 2.1.2(react-dom@18.3.1(react@18.3.1))(react@18.3.1)
      '@radix-ui/react-arrow': 1.1.2(@types/react-dom@18.3.5(@types/react@18.3.18))(@types/react@18.3.18)(react-dom@18.3.1(react@18.3.1))(react@18.3.1)
      '@radix-ui/react-compose-refs': 1.1.1(@types/react@18.3.18)(react@18.3.1)
      '@radix-ui/react-context': 1.1.1(@types/react@18.3.18)(react@18.3.1)
      '@radix-ui/react-primitive': 2.0.2(@types/react-dom@18.3.5(@types/react@18.3.18))(@types/react@18.3.18)(react-dom@18.3.1(react@18.3.1))(react@18.3.1)
      '@radix-ui/react-use-callback-ref': 1.1.0(@types/react@18.3.18)(react@18.3.1)
      '@radix-ui/react-use-layout-effect': 1.1.0(@types/react@18.3.18)(react@18.3.1)
      '@radix-ui/react-use-rect': 1.1.0(@types/react@18.3.18)(react@18.3.1)
      '@radix-ui/react-use-size': 1.1.0(@types/react@18.3.18)(react@18.3.1)
      '@radix-ui/rect': 1.1.0
      react: 18.3.1
      react-dom: 18.3.1(react@18.3.1)
    optionalDependencies:
      '@types/react': 18.3.18
      '@types/react-dom': 18.3.5(@types/react@18.3.18)

  '@radix-ui/react-portal@1.1.4(@types/react-dom@18.3.5(@types/react@18.3.18))(@types/react@18.3.18)(react-dom@18.3.1(react@18.3.1))(react@18.3.1)':
    dependencies:
      '@radix-ui/react-primitive': 2.0.2(@types/react-dom@18.3.5(@types/react@18.3.18))(@types/react@18.3.18)(react-dom@18.3.1(react@18.3.1))(react@18.3.1)
      '@radix-ui/react-use-layout-effect': 1.1.0(@types/react@18.3.18)(react@18.3.1)
      react: 18.3.1
      react-dom: 18.3.1(react@18.3.1)
    optionalDependencies:
      '@types/react': 18.3.18
      '@types/react-dom': 18.3.5(@types/react@18.3.18)

  '@radix-ui/react-presence@1.1.2(@types/react-dom@18.3.5(@types/react@18.3.18))(@types/react@18.3.18)(react-dom@18.3.1(react@18.3.1))(react@18.3.1)':
    dependencies:
      '@radix-ui/react-compose-refs': 1.1.1(@types/react@18.3.18)(react@18.3.1)
      '@radix-ui/react-use-layout-effect': 1.1.0(@types/react@18.3.18)(react@18.3.1)
      react: 18.3.1
      react-dom: 18.3.1(react@18.3.1)
    optionalDependencies:
      '@types/react': 18.3.18
      '@types/react-dom': 18.3.5(@types/react@18.3.18)

  '@radix-ui/react-primitive@2.0.2(@types/react-dom@18.3.5(@types/react@18.3.18))(@types/react@18.3.18)(react-dom@18.3.1(react@18.3.1))(react@18.3.1)':
    dependencies:
      '@radix-ui/react-slot': 1.1.2(@types/react@18.3.18)(react@18.3.1)
      react: 18.3.1
      react-dom: 18.3.1(react@18.3.1)
    optionalDependencies:
      '@types/react': 18.3.18
      '@types/react-dom': 18.3.5(@types/react@18.3.18)

  '@radix-ui/react-roving-focus@1.1.2(@types/react-dom@18.3.5(@types/react@18.3.18))(@types/react@18.3.18)(react-dom@18.3.1(react@18.3.1))(react@18.3.1)':
    dependencies:
      '@radix-ui/primitive': 1.1.1
      '@radix-ui/react-collection': 1.1.2(@types/react-dom@18.3.5(@types/react@18.3.18))(@types/react@18.3.18)(react-dom@18.3.1(react@18.3.1))(react@18.3.1)
      '@radix-ui/react-compose-refs': 1.1.1(@types/react@18.3.18)(react@18.3.1)
      '@radix-ui/react-context': 1.1.1(@types/react@18.3.18)(react@18.3.1)
      '@radix-ui/react-direction': 1.1.0(@types/react@18.3.18)(react@18.3.1)
      '@radix-ui/react-id': 1.1.0(@types/react@18.3.18)(react@18.3.1)
      '@radix-ui/react-primitive': 2.0.2(@types/react-dom@18.3.5(@types/react@18.3.18))(@types/react@18.3.18)(react-dom@18.3.1(react@18.3.1))(react@18.3.1)
      '@radix-ui/react-use-callback-ref': 1.1.0(@types/react@18.3.18)(react@18.3.1)
      '@radix-ui/react-use-controllable-state': 1.1.0(@types/react@18.3.18)(react@18.3.1)
      react: 18.3.1
      react-dom: 18.3.1(react@18.3.1)
    optionalDependencies:
      '@types/react': 18.3.18
      '@types/react-dom': 18.3.5(@types/react@18.3.18)

  '@radix-ui/react-slot@1.1.2(@types/react@18.3.18)(react@18.3.1)':
    dependencies:
      '@radix-ui/react-compose-refs': 1.1.1(@types/react@18.3.18)(react@18.3.1)
      react: 18.3.1
    optionalDependencies:
      '@types/react': 18.3.18

  '@radix-ui/react-tabs@1.1.3(@types/react-dom@18.3.5(@types/react@18.3.18))(@types/react@18.3.18)(react-dom@18.3.1(react@18.3.1))(react@18.3.1)':
    dependencies:
      '@radix-ui/primitive': 1.1.1
      '@radix-ui/react-context': 1.1.1(@types/react@18.3.18)(react@18.3.1)
      '@radix-ui/react-direction': 1.1.0(@types/react@18.3.18)(react@18.3.1)
      '@radix-ui/react-id': 1.1.0(@types/react@18.3.18)(react@18.3.1)
      '@radix-ui/react-presence': 1.1.2(@types/react-dom@18.3.5(@types/react@18.3.18))(@types/react@18.3.18)(react-dom@18.3.1(react@18.3.1))(react@18.3.1)
      '@radix-ui/react-primitive': 2.0.2(@types/react-dom@18.3.5(@types/react@18.3.18))(@types/react@18.3.18)(react-dom@18.3.1(react@18.3.1))(react@18.3.1)
      '@radix-ui/react-roving-focus': 1.1.2(@types/react-dom@18.3.5(@types/react@18.3.18))(@types/react@18.3.18)(react-dom@18.3.1(react@18.3.1))(react@18.3.1)
      '@radix-ui/react-use-controllable-state': 1.1.0(@types/react@18.3.18)(react@18.3.1)
      react: 18.3.1
      react-dom: 18.3.1(react@18.3.1)
    optionalDependencies:
      '@types/react': 18.3.18
      '@types/react-dom': 18.3.5(@types/react@18.3.18)

  '@radix-ui/react-tooltip@1.1.8(@types/react-dom@18.3.5(@types/react@18.3.18))(@types/react@18.3.18)(react-dom@18.3.1(react@18.3.1))(react@18.3.1)':
    dependencies:
      '@radix-ui/primitive': 1.1.1
      '@radix-ui/react-compose-refs': 1.1.1(@types/react@18.3.18)(react@18.3.1)
      '@radix-ui/react-context': 1.1.1(@types/react@18.3.18)(react@18.3.1)
      '@radix-ui/react-dismissable-layer': 1.1.5(@types/react-dom@18.3.5(@types/react@18.3.18))(@types/react@18.3.18)(react-dom@18.3.1(react@18.3.1))(react@18.3.1)
      '@radix-ui/react-id': 1.1.0(@types/react@18.3.18)(react@18.3.1)
      '@radix-ui/react-popper': 1.2.2(@types/react-dom@18.3.5(@types/react@18.3.18))(@types/react@18.3.18)(react-dom@18.3.1(react@18.3.1))(react@18.3.1)
      '@radix-ui/react-portal': 1.1.4(@types/react-dom@18.3.5(@types/react@18.3.18))(@types/react@18.3.18)(react-dom@18.3.1(react@18.3.1))(react@18.3.1)
      '@radix-ui/react-presence': 1.1.2(@types/react-dom@18.3.5(@types/react@18.3.18))(@types/react@18.3.18)(react-dom@18.3.1(react@18.3.1))(react@18.3.1)
      '@radix-ui/react-primitive': 2.0.2(@types/react-dom@18.3.5(@types/react@18.3.18))(@types/react@18.3.18)(react-dom@18.3.1(react@18.3.1))(react@18.3.1)
      '@radix-ui/react-slot': 1.1.2(@types/react@18.3.18)(react@18.3.1)
      '@radix-ui/react-use-controllable-state': 1.1.0(@types/react@18.3.18)(react@18.3.1)
      '@radix-ui/react-visually-hidden': 1.1.2(@types/react-dom@18.3.5(@types/react@18.3.18))(@types/react@18.3.18)(react-dom@18.3.1(react@18.3.1))(react@18.3.1)
      react: 18.3.1
      react-dom: 18.3.1(react@18.3.1)
    optionalDependencies:
      '@types/react': 18.3.18
      '@types/react-dom': 18.3.5(@types/react@18.3.18)

  '@radix-ui/react-use-callback-ref@1.1.0(@types/react@18.3.18)(react@18.3.1)':
    dependencies:
      react: 18.3.1
    optionalDependencies:
      '@types/react': 18.3.18

  '@radix-ui/react-use-controllable-state@1.1.0(@types/react@18.3.18)(react@18.3.1)':
    dependencies:
      '@radix-ui/react-use-callback-ref': 1.1.0(@types/react@18.3.18)(react@18.3.1)
      react: 18.3.1
    optionalDependencies:
      '@types/react': 18.3.18

  '@radix-ui/react-use-escape-keydown@1.1.0(@types/react@18.3.18)(react@18.3.1)':
    dependencies:
      '@radix-ui/react-use-callback-ref': 1.1.0(@types/react@18.3.18)(react@18.3.1)
      react: 18.3.1
    optionalDependencies:
      '@types/react': 18.3.18

  '@radix-ui/react-use-layout-effect@1.1.0(@types/react@18.3.18)(react@18.3.1)':
    dependencies:
      react: 18.3.1
    optionalDependencies:
      '@types/react': 18.3.18

  '@radix-ui/react-use-rect@1.1.0(@types/react@18.3.18)(react@18.3.1)':
    dependencies:
      '@radix-ui/rect': 1.1.0
      react: 18.3.1
    optionalDependencies:
      '@types/react': 18.3.18

  '@radix-ui/react-use-size@1.1.0(@types/react@18.3.18)(react@18.3.1)':
    dependencies:
      '@radix-ui/react-use-layout-effect': 1.1.0(@types/react@18.3.18)(react@18.3.1)
      react: 18.3.1
    optionalDependencies:
      '@types/react': 18.3.18

  '@radix-ui/react-visually-hidden@1.1.2(@types/react-dom@18.3.5(@types/react@18.3.18))(@types/react@18.3.18)(react-dom@18.3.1(react@18.3.1))(react@18.3.1)':
    dependencies:
      '@radix-ui/react-primitive': 2.0.2(@types/react-dom@18.3.5(@types/react@18.3.18))(@types/react@18.3.18)(react-dom@18.3.1(react@18.3.1))(react@18.3.1)
      react: 18.3.1
      react-dom: 18.3.1(react@18.3.1)
    optionalDependencies:
      '@types/react': 18.3.18
      '@types/react-dom': 18.3.5(@types/react@18.3.18)

  '@radix-ui/rect@1.1.0': {}

  '@repeaterjs/repeater@3.0.6': {}

  '@rollup/pluginutils@5.1.4(rollup@4.31.0)':
    dependencies:
      '@types/estree': 1.0.6
      estree-walker: 2.0.2
      picomatch: 4.0.2
    optionalDependencies:
      rollup: 4.31.0

  '@rollup/rollup-android-arm-eabi@4.31.0':
    optional: true

  '@rollup/rollup-android-arm64@4.31.0':
    optional: true

  '@rollup/rollup-darwin-arm64@4.31.0':
    optional: true

  '@rollup/rollup-darwin-x64@4.31.0':
    optional: true

  '@rollup/rollup-freebsd-arm64@4.31.0':
    optional: true

  '@rollup/rollup-freebsd-x64@4.31.0':
    optional: true

  '@rollup/rollup-linux-arm-gnueabihf@4.31.0':
    optional: true

  '@rollup/rollup-linux-arm-musleabihf@4.31.0':
    optional: true

  '@rollup/rollup-linux-arm64-gnu@4.31.0':
    optional: true

  '@rollup/rollup-linux-arm64-musl@4.31.0':
    optional: true

  '@rollup/rollup-linux-loongarch64-gnu@4.31.0':
    optional: true

  '@rollup/rollup-linux-powerpc64le-gnu@4.31.0':
    optional: true

  '@rollup/rollup-linux-riscv64-gnu@4.31.0':
    optional: true

  '@rollup/rollup-linux-s390x-gnu@4.31.0':
    optional: true

  '@rollup/rollup-linux-x64-gnu@4.31.0':
    optional: true

  '@rollup/rollup-linux-x64-musl@4.31.0':
    optional: true

  '@rollup/rollup-win32-arm64-msvc@4.31.0':
    optional: true

  '@rollup/rollup-win32-ia32-msvc@4.31.0':
    optional: true

  '@rollup/rollup-win32-x64-msvc@4.31.0':
    optional: true

  '@scure/base@1.2.4': {}

  '@scure/bip32@1.6.2':
    dependencies:
      '@noble/curves': 1.8.1
      '@noble/hashes': 1.7.1
      '@scure/base': 1.2.4

  '@scure/bip39@1.5.4':
    dependencies:
      '@noble/hashes': 1.7.1
      '@scure/base': 1.2.4

  '@shikijs/core@1.29.2':
    dependencies:
      '@shikijs/engine-javascript': 1.29.2
      '@shikijs/engine-oniguruma': 1.29.2
      '@shikijs/types': 1.29.2
      '@shikijs/vscode-textmate': 10.0.1
      '@types/hast': 3.0.4
      hast-util-to-html: 9.0.4

  '@shikijs/engine-javascript@1.29.2':
    dependencies:
      '@shikijs/types': 1.29.2
      '@shikijs/vscode-textmate': 10.0.1
      oniguruma-to-es: 2.3.0

  '@shikijs/engine-oniguruma@1.29.2':
    dependencies:
      '@shikijs/types': 1.29.2
      '@shikijs/vscode-textmate': 10.0.1

  '@shikijs/langs@1.29.2':
    dependencies:
      '@shikijs/types': 1.29.2

  '@shikijs/themes@1.29.2':
    dependencies:
      '@shikijs/types': 1.29.2

  '@shikijs/types@1.29.2':
    dependencies:
      '@shikijs/vscode-textmate': 10.0.1
      '@types/hast': 3.0.4

  '@shikijs/vscode-textmate@10.0.1': {}

  '@sinclair/typebox@0.27.8': {}

  '@tailwindcss/node@4.0.6':
    dependencies:
      enhanced-resolve: 5.18.1
      jiti: 2.4.2
      tailwindcss: 4.0.6

  '@tailwindcss/oxide-android-arm64@4.0.6':
    optional: true

  '@tailwindcss/oxide-darwin-arm64@4.0.6':
    optional: true

  '@tailwindcss/oxide-darwin-x64@4.0.6':
    optional: true

  '@tailwindcss/oxide-freebsd-x64@4.0.6':
    optional: true

  '@tailwindcss/oxide-linux-arm-gnueabihf@4.0.6':
    optional: true

  '@tailwindcss/oxide-linux-arm64-gnu@4.0.6':
    optional: true

  '@tailwindcss/oxide-linux-arm64-musl@4.0.6':
    optional: true

  '@tailwindcss/oxide-linux-x64-gnu@4.0.6':
    optional: true

  '@tailwindcss/oxide-linux-x64-musl@4.0.6':
    optional: true

  '@tailwindcss/oxide-win32-arm64-msvc@4.0.6':
    optional: true

  '@tailwindcss/oxide-win32-x64-msvc@4.0.6':
    optional: true

  '@tailwindcss/oxide@4.0.6':
    optionalDependencies:
      '@tailwindcss/oxide-android-arm64': 4.0.6
      '@tailwindcss/oxide-darwin-arm64': 4.0.6
      '@tailwindcss/oxide-darwin-x64': 4.0.6
      '@tailwindcss/oxide-freebsd-x64': 4.0.6
      '@tailwindcss/oxide-linux-arm-gnueabihf': 4.0.6
      '@tailwindcss/oxide-linux-arm64-gnu': 4.0.6
      '@tailwindcss/oxide-linux-arm64-musl': 4.0.6
      '@tailwindcss/oxide-linux-x64-gnu': 4.0.6
      '@tailwindcss/oxide-linux-x64-musl': 4.0.6
      '@tailwindcss/oxide-win32-arm64-msvc': 4.0.6
      '@tailwindcss/oxide-win32-x64-msvc': 4.0.6

  '@tailwindcss/vite@4.0.6(vite@6.1.0(@types/node@20.17.14)(jiti@2.4.2)(lightningcss@1.29.1)(tsx@4.19.2)(yaml@2.7.0))':
    dependencies:
      '@tailwindcss/node': 4.0.6
      '@tailwindcss/oxide': 4.0.6
      lightningcss: 1.29.1
      tailwindcss: 4.0.6
      vite: 6.1.0(@types/node@20.17.14)(jiti@2.4.2)(lightningcss@1.29.1)(tsx@4.19.2)(yaml@2.7.0)

  '@tanstack/react-virtual@3.13.0(react-dom@18.3.1(react@18.3.1))(react@18.3.1)':
    dependencies:
      '@tanstack/virtual-core': 3.13.0
      react: 18.3.1
      react-dom: 18.3.1(react@18.3.1)

  '@tanstack/virtual-core@3.13.0': {}

  '@types/acorn@4.0.6':
    dependencies:
      '@types/estree': 1.0.6

  '@types/babel__core@7.20.5':
    dependencies:
      '@babel/parser': 7.26.8
      '@babel/types': 7.26.8
      '@types/babel__generator': 7.6.8
      '@types/babel__template': 7.4.4
      '@types/babel__traverse': 7.20.6

  '@types/babel__generator@7.6.8':
    dependencies:
      '@babel/types': 7.26.8

  '@types/babel__template@7.4.4':
    dependencies:
      '@babel/parser': 7.26.8
      '@babel/types': 7.26.8

  '@types/babel__traverse@7.20.6':
    dependencies:
      '@babel/types': 7.26.8

  '@types/codemirror@0.0.90':
    dependencies:
      '@types/tern': 0.23.9

  '@types/codemirror@5.60.15':
    dependencies:
      '@types/tern': 0.23.9

  '@types/cookie@0.6.0': {}

  '@types/cookiejar@2.1.5': {}

  '@types/debug@4.1.12':
    dependencies:
      '@types/ms': 2.1.0

  '@types/estree-jsx@1.0.5':
    dependencies:
      '@types/estree': 1.0.6

  '@types/estree@1.0.6': {}

  '@types/gensync@1.0.4': {}

  '@types/hast@3.0.4':
    dependencies:
      '@types/unist': 3.0.3

  '@types/js-yaml@4.0.9': {}

  '@types/json-schema@7.0.15': {}

  '@types/mdast@4.0.4':
    dependencies:
      '@types/unist': 3.0.3

  '@types/mdx@2.0.13': {}

  '@types/methods@1.1.4': {}

  '@types/ms@2.1.0': {}

  '@types/nlcst@2.0.3':
    dependencies:
      '@types/unist': 3.0.3

  '@types/node@17.0.45': {}

  '@types/node@20.17.14':
    dependencies:
      undici-types: 6.19.8

  '@types/progress@2.0.7':
    dependencies:
      '@types/node': 20.17.14

  '@types/prop-types@15.7.14': {}

  '@types/react-dom@18.3.5(@types/react@18.3.18)':
    dependencies:
      '@types/react': 18.3.18

  '@types/react@18.3.18':
    dependencies:
      '@types/prop-types': 15.7.14
      csstype: 3.1.3

  '@types/sax@1.2.7':
    dependencies:
      '@types/node': 20.17.14

  '@types/superagent@8.1.9':
    dependencies:
      '@types/cookiejar': 2.1.5
      '@types/methods': 1.1.4
      '@types/node': 20.17.14
      form-data: 4.0.1

  '@types/supertest@6.0.2':
    dependencies:
      '@types/methods': 1.1.4
      '@types/superagent': 8.1.9

  '@types/tern@0.23.9':
    dependencies:
      '@types/estree': 1.0.6

  '@types/unist@2.0.11': {}

  '@types/unist@3.0.3': {}

  '@types/yargs-parser@21.0.3': {}

  '@types/yargs@17.0.33':
    dependencies:
      '@types/yargs-parser': 21.0.3

  '@typescript-eslint/eslint-plugin@8.24.0(@typescript-eslint/parser@8.24.0(eslint@9.20.1(jiti@2.4.2))(typescript@5.7.3))(eslint@9.20.1(jiti@2.4.2))(typescript@5.7.3)':
    dependencies:
      '@eslint-community/regexpp': 4.12.1
      '@typescript-eslint/parser': 8.24.0(eslint@9.20.1(jiti@2.4.2))(typescript@5.7.3)
      '@typescript-eslint/scope-manager': 8.24.0
      '@typescript-eslint/type-utils': 8.24.0(eslint@9.20.1(jiti@2.4.2))(typescript@5.7.3)
      '@typescript-eslint/utils': 8.24.0(eslint@9.20.1(jiti@2.4.2))(typescript@5.7.3)
      '@typescript-eslint/visitor-keys': 8.24.0
      eslint: 9.20.1(jiti@2.4.2)
      graphemer: 1.4.0
      ignore: 5.3.2
      natural-compare: 1.4.0
      ts-api-utils: 2.0.1(typescript@5.7.3)
      typescript: 5.7.3
    transitivePeerDependencies:
      - supports-color

  '@typescript-eslint/parser@8.24.0(eslint@9.20.1(jiti@2.4.2))(typescript@5.7.3)':
    dependencies:
      '@typescript-eslint/scope-manager': 8.24.0
      '@typescript-eslint/types': 8.24.0
      '@typescript-eslint/typescript-estree': 8.24.0(typescript@5.7.3)
      '@typescript-eslint/visitor-keys': 8.24.0
      debug: 4.4.0
      eslint: 9.20.1(jiti@2.4.2)
      typescript: 5.7.3
    transitivePeerDependencies:
      - supports-color

  '@typescript-eslint/scope-manager@8.24.0':
    dependencies:
      '@typescript-eslint/types': 8.24.0
      '@typescript-eslint/visitor-keys': 8.24.0

  '@typescript-eslint/type-utils@8.24.0(eslint@9.20.1(jiti@2.4.2))(typescript@5.7.3)':
    dependencies:
      '@typescript-eslint/typescript-estree': 8.24.0(typescript@5.7.3)
      '@typescript-eslint/utils': 8.24.0(eslint@9.20.1(jiti@2.4.2))(typescript@5.7.3)
      debug: 4.4.0
      eslint: 9.20.1(jiti@2.4.2)
      ts-api-utils: 2.0.1(typescript@5.7.3)
      typescript: 5.7.3
    transitivePeerDependencies:
      - supports-color

  '@typescript-eslint/types@8.24.0': {}

  '@typescript-eslint/typescript-estree@8.24.0(typescript@5.7.3)':
    dependencies:
      '@typescript-eslint/types': 8.24.0
      '@typescript-eslint/visitor-keys': 8.24.0
      debug: 4.4.0
      fast-glob: 3.3.3
      is-glob: 4.0.3
      minimatch: 9.0.5
      semver: 7.7.0
      ts-api-utils: 2.0.1(typescript@5.7.3)
      typescript: 5.7.3
    transitivePeerDependencies:
      - supports-color

  '@typescript-eslint/utils@8.24.0(eslint@9.20.1(jiti@2.4.2))(typescript@5.7.3)':
    dependencies:
      '@eslint-community/eslint-utils': 4.4.1(eslint@9.20.1(jiti@2.4.2))
      '@typescript-eslint/scope-manager': 8.24.0
      '@typescript-eslint/types': 8.24.0
      '@typescript-eslint/typescript-estree': 8.24.0(typescript@5.7.3)
      eslint: 9.20.1(jiti@2.4.2)
      typescript: 5.7.3
    transitivePeerDependencies:
      - supports-color

  '@typescript-eslint/visitor-keys@8.24.0':
    dependencies:
      '@typescript-eslint/types': 8.24.0
      eslint-visitor-keys: 4.2.0

  '@ungap/structured-clone@1.3.0': {}

  '@vitejs/plugin-react@4.3.4(vite@6.1.0(@types/node@20.17.14)(jiti@2.4.2)(lightningcss@1.29.1)(tsx@4.19.2)(yaml@2.7.0))':
    dependencies:
      '@babel/core': 7.26.8
      '@babel/plugin-transform-react-jsx-self': 7.25.9(@babel/core@7.26.8)
      '@babel/plugin-transform-react-jsx-source': 7.25.9(@babel/core@7.26.8)
      '@types/babel__core': 7.20.5
      react-refresh: 0.14.2
      vite: 6.1.0(@types/node@20.17.14)(jiti@2.4.2)(lightningcss@1.29.1)(tsx@4.19.2)(yaml@2.7.0)
    transitivePeerDependencies:
      - supports-color

  '@vitest/coverage-v8@1.6.0(vitest@1.6.0(@types/node@20.17.14)(lightningcss@1.29.1))':
    dependencies:
      '@ampproject/remapping': 2.3.0
      '@bcoe/v8-coverage': 0.2.3
      debug: 4.4.0
      istanbul-lib-coverage: 3.2.2
      istanbul-lib-report: 3.0.1
      istanbul-lib-source-maps: 5.0.6
      istanbul-reports: 3.1.7
      magic-string: 0.30.17
      magicast: 0.3.5
      picocolors: 1.1.1
      std-env: 3.8.0
      strip-literal: 2.1.1
      test-exclude: 6.0.0
      vitest: 1.6.0(@types/node@20.17.14)(lightningcss@1.29.1)
    transitivePeerDependencies:
      - supports-color

  '@vitest/expect@1.6.0':
    dependencies:
      '@vitest/spy': 1.6.0
      '@vitest/utils': 1.6.0
      chai: 4.5.0

  '@vitest/expect@3.0.5':
    dependencies:
      '@vitest/spy': 3.0.5
      '@vitest/utils': 3.0.5
      chai: 5.1.2
      tinyrainbow: 2.0.0

  '@vitest/mocker@3.0.5(vite@5.4.14(@types/node@20.17.14)(lightningcss@1.29.1))':
    dependencies:
      '@vitest/spy': 3.0.5
      estree-walker: 3.0.3
      magic-string: 0.30.17
    optionalDependencies:
      vite: 5.4.14(@types/node@20.17.14)(lightningcss@1.29.1)

  '@vitest/pretty-format@3.0.5':
    dependencies:
      tinyrainbow: 2.0.0

  '@vitest/runner@1.6.0':
    dependencies:
      '@vitest/utils': 1.6.0
      p-limit: 5.0.0
      pathe: 1.1.2

  '@vitest/runner@3.0.5':
    dependencies:
      '@vitest/utils': 3.0.5
      pathe: 2.0.2

  '@vitest/snapshot@1.6.0':
    dependencies:
      magic-string: 0.30.17
      pathe: 1.1.2
      pretty-format: 29.7.0

  '@vitest/snapshot@3.0.5':
    dependencies:
      '@vitest/pretty-format': 3.0.5
      magic-string: 0.30.17
      pathe: 2.0.2

  '@vitest/spy@1.6.0':
    dependencies:
      tinyspy: 2.2.1

  '@vitest/spy@3.0.5':
    dependencies:
      tinyspy: 3.0.2

  '@vitest/utils@1.6.0':
    dependencies:
      diff-sequences: 29.6.3
      estree-walker: 3.0.3
      loupe: 2.3.7
      pretty-format: 29.7.0

  '@vitest/utils@3.0.5':
    dependencies:
      '@vitest/pretty-format': 3.0.5
      loupe: 3.1.2
      tinyrainbow: 2.0.0

  '@whatwg-node/disposablestack@0.0.5':
    dependencies:
      tslib: 2.8.1

  '@whatwg-node/events@0.1.2':
    dependencies:
      tslib: 2.8.1

  '@whatwg-node/fetch@0.10.3':
    dependencies:
      '@whatwg-node/node-fetch': 0.7.7
      urlpattern-polyfill: 10.0.0

  '@whatwg-node/node-fetch@0.7.7':
    dependencies:
      '@whatwg-node/disposablestack': 0.0.5
      busboy: 1.6.0
      tslib: 2.8.1

  '@whatwg-node/server@0.9.65':
    dependencies:
      '@whatwg-node/disposablestack': 0.0.5
      '@whatwg-node/fetch': 0.10.3
      tslib: 2.8.1

  abitype@0.10.3(typescript@5.7.3)(zod@3.24.1):
    optionalDependencies:
      typescript: 5.7.3
      zod: 3.24.1

  abitype@1.0.8(typescript@5.7.3)(zod@3.24.1):
    optionalDependencies:
      typescript: 5.7.3
      zod: 3.24.1

  abort-controller@3.0.0:
    dependencies:
      event-target-shim: 5.0.1

  abstract-level@1.0.4:
    dependencies:
      buffer: 6.0.3
      catering: 2.1.1
      is-buffer: 2.0.5
      level-supports: 4.0.1
      level-transcoder: 1.0.1
      module-error: 1.0.2
      queue-microtask: 1.2.3

  acorn-jsx@5.3.2(acorn@8.14.0):
    dependencies:
      acorn: 8.14.0

  acorn-walk@8.3.4:
    dependencies:
      acorn: 8.14.0

  acorn@8.14.0: {}

  ajv-formats@2.1.1(ajv@8.17.1):
    optionalDependencies:
      ajv: 8.17.1

  ajv@6.12.6:
    dependencies:
      fast-deep-equal: 3.1.3
      fast-json-stable-stringify: 2.1.0
      json-schema-traverse: 0.4.1
      uri-js: 4.4.1

  ajv@8.17.1:
    dependencies:
      fast-deep-equal: 3.1.3
      fast-uri: 3.0.6
      json-schema-traverse: 1.0.0
      require-from-string: 2.0.2

  ansi-align@3.0.1:
    dependencies:
      string-width: 4.2.3

  ansi-escapes@6.2.1: {}

  ansi-regex@5.0.1: {}

  ansi-regex@6.1.0: {}

  ansi-styles@4.3.0:
    dependencies:
      color-convert: 2.0.1

  ansi-styles@5.2.0: {}

  ansi-styles@6.2.1: {}

  anymatch@3.1.3:
    dependencies:
      normalize-path: 3.0.0
      picomatch: 2.3.1

  arg@5.0.2: {}

  argparse@1.0.10:
    dependencies:
      sprintf-js: 1.0.3

  argparse@2.0.1: {}

  aria-hidden@1.2.4:
    dependencies:
      tslib: 2.8.1

  aria-query@5.3.2: {}

  array-iterate@2.0.1: {}

  asap@2.0.6: {}

  assertion-error@1.1.0: {}

  assertion-error@2.0.1: {}

  astring@1.9.0: {}

  astro-expressive-code@0.40.1(astro@5.2.3(@types/node@20.17.14)(jiti@2.4.2)(lightningcss@1.29.1)(rollup@4.31.0)(tsx@4.19.2)(typescript@5.7.3)(yaml@2.7.0)):
    dependencies:
      astro: 5.2.3(@types/node@20.17.14)(jiti@2.4.2)(lightningcss@1.29.1)(rollup@4.31.0)(tsx@4.19.2)(typescript@5.7.3)(yaml@2.7.0)
      rehype-expressive-code: 0.40.1

  astro@5.2.3(@types/node@20.17.14)(jiti@2.4.2)(lightningcss@1.29.1)(rollup@4.31.0)(tsx@4.19.2)(typescript@5.7.3)(yaml@2.7.0):
    dependencies:
      '@astrojs/compiler': 2.10.3
      '@astrojs/internal-helpers': 0.5.0
      '@astrojs/markdown-remark': 6.1.0
      '@astrojs/telemetry': 3.2.0
      '@oslojs/encoding': 1.1.0
      '@rollup/pluginutils': 5.1.4(rollup@4.31.0)
      '@types/cookie': 0.6.0
      acorn: 8.14.0
      aria-query: 5.3.2
      axobject-query: 4.1.0
      boxen: 8.0.1
      ci-info: 4.1.0
      clsx: 2.1.1
      common-ancestor-path: 1.0.1
      cookie: 0.7.2
      cssesc: 3.0.0
      debug: 4.4.0
      deterministic-object-hash: 2.0.2
      devalue: 5.1.1
      diff: 5.2.0
      dlv: 1.1.3
      dset: 3.1.4
      es-module-lexer: 1.6.0
      esbuild: 0.24.2
      estree-walker: 3.0.3
      fast-glob: 3.3.3
      flattie: 1.1.1
      github-slugger: 2.0.0
      html-escaper: 3.0.3
      http-cache-semantics: 4.1.1
      js-yaml: 4.1.0
      kleur: 4.1.5
      magic-string: 0.30.17
      magicast: 0.3.5
      micromatch: 4.0.8
      mrmime: 2.0.0
      neotraverse: 0.6.18
      p-limit: 6.2.0
      p-queue: 8.1.0
      preferred-pm: 4.1.1
      prompts: 2.4.2
      rehype: 13.0.2
      semver: 7.7.0
      shiki: 1.29.2
      tinyexec: 0.3.2
      tsconfck: 3.1.4(typescript@5.7.3)
      ultrahtml: 1.5.3
      unist-util-visit: 5.0.0
      unstorage: 1.14.4
      vfile: 6.0.3
      vite: 6.1.0(@types/node@20.17.14)(jiti@2.4.2)(lightningcss@1.29.1)(tsx@4.19.2)(yaml@2.7.0)
      vitefu: 1.0.5(vite@6.1.0(@types/node@20.17.14)(jiti@2.4.2)(lightningcss@1.29.1)(tsx@4.19.2)(yaml@2.7.0))
      which-pm: 3.0.1
      xxhash-wasm: 1.1.0
      yargs-parser: 21.1.1
      yocto-spinner: 0.2.0
      zod: 3.24.1
      zod-to-json-schema: 3.24.1(zod@3.24.1)
      zod-to-ts: 1.2.0(typescript@5.7.3)(zod@3.24.1)
    optionalDependencies:
      sharp: 0.33.5
    transitivePeerDependencies:
      - '@azure/app-configuration'
      - '@azure/cosmos'
      - '@azure/data-tables'
      - '@azure/identity'
      - '@azure/keyvault-secrets'
      - '@azure/storage-blob'
      - '@capacitor/preferences'
      - '@deno/kv'
      - '@netlify/blobs'
      - '@planetscale/database'
      - '@types/node'
      - '@upstash/redis'
      - '@vercel/blob'
      - '@vercel/kv'
      - aws4fetch
      - db0
      - idb-keyval
      - ioredis
      - jiti
      - less
      - lightningcss
      - rollup
      - sass
      - sass-embedded
      - stylus
      - sugarss
      - supports-color
      - terser
      - tsx
      - typescript
      - uploadthing
      - yaml

  asynckit@0.4.0: {}

  atomic-sleep@1.0.0: {}

  atomically@2.0.3:
    dependencies:
      stubborn-fs: 1.2.5
      when-exit: 2.1.4

  auto-bind@5.0.1: {}

  autoprefixer@10.4.20(postcss@8.5.2):
    dependencies:
      browserslist: 4.24.4
      caniuse-lite: 1.0.30001699
      fraction.js: 4.3.7
      normalize-range: 0.1.2
      picocolors: 1.1.1
      postcss: 8.5.2
      postcss-value-parser: 4.2.0

  axobject-query@4.1.0: {}

  bail@2.0.2: {}

  balanced-match@1.0.2: {}

  base-64@1.0.0: {}

  base64-js@1.5.1: {}

  bcp-47-match@2.0.3: {}

  bcp-47@2.1.0:
    dependencies:
      is-alphabetical: 2.0.1
      is-alphanumerical: 2.0.1
      is-decimal: 2.0.1

  binary-extensions@2.3.0: {}

  bintrees@1.0.2: {}

  boolbase@1.0.0: {}

  boxen@8.0.1:
    dependencies:
      ansi-align: 3.0.1
      camelcase: 8.0.0
      chalk: 5.4.1
      cli-boxes: 3.0.0
      string-width: 7.2.0
      type-fest: 4.33.0
      widest-line: 5.0.0
      wrap-ansi: 9.0.0

  brace-expansion@1.1.11:
    dependencies:
      balanced-match: 1.0.2
      concat-map: 0.0.1

  brace-expansion@2.0.1:
    dependencies:
      balanced-match: 1.0.2

  braces@3.0.3:
    dependencies:
      fill-range: 7.1.1

  browserslist@4.24.4:
    dependencies:
      caniuse-lite: 1.0.30001699
      electron-to-chromium: 1.5.97
      node-releases: 2.0.19
      update-browserslist-db: 1.1.2(browserslist@4.24.4)

  buffer-writer@2.0.0: {}

  buffer@6.0.3:
    dependencies:
      base64-js: 1.5.1
      ieee754: 1.2.1

  bun@1.2.2:
    optionalDependencies:
      '@oven/bun-darwin-aarch64': 1.2.2
      '@oven/bun-darwin-x64': 1.2.2
      '@oven/bun-darwin-x64-baseline': 1.2.2
      '@oven/bun-linux-aarch64': 1.2.2
      '@oven/bun-linux-aarch64-musl': 1.2.2
      '@oven/bun-linux-x64': 1.2.2
      '@oven/bun-linux-x64-baseline': 1.2.2
      '@oven/bun-linux-x64-musl': 1.2.2
      '@oven/bun-linux-x64-musl-baseline': 1.2.2
      '@oven/bun-windows-x64': 1.2.2
      '@oven/bun-windows-x64-baseline': 1.2.2

  busboy@1.6.0:
    dependencies:
      streamsearch: 1.1.0

  cac@6.7.14: {}

  call-bind-apply-helpers@1.0.1:
    dependencies:
      es-errors: 1.3.0
      function-bind: 1.1.2

  call-bound@1.0.3:
    dependencies:
      call-bind-apply-helpers: 1.0.1
      get-intrinsic: 1.2.7

  callsites@3.1.0: {}

  camelcase@8.0.0: {}

  caniuse-lite@1.0.30001699: {}

  catering@2.1.1: {}

  ccount@2.0.1: {}

  chai@4.5.0:
    dependencies:
      assertion-error: 1.1.0
      check-error: 1.0.3
      deep-eql: 4.1.4
      get-func-name: 2.0.2
      loupe: 2.3.7
      pathval: 1.1.1
      type-detect: 4.1.0

  chai@5.1.2:
    dependencies:
      assertion-error: 2.0.1
      check-error: 2.1.1
      deep-eql: 5.0.2
      loupe: 3.1.2
      pathval: 2.0.0

  chalk@4.1.2:
    dependencies:
      ansi-styles: 4.3.0
      supports-color: 7.2.0

  chalk@5.4.1: {}

  character-entities-html4@2.1.0: {}

  character-entities-legacy@3.0.0: {}

  character-entities@2.0.2: {}

  character-reference-invalid@2.0.1: {}

  check-error@1.0.3:
    dependencies:
      get-func-name: 2.0.2

  check-error@2.1.1: {}

  chokidar@3.6.0:
    dependencies:
      anymatch: 3.1.3
      braces: 3.0.3
      glob-parent: 5.1.2
      is-binary-path: 2.1.0
      is-glob: 4.0.3
      normalize-path: 3.0.0
      readdirp: 3.6.0
    optionalDependencies:
      fsevents: 2.3.3

  ci-info@3.9.0: {}

  ci-info@4.1.0: {}

  class-variance-authority@0.7.1:
    dependencies:
      clsx: 2.1.1

  classic-level@1.4.1:
    dependencies:
      abstract-level: 1.0.4
      catering: 2.1.1
      module-error: 1.0.2
      napi-macros: 2.2.2
      node-gyp-build: 4.8.4

  cli-boxes@3.0.0: {}

  cli-cursor@4.0.0:
    dependencies:
      restore-cursor: 4.0.0

  cli-truncate@3.1.0:
    dependencies:
      slice-ansi: 5.0.0
      string-width: 5.1.2

  client-only@0.0.1: {}

  cliui@8.0.1:
    dependencies:
      string-width: 4.2.3
      strip-ansi: 6.0.1
      wrap-ansi: 7.0.0

  clsx@1.2.1: {}

  clsx@2.1.1: {}

  code-excerpt@4.0.0:
    dependencies:
      convert-to-spaces: 2.0.1

  codemirror-graphql@2.2.0(@codemirror/language@6.0.0)(codemirror@5.65.18)(graphql@16.10.0):
    dependencies:
      '@codemirror/language': 6.0.0
      '@types/codemirror': 0.0.90
      codemirror: 5.65.18
      graphql: 16.10.0
      graphql-language-service: 5.3.0(graphql@16.10.0)

  codemirror@5.65.18: {}

  collapse-white-space@2.1.0: {}

  color-convert@2.0.1:
    dependencies:
      color-name: 1.1.4

  color-name@1.1.4: {}

  color-string@1.9.1:
    dependencies:
      color-name: 1.1.4
      simple-swizzle: 0.2.2

  color@4.2.3:
    dependencies:
      color-convert: 2.0.1
      color-string: 1.9.1

  combined-stream@1.0.8:
    dependencies:
      delayed-stream: 1.0.0

  comma-separated-tokens@2.0.3: {}

  commander@12.1.0: {}

  common-ancestor-path@1.0.1: {}

  component-emitter@1.3.1: {}

  concat-map@0.0.1: {}

  conf@12.0.0:
    dependencies:
      ajv: 8.17.1
      ajv-formats: 2.1.1(ajv@8.17.1)
      atomically: 2.0.3
      debounce-fn: 5.1.2
      dot-prop: 8.0.2
      env-paths: 3.0.0
      json-schema-typed: 8.0.1
      semver: 7.7.0
      uint8array-extras: 0.3.0

  confbox@0.1.8: {}

  consola@3.4.0: {}

  convert-source-map@2.0.0: {}

  convert-to-spaces@2.0.1: {}

  cookie-es@1.2.2: {}

  cookie@0.7.2: {}

  cookie@1.0.2: {}

  cookiejar@2.1.4: {}

  copy-anything@3.0.5:
    dependencies:
      is-what: 4.1.16

  copy-to-clipboard@3.3.3:
    dependencies:
      toggle-selection: 1.0.6

  cross-fetch@3.2.0:
    dependencies:
      node-fetch: 2.7.0
    transitivePeerDependencies:
      - encoding

  cross-inspect@1.0.1:
    dependencies:
      tslib: 2.8.1

  cross-spawn@7.0.6:
    dependencies:
      path-key: 3.1.1
      shebang-command: 2.0.0
      which: 2.0.2

  crossws@0.3.3:
    dependencies:
      uncrypto: 0.1.3

  css-selector-parser@3.0.5: {}

  cssesc@3.0.0: {}

  csstype@3.1.3: {}

  dataloader@2.2.3: {}

  date-fns@4.1.0: {}

  debounce-fn@5.1.2:
    dependencies:
      mimic-fn: 4.0.0

  debounce-promise@3.1.2: {}

  debug@4.4.0:
    dependencies:
      ms: 2.1.3

  decode-named-character-reference@1.0.2:
    dependencies:
      character-entities: 2.0.2

  deep-eql@4.1.4:
    dependencies:
      type-detect: 4.1.0

  deep-eql@5.0.2: {}

  deep-is@0.1.4: {}

  defu@6.1.4: {}

  delay@5.0.0: {}

  delayed-stream@1.0.0: {}

  dequal@2.0.3: {}

  destr@2.0.3: {}

  detect-libc@1.0.3: {}

  detect-libc@2.0.3: {}

  detect-node-es@1.1.0: {}

  detect-package-manager@3.0.2:
    dependencies:
      execa: 5.1.1

  deterministic-object-hash@2.0.2:
    dependencies:
      base-64: 1.0.0

  devalue@5.1.1: {}

  devlop@1.1.0:
    dependencies:
      dequal: 2.0.3

  dezalgo@1.0.4:
    dependencies:
      asap: 2.0.6
      wrappy: 1.0.2

  diff-sequences@29.6.3: {}

  diff@5.2.0: {}

  direction@2.0.1: {}

  dlv@1.1.3: {}

  dns-packet@5.6.1:
    dependencies:
      '@leichtgewicht/ip-codec': 2.0.5

  dot-prop@8.0.2:
    dependencies:
      type-fest: 3.13.1

  dotenv@16.4.7: {}

  drizzle-orm@0.36.4(@electric-sql/pglite@0.2.13)(@opentelemetry/api@1.7.0)(@types/react@18.3.18)(kysely@0.26.3)(pg@8.11.3)(react@18.3.1):
    optionalDependencies:
      '@electric-sql/pglite': 0.2.13
      '@opentelemetry/api': 1.7.0
      '@types/react': 18.3.18
      kysely: 0.26.3
      pg: 8.11.3
      react: 18.3.1

  dset@3.1.4: {}

  dunder-proto@1.0.1:
    dependencies:
      call-bind-apply-helpers: 1.0.1
      es-errors: 1.3.0
      gopd: 1.2.0

  eastasianwidth@0.2.0: {}

  electron-to-chromium@1.5.97: {}

  emoji-regex-xs@1.0.0: {}

  emoji-regex@10.4.0: {}

  emoji-regex@8.0.0: {}

  emoji-regex@9.2.2: {}

  enhanced-resolve@5.18.1:
    dependencies:
      graceful-fs: 4.2.11
      tapable: 2.2.1

  entities@4.5.0: {}

  env-paths@3.0.0: {}

  error-stack-parser@1.3.6:
    dependencies:
      stackframe: 0.3.1

  es-define-property@1.0.1: {}

  es-errors@1.3.0: {}

  es-module-lexer@1.6.0: {}

  es-object-atoms@1.1.1:
    dependencies:
      es-errors: 1.3.0

  esast-util-from-estree@2.0.0:
    dependencies:
      '@types/estree-jsx': 1.0.5
      devlop: 1.1.0
      estree-util-visit: 2.0.0
      unist-util-position-from-estree: 2.0.0

  esast-util-from-js@2.0.1:
    dependencies:
      '@types/estree-jsx': 1.0.5
      acorn: 8.14.0
      esast-util-from-estree: 2.0.0
      vfile-message: 4.0.2

  esbuild@0.21.5:
    optionalDependencies:
      '@esbuild/aix-ppc64': 0.21.5
      '@esbuild/android-arm': 0.21.5
      '@esbuild/android-arm64': 0.21.5
      '@esbuild/android-x64': 0.21.5
      '@esbuild/darwin-arm64': 0.21.5
      '@esbuild/darwin-x64': 0.21.5
      '@esbuild/freebsd-arm64': 0.21.5
      '@esbuild/freebsd-x64': 0.21.5
      '@esbuild/linux-arm': 0.21.5
      '@esbuild/linux-arm64': 0.21.5
      '@esbuild/linux-ia32': 0.21.5
      '@esbuild/linux-loong64': 0.21.5
      '@esbuild/linux-mips64el': 0.21.5
      '@esbuild/linux-ppc64': 0.21.5
      '@esbuild/linux-riscv64': 0.21.5
      '@esbuild/linux-s390x': 0.21.5
      '@esbuild/linux-x64': 0.21.5
      '@esbuild/netbsd-x64': 0.21.5
      '@esbuild/openbsd-x64': 0.21.5
      '@esbuild/sunos-x64': 0.21.5
      '@esbuild/win32-arm64': 0.21.5
      '@esbuild/win32-ia32': 0.21.5
      '@esbuild/win32-x64': 0.21.5

  esbuild@0.23.1:
    optionalDependencies:
      '@esbuild/aix-ppc64': 0.23.1
      '@esbuild/android-arm': 0.23.1
      '@esbuild/android-arm64': 0.23.1
      '@esbuild/android-x64': 0.23.1
      '@esbuild/darwin-arm64': 0.23.1
      '@esbuild/darwin-x64': 0.23.1
      '@esbuild/freebsd-arm64': 0.23.1
      '@esbuild/freebsd-x64': 0.23.1
      '@esbuild/linux-arm': 0.23.1
      '@esbuild/linux-arm64': 0.23.1
      '@esbuild/linux-ia32': 0.23.1
      '@esbuild/linux-loong64': 0.23.1
      '@esbuild/linux-mips64el': 0.23.1
      '@esbuild/linux-ppc64': 0.23.1
      '@esbuild/linux-riscv64': 0.23.1
      '@esbuild/linux-s390x': 0.23.1
      '@esbuild/linux-x64': 0.23.1
      '@esbuild/netbsd-x64': 0.23.1
      '@esbuild/openbsd-arm64': 0.23.1
      '@esbuild/openbsd-x64': 0.23.1
      '@esbuild/sunos-x64': 0.23.1
      '@esbuild/win32-arm64': 0.23.1
      '@esbuild/win32-ia32': 0.23.1
      '@esbuild/win32-x64': 0.23.1
    optional: true

  esbuild@0.24.2:
    optionalDependencies:
      '@esbuild/aix-ppc64': 0.24.2
      '@esbuild/android-arm': 0.24.2
      '@esbuild/android-arm64': 0.24.2
      '@esbuild/android-x64': 0.24.2
      '@esbuild/darwin-arm64': 0.24.2
      '@esbuild/darwin-x64': 0.24.2
      '@esbuild/freebsd-arm64': 0.24.2
      '@esbuild/freebsd-x64': 0.24.2
      '@esbuild/linux-arm': 0.24.2
      '@esbuild/linux-arm64': 0.24.2
      '@esbuild/linux-ia32': 0.24.2
      '@esbuild/linux-loong64': 0.24.2
      '@esbuild/linux-mips64el': 0.24.2
      '@esbuild/linux-ppc64': 0.24.2
      '@esbuild/linux-riscv64': 0.24.2
      '@esbuild/linux-s390x': 0.24.2
      '@esbuild/linux-x64': 0.24.2
      '@esbuild/netbsd-arm64': 0.24.2
      '@esbuild/netbsd-x64': 0.24.2
      '@esbuild/openbsd-arm64': 0.24.2
      '@esbuild/openbsd-x64': 0.24.2
      '@esbuild/sunos-x64': 0.24.2
      '@esbuild/win32-arm64': 0.24.2
      '@esbuild/win32-ia32': 0.24.2
      '@esbuild/win32-x64': 0.24.2

  escalade@3.2.0: {}

  escape-string-regexp@2.0.0: {}

  escape-string-regexp@4.0.0: {}

  escape-string-regexp@5.0.0: {}

  eslint-plugin-react-hooks@5.1.0(eslint@9.20.1(jiti@2.4.2)):
    dependencies:
      eslint: 9.20.1(jiti@2.4.2)

  eslint-plugin-react-refresh@0.4.19(eslint@9.20.1(jiti@2.4.2)):
    dependencies:
      eslint: 9.20.1(jiti@2.4.2)

  eslint-scope@8.2.0:
    dependencies:
      esrecurse: 4.3.0
      estraverse: 5.3.0

  eslint-visitor-keys@3.4.3: {}

  eslint-visitor-keys@4.2.0: {}

  eslint@9.20.1(jiti@2.4.2):
    dependencies:
      '@eslint-community/eslint-utils': 4.4.1(eslint@9.20.1(jiti@2.4.2))
      '@eslint-community/regexpp': 4.12.1
      '@eslint/config-array': 0.19.2
      '@eslint/core': 0.11.0
      '@eslint/eslintrc': 3.2.0
      '@eslint/js': 9.20.0
      '@eslint/plugin-kit': 0.2.5
      '@humanfs/node': 0.16.6
      '@humanwhocodes/module-importer': 1.0.1
      '@humanwhocodes/retry': 0.4.1
      '@types/estree': 1.0.6
      '@types/json-schema': 7.0.15
      ajv: 6.12.6
      chalk: 4.1.2
      cross-spawn: 7.0.6
      debug: 4.4.0
      escape-string-regexp: 4.0.0
      eslint-scope: 8.2.0
      eslint-visitor-keys: 4.2.0
      espree: 10.3.0
      esquery: 1.6.0
      esutils: 2.0.3
      fast-deep-equal: 3.1.3
      file-entry-cache: 8.0.0
      find-up: 5.0.0
      glob-parent: 6.0.2
      ignore: 5.3.2
      imurmurhash: 0.1.4
      is-glob: 4.0.3
      json-stable-stringify-without-jsonify: 1.0.1
      lodash.merge: 4.6.2
      minimatch: 3.1.2
      natural-compare: 1.4.0
      optionator: 0.9.4
    optionalDependencies:
      jiti: 2.4.2
    transitivePeerDependencies:
      - supports-color

  espree@10.3.0:
    dependencies:
      acorn: 8.14.0
      acorn-jsx: 5.3.2(acorn@8.14.0)
      eslint-visitor-keys: 4.2.0

  esprima@4.0.1: {}

  esquery@1.6.0:
    dependencies:
      estraverse: 5.3.0

  esrecurse@4.3.0:
    dependencies:
      estraverse: 5.3.0

  estraverse@5.3.0: {}

  estree-util-attach-comments@3.0.0:
    dependencies:
      '@types/estree': 1.0.6

  estree-util-build-jsx@3.0.1:
    dependencies:
      '@types/estree-jsx': 1.0.5
      devlop: 1.1.0
      estree-util-is-identifier-name: 3.0.0
      estree-walker: 3.0.3

  estree-util-is-identifier-name@3.0.0: {}

  estree-util-scope@1.0.0:
    dependencies:
      '@types/estree': 1.0.6
      devlop: 1.1.0

  estree-util-to-js@2.0.0:
    dependencies:
      '@types/estree-jsx': 1.0.5
      astring: 1.9.0
      source-map: 0.7.4

  estree-util-visit@2.0.0:
    dependencies:
      '@types/estree-jsx': 1.0.5
      '@types/unist': 3.0.3

  estree-walker@2.0.2: {}

  estree-walker@3.0.3:
    dependencies:
      '@types/estree': 1.0.6

  esutils@2.0.3: {}

  event-target-shim@5.0.1: {}

  eventemitter3@5.0.1: {}

  events@3.3.0: {}

  execa@5.1.1:
    dependencies:
      cross-spawn: 7.0.6
      get-stream: 6.0.1
      human-signals: 2.1.0
      is-stream: 2.0.1
      merge-stream: 2.0.0
      npm-run-path: 4.0.1
      onetime: 5.1.2
      signal-exit: 3.0.7
      strip-final-newline: 2.0.0

  execa@8.0.1:
    dependencies:
      cross-spawn: 7.0.6
      get-stream: 8.0.1
      human-signals: 5.0.0
      is-stream: 3.0.0
      merge-stream: 2.0.0
      npm-run-path: 5.3.0
      onetime: 6.0.0
      signal-exit: 4.1.0
      strip-final-newline: 3.0.0

  expect-type@1.1.0: {}

  expressive-code@0.40.1:
    dependencies:
      '@expressive-code/core': 0.40.1
      '@expressive-code/plugin-frames': 0.40.1
      '@expressive-code/plugin-shiki': 0.40.1
      '@expressive-code/plugin-text-markers': 0.40.1

  extend@3.0.2: {}

  fast-deep-equal@3.1.3: {}

  fast-glob@3.3.3:
    dependencies:
      '@nodelib/fs.stat': 2.0.5
      '@nodelib/fs.walk': 1.2.8
      glob-parent: 5.1.2
      merge2: 1.4.1
      micromatch: 4.0.8

  fast-json-stable-stringify@2.1.0: {}

  fast-levenshtein@2.0.6: {}

  fast-printf@1.6.10: {}

  fast-redact@3.5.0: {}

  fast-safe-stringify@2.1.1: {}

  fast-uri@3.0.6: {}

  fastq@1.18.0:
    dependencies:
      reusify: 1.0.4

  file-entry-cache@8.0.0:
    dependencies:
      flat-cache: 4.0.1

  fill-range@7.1.1:
    dependencies:
      to-regex-range: 5.0.1

  find-up-simple@1.0.0: {}

  find-up@4.1.0:
    dependencies:
      locate-path: 5.0.0
      path-exists: 4.0.0

  find-up@5.0.0:
    dependencies:
      locate-path: 6.0.0
      path-exists: 4.0.0

  find-yarn-workspace-root2@1.2.16:
    dependencies:
      micromatch: 4.0.8
      pkg-dir: 4.2.0

  flat-cache@4.0.1:
    dependencies:
      flatted: 3.3.2
      keyv: 4.5.4

  flatted@3.3.2: {}

  flattie@1.1.1: {}

  foreground-child@3.3.0:
    dependencies:
      cross-spawn: 7.0.6
      signal-exit: 4.1.0

  form-data@4.0.1:
    dependencies:
      asynckit: 0.4.0
      combined-stream: 1.0.8
      mime-types: 2.1.35

  formidable@2.1.2:
    dependencies:
      dezalgo: 1.0.4
      hexoid: 1.0.0
      once: 1.4.0
      qs: 6.14.0

  fraction.js@4.3.7: {}

  framer-motion@6.5.1(react-dom@18.3.1(react@18.3.1))(react@18.3.1):
    dependencies:
      '@motionone/dom': 10.12.0
      framesync: 6.0.1
      hey-listen: 1.0.8
      popmotion: 11.0.3
      react: 18.3.1
      react-dom: 18.3.1(react@18.3.1)
      style-value-types: 5.0.0
      tslib: 2.8.1
    optionalDependencies:
      '@emotion/is-prop-valid': 0.8.8

  framesync@6.0.1:
    dependencies:
      tslib: 2.8.1

  fs.realpath@1.0.0: {}

  fsevents@2.3.3:
    optional: true

  function-bind@1.1.2: {}

  gensync@1.0.0-beta.2: {}

  get-caller-file@2.0.5: {}

  get-east-asian-width@1.3.0: {}

  get-func-name@2.0.2: {}

  get-intrinsic@1.2.7:
    dependencies:
      call-bind-apply-helpers: 1.0.1
      es-define-property: 1.0.1
      es-errors: 1.3.0
      es-object-atoms: 1.1.1
      function-bind: 1.1.2
      get-proto: 1.0.1
      gopd: 1.2.0
      has-symbols: 1.1.0
      hasown: 2.0.2
      math-intrinsics: 1.1.0

  get-nonce@1.0.1: {}

  get-proto@1.0.1:
    dependencies:
      dunder-proto: 1.0.1
      es-object-atoms: 1.1.1

  get-stream@6.0.1: {}

  get-stream@8.0.1: {}

  get-tsconfig@4.10.0:
    dependencies:
      resolve-pkg-maps: 1.0.0
    optional: true

  get-value@3.0.1:
    dependencies:
      isobject: 3.0.1

  github-slugger@2.0.0: {}

  glob-parent@5.1.2:
    dependencies:
      is-glob: 4.0.3

  glob-parent@6.0.2:
    dependencies:
      is-glob: 4.0.3

  glob@10.4.5:
    dependencies:
      foreground-child: 3.3.0
      jackspeak: 3.4.3
      minimatch: 9.0.5
      minipass: 7.1.2
      package-json-from-dist: 1.0.1
      path-scurry: 1.11.1

  glob@7.2.3:
    dependencies:
      fs.realpath: 1.0.0
      inflight: 1.0.6
      inherits: 2.0.4
      minimatch: 3.1.2
      once: 1.4.0
      path-is-absolute: 1.0.1

  globals@11.12.0: {}

  globals@14.0.0: {}

  globals@15.14.0: {}

  globrex@0.1.2: {}

  gopd@1.2.0: {}

  graceful-fs@4.2.11: {}

  graphemer@1.4.0: {}

  graphiql@3.8.3(@codemirror/language@6.0.0)(@types/node@20.17.14)(@types/react-dom@18.3.5(@types/react@18.3.18))(@types/react@18.3.18)(graphql@16.10.0)(react-dom@18.3.1(react@18.3.1))(react@18.3.1):
    dependencies:
      '@graphiql/react': 0.28.2(@codemirror/language@6.0.0)(@types/node@20.17.14)(@types/react-dom@18.3.5(@types/react@18.3.18))(@types/react@18.3.18)(graphql@16.10.0)(react-dom@18.3.1(react@18.3.1))(react@18.3.1)
      graphql: 16.10.0
      react: 18.3.1
      react-dom: 18.3.1(react@18.3.1)
    transitivePeerDependencies:
      - '@codemirror/language'
      - '@types/node'
      - '@types/react'
      - '@types/react-dom'
      - graphql-ws

  graphql-language-service@5.3.0(graphql@16.10.0):
    dependencies:
      debounce-promise: 3.1.2
      graphql: 16.10.0
      nullthrows: 1.1.1
      vscode-languageserver-types: 3.17.5

  graphql-request@6.1.0(graphql@16.10.0):
    dependencies:
      '@graphql-typed-document-node/core': 3.2.0(graphql@16.10.0)
      cross-fetch: 3.2.0
      graphql: 16.10.0
    transitivePeerDependencies:
      - encoding

  graphql-scalars@1.24.0(graphql@16.10.0):
    dependencies:
      graphql: 16.10.0
      tslib: 2.8.1

  graphql-yoga@5.10.10(graphql@16.10.0):
    dependencies:
      '@envelop/core': 5.0.3
      '@graphql-tools/executor': 1.3.12(graphql@16.10.0)
      '@graphql-tools/schema': 10.0.16(graphql@16.10.0)
      '@graphql-tools/utils': 10.7.2(graphql@16.10.0)
      '@graphql-yoga/logger': 2.0.1
      '@graphql-yoga/subscription': 5.0.3
      '@whatwg-node/fetch': 0.10.3
      '@whatwg-node/server': 0.9.65
      dset: 3.1.4
      graphql: 16.10.0
      lru-cache: 10.4.3
      tslib: 2.8.1

  graphql@16.10.0: {}

  h3@1.14.0:
    dependencies:
      cookie-es: 1.2.2
      crossws: 0.3.3
      defu: 6.1.4
      destr: 2.0.3
      iron-webcrypto: 1.2.1
      ohash: 1.1.4
      radix3: 1.1.2
      ufo: 1.5.4
      uncrypto: 0.1.3
      unenv: 1.10.0

  has-flag@4.0.0: {}

  has-symbols@1.1.0: {}

  hasown@2.0.2:
    dependencies:
      function-bind: 1.1.2

  hast-util-embedded@3.0.0:
    dependencies:
      '@types/hast': 3.0.4
      hast-util-is-element: 3.0.0

  hast-util-format@1.1.0:
    dependencies:
      '@types/hast': 3.0.4
      hast-util-embedded: 3.0.0
      hast-util-minify-whitespace: 1.0.1
      hast-util-phrasing: 3.0.1
      hast-util-whitespace: 3.0.0
      html-whitespace-sensitive-tag-names: 3.0.1
      unist-util-visit-parents: 6.0.1

  hast-util-from-html@2.0.3:
    dependencies:
      '@types/hast': 3.0.4
      devlop: 1.1.0
      hast-util-from-parse5: 8.0.2
      parse5: 7.2.1
      vfile: 6.0.3
      vfile-message: 4.0.2

  hast-util-from-parse5@8.0.2:
    dependencies:
      '@types/hast': 3.0.4
      '@types/unist': 3.0.3
      devlop: 1.1.0
      hastscript: 9.0.0
      property-information: 6.5.0
      vfile: 6.0.3
      vfile-location: 5.0.3
      web-namespaces: 2.0.1

  hast-util-has-property@3.0.0:
    dependencies:
      '@types/hast': 3.0.4

  hast-util-is-body-ok-link@3.0.1:
    dependencies:
      '@types/hast': 3.0.4

  hast-util-is-element@3.0.0:
    dependencies:
      '@types/hast': 3.0.4

  hast-util-minify-whitespace@1.0.1:
    dependencies:
      '@types/hast': 3.0.4
      hast-util-embedded: 3.0.0
      hast-util-is-element: 3.0.0
      hast-util-whitespace: 3.0.0
      unist-util-is: 6.0.0

  hast-util-parse-selector@4.0.0:
    dependencies:
      '@types/hast': 3.0.4

  hast-util-phrasing@3.0.1:
    dependencies:
      '@types/hast': 3.0.4
      hast-util-embedded: 3.0.0
      hast-util-has-property: 3.0.0
      hast-util-is-body-ok-link: 3.0.1
      hast-util-is-element: 3.0.0

  hast-util-raw@9.1.0:
    dependencies:
      '@types/hast': 3.0.4
      '@types/unist': 3.0.3
      '@ungap/structured-clone': 1.3.0
      hast-util-from-parse5: 8.0.2
      hast-util-to-parse5: 8.0.0
      html-void-elements: 3.0.0
      mdast-util-to-hast: 13.2.0
      parse5: 7.2.1
      unist-util-position: 5.0.0
      unist-util-visit: 5.0.0
      vfile: 6.0.3
      web-namespaces: 2.0.1
      zwitch: 2.0.4

  hast-util-select@6.0.3:
    dependencies:
      '@types/hast': 3.0.4
      '@types/unist': 3.0.3
      bcp-47-match: 2.0.3
      comma-separated-tokens: 2.0.3
      css-selector-parser: 3.0.5
      devlop: 1.1.0
      direction: 2.0.1
      hast-util-has-property: 3.0.0
      hast-util-to-string: 3.0.1
      hast-util-whitespace: 3.0.0
      nth-check: 2.1.1
      property-information: 6.5.0
      space-separated-tokens: 2.0.2
      unist-util-visit: 5.0.0
      zwitch: 2.0.4

  hast-util-to-estree@3.1.1:
    dependencies:
      '@types/estree': 1.0.6
      '@types/estree-jsx': 1.0.5
      '@types/hast': 3.0.4
      comma-separated-tokens: 2.0.3
      devlop: 1.1.0
      estree-util-attach-comments: 3.0.0
      estree-util-is-identifier-name: 3.0.0
      hast-util-whitespace: 3.0.0
      mdast-util-mdx-expression: 2.0.1
      mdast-util-mdx-jsx: 3.2.0
      mdast-util-mdxjs-esm: 2.0.1
      property-information: 6.5.0
      space-separated-tokens: 2.0.2
      style-to-object: 1.0.8
      unist-util-position: 5.0.0
      zwitch: 2.0.4
    transitivePeerDependencies:
      - supports-color

  hast-util-to-html@9.0.4:
    dependencies:
      '@types/hast': 3.0.4
      '@types/unist': 3.0.3
      ccount: 2.0.1
      comma-separated-tokens: 2.0.3
      hast-util-whitespace: 3.0.0
      html-void-elements: 3.0.0
      mdast-util-to-hast: 13.2.0
      property-information: 6.5.0
      space-separated-tokens: 2.0.2
      stringify-entities: 4.0.4
      zwitch: 2.0.4

  hast-util-to-jsx-runtime@2.3.2:
    dependencies:
      '@types/estree': 1.0.6
      '@types/hast': 3.0.4
      '@types/unist': 3.0.3
      comma-separated-tokens: 2.0.3
      devlop: 1.1.0
      estree-util-is-identifier-name: 3.0.0
      hast-util-whitespace: 3.0.0
      mdast-util-mdx-expression: 2.0.1
      mdast-util-mdx-jsx: 3.2.0
      mdast-util-mdxjs-esm: 2.0.1
      property-information: 6.5.0
      space-separated-tokens: 2.0.2
      style-to-object: 1.0.8
      unist-util-position: 5.0.0
      vfile-message: 4.0.2
    transitivePeerDependencies:
      - supports-color

  hast-util-to-parse5@8.0.0:
    dependencies:
      '@types/hast': 3.0.4
      comma-separated-tokens: 2.0.3
      devlop: 1.1.0
      property-information: 6.5.0
      space-separated-tokens: 2.0.2
      web-namespaces: 2.0.1
      zwitch: 2.0.4

  hast-util-to-string@3.0.1:
    dependencies:
      '@types/hast': 3.0.4

  hast-util-to-text@4.0.2:
    dependencies:
      '@types/hast': 3.0.4
      '@types/unist': 3.0.3
      hast-util-is-element: 3.0.0
      unist-util-find-after: 5.0.0

  hast-util-whitespace@3.0.0:
    dependencies:
      '@types/hast': 3.0.4

  hastscript@9.0.0:
    dependencies:
      '@types/hast': 3.0.4
      comma-separated-tokens: 2.0.3
      hast-util-parse-selector: 4.0.0
      property-information: 6.5.0
      space-separated-tokens: 2.0.2

  hexoid@1.0.0: {}

  hey-listen@1.0.8: {}

  hono@4.6.17: {}

  html-escaper@2.0.2: {}

  html-escaper@3.0.3: {}

  html-void-elements@3.0.0: {}

  html-whitespace-sensitive-tag-names@3.0.1: {}

  http-cache-semantics@4.1.1: {}

  http-terminator@3.2.0:
    dependencies:
      delay: 5.0.0
      p-wait-for: 3.2.0
      roarr: 7.21.1
      type-fest: 2.19.0

  human-signals@2.1.0: {}

  human-signals@5.0.0: {}

  i18next@23.16.8:
    dependencies:
      '@babel/runtime': 7.26.7

  ieee754@1.2.1: {}

  ignore@5.3.2: {}

  import-fresh@3.3.1:
    dependencies:
      parent-module: 1.0.1
      resolve-from: 4.0.0

  import-meta-resolve@4.1.0: {}

  imurmurhash@0.1.4: {}

  indent-string@5.0.0: {}

  inflight@1.0.6:
    dependencies:
      once: 1.4.0
      wrappy: 1.0.2

  inherits@2.0.4: {}

  ink@4.4.1(@types/react@18.3.18)(react@18.3.1):
    dependencies:
      '@alcalzone/ansi-tokenize': 0.1.3
      ansi-escapes: 6.2.1
      auto-bind: 5.0.1
      chalk: 5.4.1
      cli-boxes: 3.0.0
      cli-cursor: 4.0.0
      cli-truncate: 3.1.0
      code-excerpt: 4.0.0
      indent-string: 5.0.0
      is-ci: 3.0.1
      is-lower-case: 2.0.2
      is-upper-case: 2.0.2
      lodash: 4.17.21
      patch-console: 2.0.0
      react: 18.3.1
      react-reconciler: 0.29.2(react@18.3.1)
      scheduler: 0.23.2
      signal-exit: 3.0.7
      slice-ansi: 6.0.0
      stack-utils: 2.0.6
      string-width: 5.1.2
      type-fest: 0.12.0
      widest-line: 4.0.1
      wrap-ansi: 8.1.0
      ws: 8.18.0
      yoga-wasm-web: 0.3.3
    optionalDependencies:
      '@types/react': 18.3.18
    transitivePeerDependencies:
      - bufferutil
      - utf-8-validate

  inline-style-parser@0.2.4: {}

  iron-webcrypto@1.2.1: {}

  is-alphabetical@2.0.1: {}

  is-alphanumerical@2.0.1:
    dependencies:
      is-alphabetical: 2.0.1
      is-decimal: 2.0.1

  is-arrayish@0.3.2: {}

  is-binary-path@2.1.0:
    dependencies:
      binary-extensions: 2.3.0

  is-buffer@2.0.5: {}

  is-ci@3.0.1:
    dependencies:
      ci-info: 3.9.0

  is-decimal@2.0.1: {}

  is-docker@3.0.0: {}

  is-extglob@2.1.1: {}

  is-fullwidth-code-point@3.0.0: {}

  is-fullwidth-code-point@4.0.0: {}

  is-glob@4.0.3:
    dependencies:
      is-extglob: 2.1.1

  is-hexadecimal@2.0.1: {}

  is-inside-container@1.0.0:
    dependencies:
      is-docker: 3.0.0

  is-lower-case@2.0.2:
    dependencies:
      tslib: 2.8.1

  is-number@7.0.0: {}

  is-plain-obj@4.1.0: {}

  is-plain-object@2.0.4:
    dependencies:
      isobject: 3.0.1

  is-primitive@3.0.1: {}

  is-stream@2.0.1: {}

  is-stream@3.0.0: {}

  is-upper-case@2.0.2:
    dependencies:
      tslib: 2.8.1

  is-what@4.1.16: {}

  is-wsl@3.1.0:
    dependencies:
      is-inside-container: 1.0.0

  isexe@2.0.0: {}

  isobject@3.0.1: {}

  isows@1.0.6(ws@8.18.0):
    dependencies:
      ws: 8.18.0

  istanbul-lib-coverage@3.2.2: {}

  istanbul-lib-report@3.0.1:
    dependencies:
      istanbul-lib-coverage: 3.2.2
      make-dir: 4.0.0
      supports-color: 7.2.0

  istanbul-lib-source-maps@5.0.6:
    dependencies:
      '@jridgewell/trace-mapping': 0.3.25
      debug: 4.4.0
      istanbul-lib-coverage: 3.2.2
    transitivePeerDependencies:
      - supports-color

  istanbul-reports@3.1.7:
    dependencies:
      html-escaper: 2.0.2
      istanbul-lib-report: 3.0.1

  jackspeak@3.4.3:
    dependencies:
      '@isaacs/cliui': 8.0.2
    optionalDependencies:
      '@pkgjs/parseargs': 0.11.0

  jiti@2.4.2: {}

  js-tokens@4.0.0: {}

  js-tokens@9.0.1: {}

  js-yaml@3.14.1:
    dependencies:
      argparse: 1.0.10
      esprima: 4.0.1

  js-yaml@4.1.0:
    dependencies:
      argparse: 2.0.1

  jsesc@3.1.0: {}

  json-buffer@3.0.1: {}

  json-schema-traverse@0.4.1: {}

  json-schema-traverse@1.0.0: {}

  json-schema-typed@8.0.1: {}

  json-stable-stringify-without-jsonify@1.0.1: {}

  json5@2.2.3: {}

  keyv@4.5.4:
    dependencies:
      json-buffer: 3.0.1

  kleur@3.0.3: {}

  kleur@4.1.5: {}

  kysely@0.26.3: {}

  level-supports@4.0.1: {}

  level-transcoder@1.0.1:
    dependencies:
      buffer: 6.0.3
      module-error: 1.0.2

  levn@0.4.1:
    dependencies:
      prelude-ls: 1.2.1
      type-check: 0.4.0

  lightningcss-darwin-arm64@1.29.1:
    optional: true

  lightningcss-darwin-x64@1.29.1:
    optional: true

  lightningcss-freebsd-x64@1.29.1:
    optional: true

  lightningcss-linux-arm-gnueabihf@1.29.1:
    optional: true

  lightningcss-linux-arm64-gnu@1.29.1:
    optional: true

  lightningcss-linux-arm64-musl@1.29.1:
    optional: true

  lightningcss-linux-x64-gnu@1.29.1:
    optional: true

  lightningcss-linux-x64-musl@1.29.1:
    optional: true

  lightningcss-win32-arm64-msvc@1.29.1:
    optional: true

  lightningcss-win32-x64-msvc@1.29.1:
    optional: true

  lightningcss@1.29.1:
    dependencies:
      detect-libc: 1.0.3
    optionalDependencies:
      lightningcss-darwin-arm64: 1.29.1
      lightningcss-darwin-x64: 1.29.1
      lightningcss-freebsd-x64: 1.29.1
      lightningcss-linux-arm-gnueabihf: 1.29.1
      lightningcss-linux-arm64-gnu: 1.29.1
      lightningcss-linux-arm64-musl: 1.29.1
      lightningcss-linux-x64-gnu: 1.29.1
      lightningcss-linux-x64-musl: 1.29.1
      lightningcss-win32-arm64-msvc: 1.29.1
      lightningcss-win32-x64-msvc: 1.29.1

  linkify-it@5.0.0:
    dependencies:
      uc.micro: 2.1.0

  load-yaml-file@0.2.0:
    dependencies:
      graceful-fs: 4.2.11
      js-yaml: 3.14.1
      pify: 4.0.1
      strip-bom: 3.0.0

  local-pkg@0.5.1:
    dependencies:
      mlly: 1.7.4
      pkg-types: 1.3.1

  locate-path@5.0.0:
    dependencies:
      p-locate: 4.1.0

  locate-path@6.0.0:
    dependencies:
      p-locate: 5.0.0

  lodash.merge@4.6.2: {}

  lodash@4.17.21: {}

  longest-streak@3.1.0: {}

  loose-envify@1.4.0:
    dependencies:
      js-tokens: 4.0.0

  loupe@2.3.7:
    dependencies:
      get-func-name: 2.0.2

  loupe@3.1.2: {}

  lru-cache@10.4.3: {}

  lru-cache@5.1.1:
    dependencies:
      yallist: 3.1.1

  lucide-react@0.475.0(react@18.3.1):
    dependencies:
      react: 18.3.1

  magic-string@0.30.17:
    dependencies:
      '@jridgewell/sourcemap-codec': 1.5.0

  magicast@0.3.5:
    dependencies:
      '@babel/parser': 7.26.7
      '@babel/types': 7.26.7
      source-map-js: 1.2.1

  make-dir@4.0.0:
    dependencies:
      semver: 7.6.3

  markdown-extensions@2.0.0: {}

  markdown-it@14.1.0:
    dependencies:
      argparse: 2.0.1
      entities: 4.5.0
      linkify-it: 5.0.0
      mdurl: 2.0.0
      punycode.js: 2.3.1
      uc.micro: 2.1.0

  markdown-table@3.0.4: {}

  math-intrinsics@1.1.0: {}

  mdast-util-definitions@6.0.0:
    dependencies:
      '@types/mdast': 4.0.4
      '@types/unist': 3.0.3
      unist-util-visit: 5.0.0

  mdast-util-directive@3.1.0:
    dependencies:
      '@types/mdast': 4.0.4
      '@types/unist': 3.0.3
      ccount: 2.0.1
      devlop: 1.1.0
      mdast-util-from-markdown: 2.0.2
      mdast-util-to-markdown: 2.1.2
      parse-entities: 4.0.2
      stringify-entities: 4.0.4
      unist-util-visit-parents: 6.0.1
    transitivePeerDependencies:
      - supports-color

  mdast-util-find-and-replace@3.0.2:
    dependencies:
      '@types/mdast': 4.0.4
      escape-string-regexp: 5.0.0
      unist-util-is: 6.0.0
      unist-util-visit-parents: 6.0.1

  mdast-util-from-markdown@2.0.2:
    dependencies:
      '@types/mdast': 4.0.4
      '@types/unist': 3.0.3
      decode-named-character-reference: 1.0.2
      devlop: 1.1.0
      mdast-util-to-string: 4.0.0
      micromark: 4.0.1
      micromark-util-decode-numeric-character-reference: 2.0.2
      micromark-util-decode-string: 2.0.1
      micromark-util-normalize-identifier: 2.0.1
      micromark-util-symbol: 2.0.1
      micromark-util-types: 2.0.1
      unist-util-stringify-position: 4.0.0
    transitivePeerDependencies:
      - supports-color

  mdast-util-gfm-autolink-literal@2.0.1:
    dependencies:
      '@types/mdast': 4.0.4
      ccount: 2.0.1
      devlop: 1.1.0
      mdast-util-find-and-replace: 3.0.2
      micromark-util-character: 2.1.1

  mdast-util-gfm-footnote@2.0.0:
    dependencies:
      '@types/mdast': 4.0.4
      devlop: 1.1.0
      mdast-util-from-markdown: 2.0.2
      mdast-util-to-markdown: 2.1.2
      micromark-util-normalize-identifier: 2.0.1
    transitivePeerDependencies:
      - supports-color

  mdast-util-gfm-strikethrough@2.0.0:
    dependencies:
      '@types/mdast': 4.0.4
      mdast-util-from-markdown: 2.0.2
      mdast-util-to-markdown: 2.1.2
    transitivePeerDependencies:
      - supports-color

  mdast-util-gfm-table@2.0.0:
    dependencies:
      '@types/mdast': 4.0.4
      devlop: 1.1.0
      markdown-table: 3.0.4
      mdast-util-from-markdown: 2.0.2
      mdast-util-to-markdown: 2.1.2
    transitivePeerDependencies:
      - supports-color

  mdast-util-gfm-task-list-item@2.0.0:
    dependencies:
      '@types/mdast': 4.0.4
      devlop: 1.1.0
      mdast-util-from-markdown: 2.0.2
      mdast-util-to-markdown: 2.1.2
    transitivePeerDependencies:
      - supports-color

  mdast-util-gfm@3.0.0:
    dependencies:
      mdast-util-from-markdown: 2.0.2
      mdast-util-gfm-autolink-literal: 2.0.1
      mdast-util-gfm-footnote: 2.0.0
      mdast-util-gfm-strikethrough: 2.0.0
      mdast-util-gfm-table: 2.0.0
      mdast-util-gfm-task-list-item: 2.0.0
      mdast-util-to-markdown: 2.1.2
    transitivePeerDependencies:
      - supports-color

  mdast-util-mdx-expression@2.0.1:
    dependencies:
      '@types/estree-jsx': 1.0.5
      '@types/hast': 3.0.4
      '@types/mdast': 4.0.4
      devlop: 1.1.0
      mdast-util-from-markdown: 2.0.2
      mdast-util-to-markdown: 2.1.2
    transitivePeerDependencies:
      - supports-color

  mdast-util-mdx-jsx@3.2.0:
    dependencies:
      '@types/estree-jsx': 1.0.5
      '@types/hast': 3.0.4
      '@types/mdast': 4.0.4
      '@types/unist': 3.0.3
      ccount: 2.0.1
      devlop: 1.1.0
      mdast-util-from-markdown: 2.0.2
      mdast-util-to-markdown: 2.1.2
      parse-entities: 4.0.2
      stringify-entities: 4.0.4
      unist-util-stringify-position: 4.0.0
      vfile-message: 4.0.2
    transitivePeerDependencies:
      - supports-color

  mdast-util-mdx@3.0.0:
    dependencies:
      mdast-util-from-markdown: 2.0.2
      mdast-util-mdx-expression: 2.0.1
      mdast-util-mdx-jsx: 3.2.0
      mdast-util-mdxjs-esm: 2.0.1
      mdast-util-to-markdown: 2.1.2
    transitivePeerDependencies:
      - supports-color

  mdast-util-mdxjs-esm@2.0.1:
    dependencies:
      '@types/estree-jsx': 1.0.5
      '@types/hast': 3.0.4
      '@types/mdast': 4.0.4
      devlop: 1.1.0
      mdast-util-from-markdown: 2.0.2
      mdast-util-to-markdown: 2.1.2
    transitivePeerDependencies:
      - supports-color

  mdast-util-phrasing@4.1.0:
    dependencies:
      '@types/mdast': 4.0.4
      unist-util-is: 6.0.0

  mdast-util-to-hast@13.2.0:
    dependencies:
      '@types/hast': 3.0.4
      '@types/mdast': 4.0.4
      '@ungap/structured-clone': 1.3.0
      devlop: 1.1.0
      micromark-util-sanitize-uri: 2.0.1
      trim-lines: 3.0.1
      unist-util-position: 5.0.0
      unist-util-visit: 5.0.0
      vfile: 6.0.3

  mdast-util-to-markdown@2.1.2:
    dependencies:
      '@types/mdast': 4.0.4
      '@types/unist': 3.0.3
      longest-streak: 3.1.0
      mdast-util-phrasing: 4.1.0
      mdast-util-to-string: 4.0.0
      micromark-util-classify-character: 2.0.1
      micromark-util-decode-string: 2.0.1
      unist-util-visit: 5.0.0
      zwitch: 2.0.4

  mdast-util-to-string@4.0.0:
    dependencies:
      '@types/mdast': 4.0.4

  mdurl@2.0.0: {}

  merge-stream@2.0.0: {}

  merge2@1.4.1: {}

  meros@1.3.0(@types/node@20.17.14):
    optionalDependencies:
      '@types/node': 20.17.14

  methods@1.1.2: {}

  micromark-core-commonmark@2.0.2:
    dependencies:
      decode-named-character-reference: 1.0.2
      devlop: 1.1.0
      micromark-factory-destination: 2.0.1
      micromark-factory-label: 2.0.1
      micromark-factory-space: 2.0.1
      micromark-factory-title: 2.0.1
      micromark-factory-whitespace: 2.0.1
      micromark-util-character: 2.1.1
      micromark-util-chunked: 2.0.1
      micromark-util-classify-character: 2.0.1
      micromark-util-html-tag-name: 2.0.1
      micromark-util-normalize-identifier: 2.0.1
      micromark-util-resolve-all: 2.0.1
      micromark-util-subtokenize: 2.0.4
      micromark-util-symbol: 2.0.1
      micromark-util-types: 2.0.1

  micromark-extension-directive@3.0.2:
    dependencies:
      devlop: 1.1.0
      micromark-factory-space: 2.0.1
      micromark-factory-whitespace: 2.0.1
      micromark-util-character: 2.1.1
      micromark-util-symbol: 2.0.1
      micromark-util-types: 2.0.1
      parse-entities: 4.0.2

  micromark-extension-gfm-autolink-literal@2.1.0:
    dependencies:
      micromark-util-character: 2.1.1
      micromark-util-sanitize-uri: 2.0.1
      micromark-util-symbol: 2.0.1
      micromark-util-types: 2.0.1

  micromark-extension-gfm-footnote@2.1.0:
    dependencies:
      devlop: 1.1.0
      micromark-core-commonmark: 2.0.2
      micromark-factory-space: 2.0.1
      micromark-util-character: 2.1.1
      micromark-util-normalize-identifier: 2.0.1
      micromark-util-sanitize-uri: 2.0.1
      micromark-util-symbol: 2.0.1
      micromark-util-types: 2.0.1

  micromark-extension-gfm-strikethrough@2.1.0:
    dependencies:
      devlop: 1.1.0
      micromark-util-chunked: 2.0.1
      micromark-util-classify-character: 2.0.1
      micromark-util-resolve-all: 2.0.1
      micromark-util-symbol: 2.0.1
      micromark-util-types: 2.0.1

  micromark-extension-gfm-table@2.1.1:
    dependencies:
      devlop: 1.1.0
      micromark-factory-space: 2.0.1
      micromark-util-character: 2.1.1
      micromark-util-symbol: 2.0.1
      micromark-util-types: 2.0.1

  micromark-extension-gfm-tagfilter@2.0.0:
    dependencies:
      micromark-util-types: 2.0.1

  micromark-extension-gfm-task-list-item@2.1.0:
    dependencies:
      devlop: 1.1.0
      micromark-factory-space: 2.0.1
      micromark-util-character: 2.1.1
      micromark-util-symbol: 2.0.1
      micromark-util-types: 2.0.1

  micromark-extension-gfm@3.0.0:
    dependencies:
      micromark-extension-gfm-autolink-literal: 2.1.0
      micromark-extension-gfm-footnote: 2.1.0
      micromark-extension-gfm-strikethrough: 2.1.0
      micromark-extension-gfm-table: 2.1.1
      micromark-extension-gfm-tagfilter: 2.0.0
      micromark-extension-gfm-task-list-item: 2.1.0
      micromark-util-combine-extensions: 2.0.1
      micromark-util-types: 2.0.1

  micromark-extension-mdx-expression@3.0.0:
    dependencies:
      '@types/estree': 1.0.6
      devlop: 1.1.0
      micromark-factory-mdx-expression: 2.0.2
      micromark-factory-space: 2.0.1
      micromark-util-character: 2.1.1
      micromark-util-events-to-acorn: 2.0.2
      micromark-util-symbol: 2.0.1
      micromark-util-types: 2.0.1

  micromark-extension-mdx-jsx@3.0.1:
    dependencies:
      '@types/acorn': 4.0.6
      '@types/estree': 1.0.6
      devlop: 1.1.0
      estree-util-is-identifier-name: 3.0.0
      micromark-factory-mdx-expression: 2.0.2
      micromark-factory-space: 2.0.1
      micromark-util-character: 2.1.1
      micromark-util-events-to-acorn: 2.0.2
      micromark-util-symbol: 2.0.1
      micromark-util-types: 2.0.1
      vfile-message: 4.0.2

  micromark-extension-mdx-md@2.0.0:
    dependencies:
      micromark-util-types: 2.0.1

  micromark-extension-mdxjs-esm@3.0.0:
    dependencies:
      '@types/estree': 1.0.6
      devlop: 1.1.0
      micromark-core-commonmark: 2.0.2
      micromark-util-character: 2.1.1
      micromark-util-events-to-acorn: 2.0.2
      micromark-util-symbol: 2.0.1
      micromark-util-types: 2.0.1
      unist-util-position-from-estree: 2.0.0
      vfile-message: 4.0.2

  micromark-extension-mdxjs@3.0.0:
    dependencies:
      acorn: 8.14.0
      acorn-jsx: 5.3.2(acorn@8.14.0)
      micromark-extension-mdx-expression: 3.0.0
      micromark-extension-mdx-jsx: 3.0.1
      micromark-extension-mdx-md: 2.0.0
      micromark-extension-mdxjs-esm: 3.0.0
      micromark-util-combine-extensions: 2.0.1
      micromark-util-types: 2.0.1

  micromark-factory-destination@2.0.1:
    dependencies:
      micromark-util-character: 2.1.1
      micromark-util-symbol: 2.0.1
      micromark-util-types: 2.0.1

  micromark-factory-label@2.0.1:
    dependencies:
      devlop: 1.1.0
      micromark-util-character: 2.1.1
      micromark-util-symbol: 2.0.1
      micromark-util-types: 2.0.1

  micromark-factory-mdx-expression@2.0.2:
    dependencies:
      '@types/estree': 1.0.6
      devlop: 1.1.0
      micromark-factory-space: 2.0.1
      micromark-util-character: 2.1.1
      micromark-util-events-to-acorn: 2.0.2
      micromark-util-symbol: 2.0.1
      micromark-util-types: 2.0.1
      unist-util-position-from-estree: 2.0.0
      vfile-message: 4.0.2

  micromark-factory-space@2.0.1:
    dependencies:
      micromark-util-character: 2.1.1
      micromark-util-types: 2.0.1

  micromark-factory-title@2.0.1:
    dependencies:
      micromark-factory-space: 2.0.1
      micromark-util-character: 2.1.1
      micromark-util-symbol: 2.0.1
      micromark-util-types: 2.0.1

  micromark-factory-whitespace@2.0.1:
    dependencies:
      micromark-factory-space: 2.0.1
      micromark-util-character: 2.1.1
      micromark-util-symbol: 2.0.1
      micromark-util-types: 2.0.1

  micromark-util-character@2.1.1:
    dependencies:
      micromark-util-symbol: 2.0.1
      micromark-util-types: 2.0.1

  micromark-util-chunked@2.0.1:
    dependencies:
      micromark-util-symbol: 2.0.1

  micromark-util-classify-character@2.0.1:
    dependencies:
      micromark-util-character: 2.1.1
      micromark-util-symbol: 2.0.1
      micromark-util-types: 2.0.1

  micromark-util-combine-extensions@2.0.1:
    dependencies:
      micromark-util-chunked: 2.0.1
      micromark-util-types: 2.0.1

  micromark-util-decode-numeric-character-reference@2.0.2:
    dependencies:
      micromark-util-symbol: 2.0.1

  micromark-util-decode-string@2.0.1:
    dependencies:
      decode-named-character-reference: 1.0.2
      micromark-util-character: 2.1.1
      micromark-util-decode-numeric-character-reference: 2.0.2
      micromark-util-symbol: 2.0.1

  micromark-util-encode@2.0.1: {}

  micromark-util-events-to-acorn@2.0.2:
    dependencies:
      '@types/acorn': 4.0.6
      '@types/estree': 1.0.6
      '@types/unist': 3.0.3
      devlop: 1.1.0
      estree-util-visit: 2.0.0
      micromark-util-symbol: 2.0.1
      micromark-util-types: 2.0.1
      vfile-message: 4.0.2

  micromark-util-html-tag-name@2.0.1: {}

  micromark-util-normalize-identifier@2.0.1:
    dependencies:
      micromark-util-symbol: 2.0.1

  micromark-util-resolve-all@2.0.1:
    dependencies:
      micromark-util-types: 2.0.1

  micromark-util-sanitize-uri@2.0.1:
    dependencies:
      micromark-util-character: 2.1.1
      micromark-util-encode: 2.0.1
      micromark-util-symbol: 2.0.1

  micromark-util-subtokenize@2.0.4:
    dependencies:
      devlop: 1.1.0
      micromark-util-chunked: 2.0.1
      micromark-util-symbol: 2.0.1
      micromark-util-types: 2.0.1

  micromark-util-symbol@2.0.1: {}

  micromark-util-types@2.0.1: {}

  micromark@4.0.1:
    dependencies:
      '@types/debug': 4.1.12
      debug: 4.4.0
      decode-named-character-reference: 1.0.2
      devlop: 1.1.0
      micromark-core-commonmark: 2.0.2
      micromark-factory-space: 2.0.1
      micromark-util-character: 2.1.1
      micromark-util-chunked: 2.0.1
      micromark-util-combine-extensions: 2.0.1
      micromark-util-decode-numeric-character-reference: 2.0.2
      micromark-util-encode: 2.0.1
      micromark-util-normalize-identifier: 2.0.1
      micromark-util-resolve-all: 2.0.1
      micromark-util-sanitize-uri: 2.0.1
      micromark-util-subtokenize: 2.0.4
      micromark-util-symbol: 2.0.1
      micromark-util-types: 2.0.1
    transitivePeerDependencies:
      - supports-color

  micromatch@4.0.8:
    dependencies:
      braces: 3.0.3
      picomatch: 2.3.1

  mime-db@1.52.0: {}

  mime-types@2.1.35:
    dependencies:
      mime-db: 1.52.0

  mime@2.6.0: {}

  mime@3.0.0: {}

  mimic-fn@2.1.0: {}

  mimic-fn@4.0.0: {}

  minimatch@3.1.2:
    dependencies:
      brace-expansion: 1.1.11

  minimatch@9.0.5:
    dependencies:
      brace-expansion: 2.0.1

  minipass@7.1.2: {}

  mlly@1.7.4:
    dependencies:
      acorn: 8.14.0
      pathe: 2.0.2
      pkg-types: 1.3.1
      ufo: 1.5.4

  module-error@1.0.2: {}

  mrmime@2.0.0: {}

  ms@2.1.3: {}

  nanoid@3.3.8: {}

  napi-macros@2.2.2: {}

  natural-compare@1.4.0: {}

  neotraverse@0.6.18: {}

  nlcst-to-string@4.0.0:
    dependencies:
      '@types/nlcst': 2.0.3

  node-fetch-native@1.6.6: {}

  node-fetch@2.7.0:
    dependencies:
      whatwg-url: 5.0.0

  node-gyp-build@4.8.4: {}

  node-releases@2.0.19: {}

  normalize-path@3.0.0: {}

  normalize-range@0.1.2: {}

  npm-run-path@4.0.1:
    dependencies:
      path-key: 3.1.1

  npm-run-path@5.3.0:
    dependencies:
      path-key: 4.0.0

  nth-check@2.1.1:
    dependencies:
      boolbase: 1.0.0

  nullthrows@1.1.1: {}

  object-inspect@1.13.3: {}

  ofetch@1.4.1:
    dependencies:
      destr: 2.0.3
      node-fetch-native: 1.6.6
      ufo: 1.5.4

  ohash@1.1.4: {}

  on-exit-leak-free@2.1.2: {}

  once@1.4.0:
    dependencies:
      wrappy: 1.0.2

  onetime@5.1.2:
    dependencies:
      mimic-fn: 2.1.0

  onetime@6.0.0:
    dependencies:
      mimic-fn: 4.0.0

  oniguruma-to-es@2.3.0:
    dependencies:
      emoji-regex-xs: 1.0.0
      regex: 5.1.1
      regex-recursion: 5.1.1

  optionator@0.9.4:
    dependencies:
      deep-is: 0.1.4
      fast-levenshtein: 2.0.6
      levn: 0.4.1
      prelude-ls: 1.2.1
      type-check: 0.4.0
      word-wrap: 1.2.5

  ox@0.6.7(typescript@5.7.3)(zod@3.24.1):
    dependencies:
      '@adraffy/ens-normalize': 1.11.0
      '@noble/curves': 1.8.1
      '@noble/hashes': 1.7.1
      '@scure/bip32': 1.6.2
      '@scure/bip39': 1.5.4
      abitype: 1.0.8(typescript@5.7.3)(zod@3.24.1)
      eventemitter3: 5.0.1
    optionalDependencies:
      typescript: 5.7.3
    transitivePeerDependencies:
      - zod

  p-finally@1.0.0: {}

  p-limit@2.3.0:
    dependencies:
      p-try: 2.2.0

  p-limit@3.1.0:
    dependencies:
      yocto-queue: 0.1.0

  p-limit@5.0.0:
    dependencies:
      yocto-queue: 1.1.1

  p-limit@6.2.0:
    dependencies:
      yocto-queue: 1.1.1

  p-locate@4.1.0:
    dependencies:
      p-limit: 2.3.0

  p-locate@5.0.0:
    dependencies:
      p-limit: 3.1.0

  p-queue@8.1.0:
    dependencies:
      eventemitter3: 5.0.1
      p-timeout: 6.1.4

  p-timeout@3.2.0:
    dependencies:
      p-finally: 1.0.0

  p-timeout@6.1.4: {}

  p-try@2.2.0: {}

  p-wait-for@3.2.0:
    dependencies:
      p-timeout: 3.2.0

  package-json-from-dist@1.0.1: {}

  packet-reader@1.0.0: {}

  pagefind@1.3.0:
    optionalDependencies:
      '@pagefind/darwin-arm64': 1.3.0
      '@pagefind/darwin-x64': 1.3.0
      '@pagefind/linux-arm64': 1.3.0
      '@pagefind/linux-x64': 1.3.0
      '@pagefind/windows-x64': 1.3.0

  pako@2.1.0: {}

  parent-module@1.0.1:
    dependencies:
      callsites: 3.1.0

  parse-entities@4.0.2:
    dependencies:
      '@types/unist': 2.0.11
      character-entities-legacy: 3.0.0
      character-reference-invalid: 2.0.1
      decode-named-character-reference: 1.0.2
      is-alphanumerical: 2.0.1
      is-decimal: 2.0.1
      is-hexadecimal: 2.0.1

  parse-latin@7.0.0:
    dependencies:
      '@types/nlcst': 2.0.3
      '@types/unist': 3.0.3
      nlcst-to-string: 4.0.0
      unist-util-modify-children: 4.0.0
      unist-util-visit-children: 3.0.0
      vfile: 6.0.3

  parse5@7.2.1:
    dependencies:
      entities: 4.5.0

  patch-console@2.0.0: {}

  path-exists@4.0.0: {}

  path-is-absolute@1.0.1: {}

  path-key@3.1.1: {}

  path-key@4.0.0: {}

  path-scurry@1.11.1:
    dependencies:
      lru-cache: 10.4.3
      minipass: 7.1.2

  pathe@1.1.2: {}

  pathe@2.0.2: {}

  pathval@1.1.1: {}

  pathval@2.0.0: {}

  pg-cloudflare@1.1.1:
    optional: true

  pg-connection-string@2.7.0: {}

  pg-int8@1.0.1: {}

  pg-pool@3.7.0(pg@8.11.3):
    dependencies:
      pg: 8.11.3

  pg-protocol@1.7.0: {}

  pg-query-emscripten@5.1.0: {}

  pg-types@2.2.0:
    dependencies:
      pg-int8: 1.0.1
      postgres-array: 2.0.0
      postgres-bytea: 1.0.0
      postgres-date: 1.0.7
      postgres-interval: 1.2.0

  pg@8.11.3:
    dependencies:
      buffer-writer: 2.0.0
      packet-reader: 1.0.0
      pg-connection-string: 2.7.0
      pg-pool: 3.7.0(pg@8.11.3)
      pg-protocol: 1.7.0
      pg-types: 2.2.0
      pgpass: 1.0.5
    optionalDependencies:
      pg-cloudflare: 1.1.1

  pgpass@1.0.5:
    dependencies:
      split2: 4.2.0

  picocolors@1.1.1: {}

  picomatch@2.3.1: {}

  picomatch@4.0.2: {}

  pify@4.0.1: {}

  pino-abstract-transport@1.2.0:
    dependencies:
      readable-stream: 4.7.0
      split2: 4.2.0

  pino-std-serializers@6.2.2: {}

  pino@8.21.0:
    dependencies:
      atomic-sleep: 1.0.0
      fast-redact: 3.5.0
      on-exit-leak-free: 2.1.2
      pino-abstract-transport: 1.2.0
      pino-std-serializers: 6.2.2
      process-warning: 3.0.0
      quick-format-unescaped: 4.0.4
      real-require: 0.2.0
      safe-stable-stringify: 2.5.0
      sonic-boom: 3.8.1
      thread-stream: 2.7.0

  pkg-dir@4.2.0:
    dependencies:
      find-up: 4.1.0

  pkg-types@1.3.1:
    dependencies:
      confbox: 0.1.8
      mlly: 1.7.4
      pathe: 2.0.2

  ponder@0.9.2(@opentelemetry/api@1.7.0)(@types/node@20.17.14)(@types/react@18.3.18)(hono@4.6.17)(lightningcss@1.29.1)(typescript@5.7.3)(viem@2.22.13(typescript@5.7.3)(zod@3.24.1))(zod@3.24.1):
    dependencies:
      '@babel/code-frame': 7.26.2
      '@commander-js/extra-typings': 12.1.0(commander@12.1.0)
      '@electric-sql/pglite': 0.2.13
      '@escape.tech/graphql-armor-max-aliases': 2.6.0
      '@escape.tech/graphql-armor-max-depth': 2.4.0
      '@escape.tech/graphql-armor-max-tokens': 2.5.0
      '@hono/node-server': 1.13.3(hono@4.6.17)
      '@ponder/utils': 0.2.3(typescript@5.7.3)(viem@2.22.13(typescript@5.7.3)(zod@3.24.1))
      abitype: 0.10.3(typescript@5.7.3)(zod@3.24.1)
      commander: 12.1.0
      conf: 12.0.0
      dataloader: 2.2.3
      detect-package-manager: 3.0.2
      dotenv: 16.4.7
      drizzle-orm: 0.36.4(@electric-sql/pglite@0.2.13)(@opentelemetry/api@1.7.0)(@types/react@18.3.18)(kysely@0.26.3)(pg@8.11.3)(react@18.3.1)
      glob: 10.4.5
      graphql: 16.10.0
      graphql-yoga: 5.10.10(graphql@16.10.0)
      hono: 4.6.17
      http-terminator: 3.2.0
      ink: 4.4.1(@types/react@18.3.18)(react@18.3.1)
      kysely: 0.26.3
      pg: 8.11.3
      pg-connection-string: 2.7.0
      pg-query-emscripten: 5.1.0
      picocolors: 1.1.1
      pino: 8.21.0
      prom-client: 15.1.3
      react: 18.3.1
      stacktrace-parser: 0.1.10
      superjson: 2.2.2
      viem: 2.22.13(typescript@5.7.3)(zod@3.24.1)
      vite: 5.4.14(@types/node@20.17.14)(lightningcss@1.29.1)
      vite-node: 1.0.2(@types/node@20.17.14)(lightningcss@1.29.1)
      vite-tsconfig-paths: 4.3.1(typescript@5.7.3)(vite@5.4.14(@types/node@20.17.14)(lightningcss@1.29.1))
    optionalDependencies:
      typescript: 5.7.3
    transitivePeerDependencies:
      - '@aws-sdk/client-rds-data'
      - '@cloudflare/workers-types'
      - '@libsql/client'
      - '@libsql/client-wasm'
      - '@neondatabase/serverless'
      - '@op-engineering/op-sqlite'
      - '@opentelemetry/api'
      - '@planetscale/database'
      - '@prisma/client'
      - '@tidbcloud/serverless'
      - '@types/better-sqlite3'
      - '@types/node'
      - '@types/pg'
      - '@types/react'
      - '@types/sql.js'
      - '@vercel/postgres'
      - '@xata.io/client'
      - better-sqlite3
      - bufferutil
      - bun-types
      - expo-sqlite
      - knex
      - less
      - lightningcss
      - mysql2
      - pg-native
      - postgres
      - prisma
      - react-devtools-core
      - sass
      - sass-embedded
      - sql.js
      - sqlite3
      - stylus
      - sugarss
      - supports-color
      - terser
      - utf-8-validate
      - zod

  popmotion@11.0.3:
    dependencies:
      framesync: 6.0.1
      hey-listen: 1.0.8
      style-value-types: 5.0.0
      tslib: 2.8.1

  postcss-nested@6.2.0(postcss@8.5.2):
    dependencies:
      postcss: 8.5.2
      postcss-selector-parser: 6.1.2

  postcss-selector-parser@6.1.2:
    dependencies:
      cssesc: 3.0.0
      util-deprecate: 1.0.2

  postcss-value-parser@4.2.0: {}

  postcss@8.5.2:
    dependencies:
      nanoid: 3.3.8
      picocolors: 1.1.1
      source-map-js: 1.2.1

  postgres-array@2.0.0: {}

  postgres-bytea@1.0.0: {}

  postgres-date@1.0.7: {}

  postgres-interval@1.2.0:
    dependencies:
      xtend: 4.0.2

  preferred-pm@4.1.1:
    dependencies:
      find-up-simple: 1.0.0
      find-yarn-workspace-root2: 1.2.16
      which-pm: 3.0.1

  prelude-ls@1.2.1: {}

  pretty-format@29.7.0:
    dependencies:
      '@jest/schemas': 29.6.3
      ansi-styles: 5.2.0
      react-is: 18.3.1

  prismjs@1.29.0: {}

  process-warning@3.0.0: {}

  process@0.11.10: {}

  progress@2.0.3: {}

  prom-client@15.1.3:
    dependencies:
      '@opentelemetry/api': 1.7.0
      tdigest: 0.1.2

  prompts@2.4.2:
    dependencies:
      kleur: 3.0.3
      sisteransi: 1.0.5

  property-information@6.5.0: {}

  punycode.js@2.3.1: {}

  punycode@2.3.1: {}

  qs@6.14.0:
    dependencies:
      side-channel: 1.1.0

  queue-microtask@1.2.3: {}

  quick-format-unescaped@4.0.4: {}

  radix3@1.1.2: {}

  react-compiler-runtime@19.0.0-beta-37ed2a7-20241206(react@18.3.1):
    dependencies:
      react: 18.3.1

  react-dom@18.3.1(react@18.3.1):
    dependencies:
      loose-envify: 1.4.0
      react: 18.3.1
      scheduler: 0.23.2

  react-is@18.3.1: {}

  react-reconciler@0.29.2(react@18.3.1):
    dependencies:
      loose-envify: 1.4.0
      react: 18.3.1
      scheduler: 0.23.2

  react-refresh@0.14.2: {}

  react-remove-scroll-bar@2.3.8(@types/react@18.3.18)(react@18.3.1):
    dependencies:
      react: 18.3.1
      react-style-singleton: 2.2.3(@types/react@18.3.18)(react@18.3.1)
      tslib: 2.8.1
    optionalDependencies:
      '@types/react': 18.3.18

  react-remove-scroll@2.6.3(@types/react@18.3.18)(react@18.3.1):
    dependencies:
      react: 18.3.1
      react-remove-scroll-bar: 2.3.8(@types/react@18.3.18)(react@18.3.1)
      react-style-singleton: 2.2.3(@types/react@18.3.18)(react@18.3.1)
      tslib: 2.8.1
      use-callback-ref: 1.3.3(@types/react@18.3.18)(react@18.3.1)
      use-sidecar: 1.1.3(@types/react@18.3.18)(react@18.3.1)
    optionalDependencies:
      '@types/react': 18.3.18

  react-router-dom@7.1.5(react-dom@18.3.1(react@18.3.1))(react@18.3.1):
    dependencies:
      react: 18.3.1
      react-dom: 18.3.1(react@18.3.1)
      react-router: 7.1.5(react-dom@18.3.1(react@18.3.1))(react@18.3.1)

  react-router@7.1.5(react-dom@18.3.1(react@18.3.1))(react@18.3.1):
    dependencies:
      '@types/cookie': 0.6.0
      cookie: 1.0.2
      react: 18.3.1
      set-cookie-parser: 2.7.1
      turbo-stream: 2.4.0
    optionalDependencies:
      react-dom: 18.3.1(react@18.3.1)

  react-style-singleton@2.2.3(@types/react@18.3.18)(react@18.3.1):
    dependencies:
      get-nonce: 1.0.1
      react: 18.3.1
      tslib: 2.8.1
    optionalDependencies:
      '@types/react': 18.3.18

  react@18.3.1:
    dependencies:
      loose-envify: 1.4.0

  readable-stream@4.7.0:
    dependencies:
      abort-controller: 3.0.0
      buffer: 6.0.3
      events: 3.3.0
      process: 0.11.10
      string_decoder: 1.3.0

  readdirp@3.6.0:
    dependencies:
      picomatch: 2.3.1

  real-require@0.2.0: {}

  recma-build-jsx@1.0.0:
    dependencies:
      '@types/estree': 1.0.6
      estree-util-build-jsx: 3.0.1
      vfile: 6.0.3

  recma-jsx@1.0.0(acorn@8.14.0):
    dependencies:
      acorn-jsx: 5.3.2(acorn@8.14.0)
      estree-util-to-js: 2.0.0
      recma-parse: 1.0.0
      recma-stringify: 1.0.0
      unified: 11.0.5
    transitivePeerDependencies:
      - acorn

  recma-parse@1.0.0:
    dependencies:
      '@types/estree': 1.0.6
      esast-util-from-js: 2.0.1
      unified: 11.0.5
      vfile: 6.0.3

  recma-stringify@1.0.0:
    dependencies:
      '@types/estree': 1.0.6
      estree-util-to-js: 2.0.0
      unified: 11.0.5
      vfile: 6.0.3

  regenerator-runtime@0.14.1: {}

  regex-recursion@5.1.1:
    dependencies:
      regex: 5.1.1
      regex-utilities: 2.3.0

  regex-utilities@2.3.0: {}

  regex@5.1.1:
    dependencies:
      regex-utilities: 2.3.0

  rehype-expressive-code@0.40.1:
    dependencies:
      expressive-code: 0.40.1

  rehype-format@5.0.1:
    dependencies:
      '@types/hast': 3.0.4
      hast-util-format: 1.1.0

  rehype-parse@9.0.1:
    dependencies:
      '@types/hast': 3.0.4
      hast-util-from-html: 2.0.3
      unified: 11.0.5

  rehype-raw@7.0.0:
    dependencies:
      '@types/hast': 3.0.4
      hast-util-raw: 9.1.0
      vfile: 6.0.3

  rehype-recma@1.0.0:
    dependencies:
      '@types/estree': 1.0.6
      '@types/hast': 3.0.4
      hast-util-to-estree: 3.1.1
    transitivePeerDependencies:
      - supports-color

  rehype-stringify@10.0.1:
    dependencies:
      '@types/hast': 3.0.4
      hast-util-to-html: 9.0.4
      unified: 11.0.5

  rehype@13.0.2:
    dependencies:
      '@types/hast': 3.0.4
      rehype-parse: 9.0.1
      rehype-stringify: 10.0.1
      unified: 11.0.5

  remark-directive@3.0.1:
    dependencies:
      '@types/mdast': 4.0.4
      mdast-util-directive: 3.1.0
      micromark-extension-directive: 3.0.2
      unified: 11.0.5
    transitivePeerDependencies:
      - supports-color

  remark-gfm@4.0.0:
    dependencies:
      '@types/mdast': 4.0.4
      mdast-util-gfm: 3.0.0
      micromark-extension-gfm: 3.0.0
      remark-parse: 11.0.0
      remark-stringify: 11.0.0
      unified: 11.0.5
    transitivePeerDependencies:
      - supports-color

  remark-mdx@3.1.0:
    dependencies:
      mdast-util-mdx: 3.0.0
      micromark-extension-mdxjs: 3.0.0
    transitivePeerDependencies:
      - supports-color

  remark-parse@11.0.0:
    dependencies:
      '@types/mdast': 4.0.4
      mdast-util-from-markdown: 2.0.2
      micromark-util-types: 2.0.1
      unified: 11.0.5
    transitivePeerDependencies:
      - supports-color

  remark-rehype@11.1.1:
    dependencies:
      '@types/hast': 3.0.4
      '@types/mdast': 4.0.4
      mdast-util-to-hast: 13.2.0
      unified: 11.0.5
      vfile: 6.0.3

  remark-smartypants@3.0.2:
    dependencies:
      retext: 9.0.0
      retext-smartypants: 6.2.0
      unified: 11.0.5
      unist-util-visit: 5.0.0

  remark-stringify@11.0.0:
    dependencies:
      '@types/mdast': 4.0.4
      mdast-util-to-markdown: 2.1.2
      unified: 11.0.5

  require-directory@2.1.1: {}

  require-from-string@2.0.2: {}

<<<<<<< HEAD
  resolve-from@4.0.0: {}

  resolve-pkg-maps@1.0.0: {}
=======
  resolve-pkg-maps@1.0.0:
    optional: true
>>>>>>> 695fdc20

  restore-cursor@4.0.0:
    dependencies:
      onetime: 5.1.2
      signal-exit: 3.0.7

  retext-latin@4.0.0:
    dependencies:
      '@types/nlcst': 2.0.3
      parse-latin: 7.0.0
      unified: 11.0.5

  retext-smartypants@6.2.0:
    dependencies:
      '@types/nlcst': 2.0.3
      nlcst-to-string: 4.0.0
      unist-util-visit: 5.0.0

  retext-stringify@4.0.0:
    dependencies:
      '@types/nlcst': 2.0.3
      nlcst-to-string: 4.0.0
      unified: 11.0.5

  retext@9.0.0:
    dependencies:
      '@types/nlcst': 2.0.3
      retext-latin: 4.0.0
      retext-stringify: 4.0.0
      unified: 11.0.5

  reusify@1.0.4: {}

  roarr@7.21.1:
    dependencies:
      fast-printf: 1.6.10
      safe-stable-stringify: 2.5.0
      semver-compare: 1.0.0

  rollup@4.31.0:
    dependencies:
      '@types/estree': 1.0.6
    optionalDependencies:
      '@rollup/rollup-android-arm-eabi': 4.31.0
      '@rollup/rollup-android-arm64': 4.31.0
      '@rollup/rollup-darwin-arm64': 4.31.0
      '@rollup/rollup-darwin-x64': 4.31.0
      '@rollup/rollup-freebsd-arm64': 4.31.0
      '@rollup/rollup-freebsd-x64': 4.31.0
      '@rollup/rollup-linux-arm-gnueabihf': 4.31.0
      '@rollup/rollup-linux-arm-musleabihf': 4.31.0
      '@rollup/rollup-linux-arm64-gnu': 4.31.0
      '@rollup/rollup-linux-arm64-musl': 4.31.0
      '@rollup/rollup-linux-loongarch64-gnu': 4.31.0
      '@rollup/rollup-linux-powerpc64le-gnu': 4.31.0
      '@rollup/rollup-linux-riscv64-gnu': 4.31.0
      '@rollup/rollup-linux-s390x-gnu': 4.31.0
      '@rollup/rollup-linux-x64-gnu': 4.31.0
      '@rollup/rollup-linux-x64-musl': 4.31.0
      '@rollup/rollup-win32-arm64-msvc': 4.31.0
      '@rollup/rollup-win32-ia32-msvc': 4.31.0
      '@rollup/rollup-win32-x64-msvc': 4.31.0
      fsevents: 2.3.3

  run-parallel@1.2.0:
    dependencies:
      queue-microtask: 1.2.3

  safe-buffer@5.2.1: {}

  safe-stable-stringify@2.5.0: {}

  sax@1.4.1: {}

  scheduler@0.23.2:
    dependencies:
      loose-envify: 1.4.0

  semver-compare@1.0.0: {}

  semver@6.3.1: {}

  semver@7.6.3: {}

  semver@7.7.0: {}

  set-cookie-parser@2.7.1: {}

  set-value@4.1.0:
    dependencies:
      is-plain-object: 2.0.4
      is-primitive: 3.0.1

  sharp@0.33.5:
    dependencies:
      color: 4.2.3
      detect-libc: 2.0.3
      semver: 7.6.3
    optionalDependencies:
      '@img/sharp-darwin-arm64': 0.33.5
      '@img/sharp-darwin-x64': 0.33.5
      '@img/sharp-libvips-darwin-arm64': 1.0.4
      '@img/sharp-libvips-darwin-x64': 1.0.4
      '@img/sharp-libvips-linux-arm': 1.0.5
      '@img/sharp-libvips-linux-arm64': 1.0.4
      '@img/sharp-libvips-linux-s390x': 1.0.4
      '@img/sharp-libvips-linux-x64': 1.0.4
      '@img/sharp-libvips-linuxmusl-arm64': 1.0.4
      '@img/sharp-libvips-linuxmusl-x64': 1.0.4
      '@img/sharp-linux-arm': 0.33.5
      '@img/sharp-linux-arm64': 0.33.5
      '@img/sharp-linux-s390x': 0.33.5
      '@img/sharp-linux-x64': 0.33.5
      '@img/sharp-linuxmusl-arm64': 0.33.5
      '@img/sharp-linuxmusl-x64': 0.33.5
      '@img/sharp-wasm32': 0.33.5
      '@img/sharp-win32-ia32': 0.33.5
      '@img/sharp-win32-x64': 0.33.5

  shebang-command@2.0.0:
    dependencies:
      shebang-regex: 3.0.0

  shebang-regex@3.0.0: {}

  shiki@1.29.2:
    dependencies:
      '@shikijs/core': 1.29.2
      '@shikijs/engine-javascript': 1.29.2
      '@shikijs/engine-oniguruma': 1.29.2
      '@shikijs/langs': 1.29.2
      '@shikijs/themes': 1.29.2
      '@shikijs/types': 1.29.2
      '@shikijs/vscode-textmate': 10.0.1
      '@types/hast': 3.0.4

  side-channel-list@1.0.0:
    dependencies:
      es-errors: 1.3.0
      object-inspect: 1.13.3

  side-channel-map@1.0.1:
    dependencies:
      call-bound: 1.0.3
      es-errors: 1.3.0
      get-intrinsic: 1.2.7
      object-inspect: 1.13.3

  side-channel-weakmap@1.0.2:
    dependencies:
      call-bound: 1.0.3
      es-errors: 1.3.0
      get-intrinsic: 1.2.7
      object-inspect: 1.13.3
      side-channel-map: 1.0.1

  side-channel@1.1.0:
    dependencies:
      es-errors: 1.3.0
      object-inspect: 1.13.3
      side-channel-list: 1.0.0
      side-channel-map: 1.0.1
      side-channel-weakmap: 1.0.2

  siginfo@2.0.0: {}

  signal-exit@3.0.7: {}

  signal-exit@4.1.0: {}

  simple-swizzle@0.2.2:
    dependencies:
      is-arrayish: 0.3.2

  sisteransi@1.0.5: {}

  sitemap@8.0.0:
    dependencies:
      '@types/node': 17.0.45
      '@types/sax': 1.2.7
      arg: 5.0.2
      sax: 1.4.1

  slice-ansi@5.0.0:
    dependencies:
      ansi-styles: 6.2.1
      is-fullwidth-code-point: 4.0.0

  slice-ansi@6.0.0:
    dependencies:
      ansi-styles: 6.2.1
      is-fullwidth-code-point: 4.0.0

  smol-toml@1.3.1: {}

  sonic-boom@3.8.1:
    dependencies:
      atomic-sleep: 1.0.0

  source-map-js@1.2.1: {}

  source-map@0.5.6: {}

  source-map@0.7.4: {}

  space-separated-tokens@2.0.2: {}

  split2@4.2.0: {}

  sprintf-js@1.0.3: {}

  stack-generator@1.1.0:
    dependencies:
      stackframe: 1.3.4

  stack-utils@2.0.6:
    dependencies:
      escape-string-regexp: 2.0.0

  stackback@0.0.2: {}

  stackframe@0.3.1: {}

  stackframe@1.3.4: {}

  stacktrace-gps@2.4.4:
    dependencies:
      source-map: 0.5.6
      stackframe: 0.3.1

  stacktrace-js@1.3.1:
    dependencies:
      error-stack-parser: 1.3.6
      stack-generator: 1.1.0
      stacktrace-gps: 2.4.4

  stacktrace-parser@0.1.10:
    dependencies:
      type-fest: 0.7.1

  std-env@3.8.0: {}

  stream-replace-string@2.0.0: {}

  streamsearch@1.1.0: {}

  string-width@4.2.3:
    dependencies:
      emoji-regex: 8.0.0
      is-fullwidth-code-point: 3.0.0
      strip-ansi: 6.0.1

  string-width@5.1.2:
    dependencies:
      eastasianwidth: 0.2.0
      emoji-regex: 9.2.2
      strip-ansi: 7.1.0

  string-width@7.2.0:
    dependencies:
      emoji-regex: 10.4.0
      get-east-asian-width: 1.3.0
      strip-ansi: 7.1.0

  string_decoder@1.3.0:
    dependencies:
      safe-buffer: 5.2.1

  stringify-entities@4.0.4:
    dependencies:
      character-entities-html4: 2.1.0
      character-entities-legacy: 3.0.0

  strip-ansi@6.0.1:
    dependencies:
      ansi-regex: 5.0.1

  strip-ansi@7.1.0:
    dependencies:
      ansi-regex: 6.1.0

  strip-bom@3.0.0: {}

  strip-final-newline@2.0.0: {}

  strip-final-newline@3.0.0: {}

  strip-json-comments@3.1.1: {}

  strip-literal@2.1.1:
    dependencies:
      js-tokens: 9.0.1

  stubborn-fs@1.2.5: {}

  style-mod@4.1.2: {}

  style-to-object@1.0.8:
    dependencies:
      inline-style-parser: 0.2.4

  style-value-types@5.0.0:
    dependencies:
      hey-listen: 1.0.8
      tslib: 2.8.1

  superagent@8.1.2:
    dependencies:
      component-emitter: 1.3.1
      cookiejar: 2.1.4
      debug: 4.4.0
      fast-safe-stringify: 2.1.1
      form-data: 4.0.1
      formidable: 2.1.2
      methods: 1.1.2
      mime: 2.6.0
      qs: 6.14.0
      semver: 7.6.3
    transitivePeerDependencies:
      - supports-color

  superjson@2.2.2:
    dependencies:
      copy-anything: 3.0.5

  supertest@6.3.4:
    dependencies:
      methods: 1.1.2
      superagent: 8.1.2
    transitivePeerDependencies:
      - supports-color

  supports-color@7.2.0:
    dependencies:
      has-flag: 4.0.0

  tailwind-merge@3.0.1: {}

  tailwindcss-animate@1.0.7(tailwindcss@4.0.6):
    dependencies:
      tailwindcss: 4.0.6

  tailwindcss@4.0.6: {}

  tapable@2.2.1: {}

  tdigest@0.1.2:
    dependencies:
      bintrees: 1.0.2

  test-exclude@6.0.0:
    dependencies:
      '@istanbuljs/schema': 0.1.3
      glob: 7.2.3
      minimatch: 3.1.2

  thread-stream@2.7.0:
    dependencies:
      real-require: 0.2.0

  tinybench@2.9.0: {}

  tinyexec@0.3.2: {}

  tinypool@0.8.4: {}

  tinypool@1.0.2: {}

  tinyrainbow@2.0.0: {}

  tinyspy@2.2.1: {}

  tinyspy@3.0.2: {}

  to-regex-range@5.0.1:
    dependencies:
      is-number: 7.0.0

  toggle-selection@1.0.6: {}

  tr46@0.0.3: {}

  trim-lines@3.0.1: {}

  trough@2.2.0: {}

  ts-api-utils@2.0.1(typescript@5.7.3):
    dependencies:
      typescript: 5.7.3

  ts-deepmerge@7.0.2: {}

  ts-pattern@5.6.2: {}

  tsconfck@3.1.4(typescript@5.7.3):
    optionalDependencies:
      typescript: 5.7.3

  tslib@2.8.1: {}

  tsx@4.19.2:
    dependencies:
      esbuild: 0.23.1
      get-tsconfig: 4.10.0
    optionalDependencies:
      fsevents: 2.3.3
    optional: true

  turbo-stream@2.4.0: {}

  type-check@0.4.0:
    dependencies:
      prelude-ls: 1.2.1

  type-detect@4.1.0: {}

  type-fest@0.12.0: {}

  type-fest@0.7.1: {}

  type-fest@2.19.0: {}

  type-fest@3.13.1: {}

  type-fest@4.33.0: {}

  typescript-eslint@8.24.0(eslint@9.20.1(jiti@2.4.2))(typescript@5.7.3):
    dependencies:
      '@typescript-eslint/eslint-plugin': 8.24.0(@typescript-eslint/parser@8.24.0(eslint@9.20.1(jiti@2.4.2))(typescript@5.7.3))(eslint@9.20.1(jiti@2.4.2))(typescript@5.7.3)
      '@typescript-eslint/parser': 8.24.0(eslint@9.20.1(jiti@2.4.2))(typescript@5.7.3)
      '@typescript-eslint/utils': 8.24.0(eslint@9.20.1(jiti@2.4.2))(typescript@5.7.3)
      eslint: 9.20.1(jiti@2.4.2)
      typescript: 5.7.3
    transitivePeerDependencies:
      - supports-color

  typescript-logging@1.0.1:
    dependencies:
      stacktrace-js: 1.3.1

  typescript@5.7.3: {}

  uc.micro@2.1.0: {}

  ufo@1.5.4: {}

  uint8array-extras@0.3.0: {}

  ultrahtml@1.5.3: {}

  uncrypto@0.1.3: {}

  undici-types@6.19.8: {}

  unenv@1.10.0:
    dependencies:
      consola: 3.4.0
      defu: 6.1.4
      mime: 3.0.0
      node-fetch-native: 1.6.6
      pathe: 1.1.2

  unified@11.0.5:
    dependencies:
      '@types/unist': 3.0.3
      bail: 2.0.2
      devlop: 1.1.0
      extend: 3.0.2
      is-plain-obj: 4.1.0
      trough: 2.2.0
      vfile: 6.0.3

  unist-util-find-after@5.0.0:
    dependencies:
      '@types/unist': 3.0.3
      unist-util-is: 6.0.0

  unist-util-is@6.0.0:
    dependencies:
      '@types/unist': 3.0.3

  unist-util-modify-children@4.0.0:
    dependencies:
      '@types/unist': 3.0.3
      array-iterate: 2.0.1

  unist-util-position-from-estree@2.0.0:
    dependencies:
      '@types/unist': 3.0.3

  unist-util-position@5.0.0:
    dependencies:
      '@types/unist': 3.0.3

  unist-util-remove-position@5.0.0:
    dependencies:
      '@types/unist': 3.0.3
      unist-util-visit: 5.0.0

  unist-util-stringify-position@4.0.0:
    dependencies:
      '@types/unist': 3.0.3

  unist-util-visit-children@3.0.0:
    dependencies:
      '@types/unist': 3.0.3

  unist-util-visit-parents@6.0.1:
    dependencies:
      '@types/unist': 3.0.3
      unist-util-is: 6.0.0

  unist-util-visit@5.0.0:
    dependencies:
      '@types/unist': 3.0.3
      unist-util-is: 6.0.0
      unist-util-visit-parents: 6.0.1

  unstorage@1.14.4:
    dependencies:
      anymatch: 3.1.3
      chokidar: 3.6.0
      destr: 2.0.3
      h3: 1.14.0
      lru-cache: 10.4.3
      node-fetch-native: 1.6.6
      ofetch: 1.4.1
      ufo: 1.5.4

  update-browserslist-db@1.1.2(browserslist@4.24.4):
    dependencies:
      browserslist: 4.24.4
      escalade: 3.2.0
      picocolors: 1.1.1

  uri-js@4.4.1:
    dependencies:
      punycode: 2.3.1

  urlpattern-polyfill@10.0.0: {}

  use-callback-ref@1.3.3(@types/react@18.3.18)(react@18.3.1):
    dependencies:
      react: 18.3.1
      tslib: 2.8.1
    optionalDependencies:
      '@types/react': 18.3.18

  use-sidecar@1.1.3(@types/react@18.3.18)(react@18.3.1):
    dependencies:
      detect-node-es: 1.1.0
      react: 18.3.1
      tslib: 2.8.1
    optionalDependencies:
      '@types/react': 18.3.18

  util-deprecate@1.0.2: {}

  value-or-promise@1.0.12: {}

  vfile-location@5.0.3:
    dependencies:
      '@types/unist': 3.0.3
      vfile: 6.0.3

  vfile-message@4.0.2:
    dependencies:
      '@types/unist': 3.0.3
      unist-util-stringify-position: 4.0.0

  vfile@6.0.3:
    dependencies:
      '@types/unist': 3.0.3
      vfile-message: 4.0.2

  viem@2.22.13(typescript@5.7.3)(zod@3.24.1):
    dependencies:
      '@noble/curves': 1.8.1
      '@noble/hashes': 1.7.1
      '@scure/bip32': 1.6.2
      '@scure/bip39': 1.5.4
      abitype: 1.0.8(typescript@5.7.3)(zod@3.24.1)
      isows: 1.0.6(ws@8.18.0)
      ox: 0.6.7(typescript@5.7.3)(zod@3.24.1)
      ws: 8.18.0
    optionalDependencies:
      typescript: 5.7.3
    transitivePeerDependencies:
      - bufferutil
      - utf-8-validate
      - zod

  vite-node@1.0.2(@types/node@20.17.14)(lightningcss@1.29.1):
    dependencies:
      cac: 6.7.14
      debug: 4.4.0
      pathe: 1.1.2
      picocolors: 1.1.1
      vite: 5.4.14(@types/node@20.17.14)(lightningcss@1.29.1)
    transitivePeerDependencies:
      - '@types/node'
      - less
      - lightningcss
      - sass
      - sass-embedded
      - stylus
      - sugarss
      - supports-color
      - terser

  vite-node@1.6.0(@types/node@20.17.14)(lightningcss@1.29.1):
    dependencies:
      cac: 6.7.14
      debug: 4.4.0
      pathe: 1.1.2
      picocolors: 1.1.1
      vite: 5.4.14(@types/node@20.17.14)(lightningcss@1.29.1)
    transitivePeerDependencies:
      - '@types/node'
      - less
      - lightningcss
      - sass
      - sass-embedded
      - stylus
      - sugarss
      - supports-color
      - terser

  vite-node@3.0.5(@types/node@20.17.14)(jiti@2.4.2)(lightningcss@1.29.1)(tsx@4.19.2)(yaml@2.7.0):
    dependencies:
      cac: 6.7.14
      debug: 4.4.0
      es-module-lexer: 1.6.0
      pathe: 2.0.2
      vite: 6.1.0(@types/node@20.17.14)(jiti@2.4.2)(lightningcss@1.29.1)(tsx@4.19.2)(yaml@2.7.0)
    transitivePeerDependencies:
      - '@types/node'
      - jiti
      - less
      - lightningcss
      - sass
      - sass-embedded
      - stylus
      - sugarss
      - supports-color
      - terser
      - tsx
      - yaml

  vite-tsconfig-paths@4.3.1(typescript@5.7.3)(vite@5.4.14(@types/node@20.17.14)(lightningcss@1.29.1)):
    dependencies:
      debug: 4.4.0
      globrex: 0.1.2
      tsconfck: 3.1.4(typescript@5.7.3)
    optionalDependencies:
      vite: 5.4.14(@types/node@20.17.14)(lightningcss@1.29.1)
    transitivePeerDependencies:
      - supports-color
      - typescript

  vite@5.4.14(@types/node@20.17.14)(lightningcss@1.29.1):
    dependencies:
      esbuild: 0.21.5
      postcss: 8.5.2
      rollup: 4.31.0
    optionalDependencies:
      '@types/node': 20.17.14
      fsevents: 2.3.3
      lightningcss: 1.29.1

  vite@6.1.0(@types/node@20.17.14)(jiti@2.4.2)(lightningcss@1.29.1)(tsx@4.19.2)(yaml@2.7.0):
    dependencies:
      esbuild: 0.24.2
      postcss: 8.5.2
      rollup: 4.31.0
    optionalDependencies:
      '@types/node': 20.17.14
      fsevents: 2.3.3
      jiti: 2.4.2
      lightningcss: 1.29.1
      tsx: 4.19.2
      yaml: 2.7.0

  vitefu@1.0.5(vite@6.1.0(@types/node@20.17.14)(jiti@2.4.2)(lightningcss@1.29.1)(tsx@4.19.2)(yaml@2.7.0)):
    optionalDependencies:
      vite: 6.1.0(@types/node@20.17.14)(jiti@2.4.2)(lightningcss@1.29.1)(tsx@4.19.2)(yaml@2.7.0)

  vitest@1.6.0(@types/node@20.17.14)(lightningcss@1.29.1):
    dependencies:
      '@vitest/expect': 1.6.0
      '@vitest/runner': 1.6.0
      '@vitest/snapshot': 1.6.0
      '@vitest/spy': 1.6.0
      '@vitest/utils': 1.6.0
      acorn-walk: 8.3.4
      chai: 4.5.0
      debug: 4.4.0
      execa: 8.0.1
      local-pkg: 0.5.1
      magic-string: 0.30.17
      pathe: 1.1.2
      picocolors: 1.1.1
      std-env: 3.8.0
      strip-literal: 2.1.1
      tinybench: 2.9.0
      tinypool: 0.8.4
      vite: 5.4.14(@types/node@20.17.14)(lightningcss@1.29.1)
      vite-node: 1.6.0(@types/node@20.17.14)(lightningcss@1.29.1)
      why-is-node-running: 2.3.0
    optionalDependencies:
      '@types/node': 20.17.14
    transitivePeerDependencies:
      - less
      - lightningcss
      - sass
      - sass-embedded
      - stylus
      - sugarss
      - supports-color
      - terser

  vitest@3.0.5(@types/debug@4.1.12)(@types/node@20.17.14)(jiti@2.4.2)(lightningcss@1.29.1)(tsx@4.19.2)(yaml@2.7.0):
    dependencies:
      '@vitest/expect': 3.0.5
      '@vitest/mocker': 3.0.5(vite@5.4.14(@types/node@20.17.14)(lightningcss@1.29.1))
      '@vitest/pretty-format': 3.0.5
      '@vitest/runner': 3.0.5
      '@vitest/snapshot': 3.0.5
      '@vitest/spy': 3.0.5
      '@vitest/utils': 3.0.5
      chai: 5.1.2
      debug: 4.4.0
      expect-type: 1.1.0
      magic-string: 0.30.17
      pathe: 2.0.2
      std-env: 3.8.0
      tinybench: 2.9.0
      tinyexec: 0.3.2
      tinypool: 1.0.2
      tinyrainbow: 2.0.0
      vite: 5.4.14(@types/node@20.17.14)(lightningcss@1.29.1)
      vite-node: 3.0.5(@types/node@20.17.14)(jiti@2.4.2)(lightningcss@1.29.1)(tsx@4.19.2)(yaml@2.7.0)
      why-is-node-running: 2.3.0
    optionalDependencies:
      '@types/debug': 4.1.12
      '@types/node': 20.17.14
    transitivePeerDependencies:
      - jiti
      - less
      - lightningcss
      - msw
      - sass
      - sass-embedded
      - stylus
      - sugarss
      - supports-color
      - terser
      - tsx
      - yaml

  vscode-languageserver-types@3.17.5: {}

  w3c-keyname@2.2.8: {}

  web-namespaces@2.0.1: {}

  webidl-conversions@3.0.1: {}

  whatwg-url@5.0.0:
    dependencies:
      tr46: 0.0.3
      webidl-conversions: 3.0.1

  when-exit@2.1.4: {}

  which-pm-runs@1.1.0: {}

  which-pm@3.0.1:
    dependencies:
      load-yaml-file: 0.2.0

  which@2.0.2:
    dependencies:
      isexe: 2.0.0

  why-is-node-running@2.3.0:
    dependencies:
      siginfo: 2.0.0
      stackback: 0.0.2

  widest-line@4.0.1:
    dependencies:
      string-width: 5.1.2

  widest-line@5.0.0:
    dependencies:
      string-width: 7.2.0

  word-wrap@1.2.5: {}

  wrap-ansi@7.0.0:
    dependencies:
      ansi-styles: 4.3.0
      string-width: 4.2.3
      strip-ansi: 6.0.1

  wrap-ansi@8.1.0:
    dependencies:
      ansi-styles: 6.2.1
      string-width: 5.1.2
      strip-ansi: 7.1.0

  wrap-ansi@9.0.0:
    dependencies:
      ansi-styles: 6.2.1
      string-width: 7.2.0
      strip-ansi: 7.1.0

  wrappy@1.0.2: {}

  ws@8.18.0: {}

  xtend@4.0.2: {}

  xxhash-wasm@1.1.0: {}

  y18n@5.0.8: {}

  yallist@3.1.1: {}

  yaml@2.7.0:
    optional: true

  yargs-parser@21.1.1: {}

  yargs@17.7.2:
    dependencies:
      cliui: 8.0.1
      escalade: 3.2.0
      get-caller-file: 2.0.5
      require-directory: 2.1.1
      string-width: 4.2.3
      y18n: 5.0.8
      yargs-parser: 21.1.1

  yocto-queue@0.1.0: {}

  yocto-queue@1.1.1: {}

  yocto-spinner@0.2.0:
    dependencies:
      yoctocolors: 2.1.1

  yoctocolors@2.1.1: {}

  yoga-wasm-web@0.3.3: {}

  zod-to-json-schema@3.24.1(zod@3.24.1):
    dependencies:
      zod: 3.24.1

  zod-to-ts@1.2.0(typescript@5.7.3)(zod@3.24.1):
    dependencies:
      typescript: 5.7.3
      zod: 3.24.1

  zod@3.24.1: {}

  zwitch@2.0.4: {}<|MERGE_RESOLUTION|>--- conflicted
+++ resolved
@@ -2567,6 +2567,7 @@
 
   bun@1.2.2:
     resolution: {integrity: sha512-RUc8uVVTw8WoASUzXaEQJR1s7mnwoHm3P871qBUIqSaoOpuwcU+bSVX151/xoqDwnyv38SjOX7yQ3oO0IeT73g==}
+    cpu: [arm64, x64, aarch64]
     os: [darwin, linux, win32]
     hasBin: true
 
@@ -10393,14 +10394,10 @@
 
   require-from-string@2.0.2: {}
 
-<<<<<<< HEAD
   resolve-from@4.0.0: {}
 
-  resolve-pkg-maps@1.0.0: {}
-=======
   resolve-pkg-maps@1.0.0:
     optional: true
->>>>>>> 695fdc20
 
   restore-cursor@4.0.0:
     dependencies:
