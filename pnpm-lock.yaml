--- conflicted
+++ resolved
@@ -186,9 +186,6 @@
         specifier: 'catalog:'
         version: 3.0.5(@types/debug@4.1.12)(@types/node@20.17.14)(jiti@2.4.2)(lightningcss@1.29.1)(tsx@4.19.2)(yaml@2.7.0)
 
-<<<<<<< HEAD
-  apps/ensindexer:
-=======
   apps/ensadmin-next:
     dependencies:
       '@ensnode/ponder-schema':
@@ -277,8 +274,7 @@
         specifier: ^5
         version: 5.7.3
 
-  apps/ensnode:
->>>>>>> 58921c1b
+  apps/ensindexer:
     dependencies:
       '@ensdomains/ensjs':
         specifier: ^4.0.2
@@ -8321,7 +8317,7 @@
 
   '@types/progress@2.0.7':
     dependencies:
-      '@types/node': 20.17.14
+      '@types/node': 22.13.5
 
   '@types/prop-types@15.7.14': {}
 
@@ -8341,13 +8337,13 @@
 
   '@types/sax@1.2.7':
     dependencies:
-      '@types/node': 20.17.14
+      '@types/node': 22.13.5
 
   '@types/superagent@8.1.9':
     dependencies:
       '@types/cookiejar': 2.1.5
       '@types/methods': 1.1.4
-      '@types/node': 20.17.14
+      '@types/node': 22.13.5
       form-data: 4.0.1
 
   '@types/supertest@6.0.2':
