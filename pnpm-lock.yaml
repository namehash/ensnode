--- conflicted
+++ resolved
@@ -113,7 +113,7 @@
         version: 9.20.0
       '@tailwindcss/vite':
         specifier: ^4.0.6
-        version: 4.0.6(vite@6.1.0(@types/node@20.17.14)(jiti@2.4.2)(lightningcss@1.29.1)(tsx@4.19.2)(yaml@2.7.0))
+        version: 4.0.6(vite@6.1.0(@types/node@20.17.14)(jiti@2.4.2)(lightningcss@1.29.1)(tsx@4.19.2))
       '@types/node':
         specifier: 'catalog:'
         version: 20.17.14
@@ -125,10 +125,10 @@
         version: 18.3.5(@types/react@18.3.18)
       '@vitejs/plugin-react':
         specifier: ^4.3.4
-        version: 4.3.4(vite@6.1.0(@types/node@20.17.14)(jiti@2.4.2)(lightningcss@1.29.1)(tsx@4.19.2)(yaml@2.7.0))
+        version: 4.3.4(vite@6.1.0(@types/node@20.17.14)(jiti@2.4.2)(lightningcss@1.29.1)(tsx@4.19.2))
       autoprefixer:
         specifier: ^10.4.20
-        version: 10.4.20(postcss@8.5.2)
+        version: 10.4.20(postcss@8.5.1)
       eslint:
         specifier: ^9.20.1
         version: 9.20.1(jiti@2.4.2)
@@ -140,7 +140,7 @@
         version: 0.4.19(eslint@9.20.1(jiti@2.4.2))
       globals:
         specifier: ^15.9.0
-        version: 15.14.0
+        version: 15.15.0
       tailwindcss:
         specifier: ^4.0.6
         version: 4.0.6
@@ -152,10 +152,10 @@
         version: 8.24.0(eslint@9.20.1(jiti@2.4.2))(typescript@5.7.3)
       vite:
         specifier: ^6.1.0
-        version: 6.1.0(@types/node@20.17.14)(jiti@2.4.2)(lightningcss@1.29.1)(tsx@4.19.2)(yaml@2.7.0)
+        version: 6.1.0(@types/node@20.17.14)(jiti@2.4.2)(lightningcss@1.29.1)(tsx@4.19.2)
       vitest:
         specifier: 'catalog:'
-        version: 3.0.5(@types/debug@4.1.12)(@types/node@20.17.14)(jiti@2.4.2)(lightningcss@1.29.1)(tsx@4.19.2)(yaml@2.7.0)
+        version: 3.0.5(@types/debug@4.1.12)(@types/node@20.17.14)(jiti@2.4.2)(lightningcss@1.29.1)(tsx@4.19.2)
 
   apps/ensnode:
     dependencies:
@@ -176,11 +176,7 @@
         version: 4.6.17
       ponder:
         specifier: 'catalog:'
-<<<<<<< HEAD
-        version: 0.9.2(@opentelemetry/api@1.7.0)(@types/node@20.17.14)(@types/react@18.3.18)(hono@4.6.17)(lightningcss@1.29.1)(typescript@5.7.3)(viem@2.22.13(typescript@5.7.3)(zod@3.24.1))(zod@3.24.1)
-=======
-        version: 0.9.10(@opentelemetry/api@1.7.0)(@types/node@20.17.14)(hono@4.6.17)(typescript@5.7.3)(viem@2.22.13(typescript@5.7.3)(zod@3.24.1))(zod@3.24.1)
->>>>>>> c119d06d
+        version: 0.9.10(@opentelemetry/api@1.7.0)(@types/node@20.17.14)(@types/react@18.3.18)(hono@4.6.17)(lightningcss@1.29.1)(typescript@5.7.3)(viem@2.22.13(typescript@5.7.3)(zod@3.24.1))(zod@3.24.1)
       ponder-schema:
         specifier: workspace:*
         version: link:../../packages/ponder-schema
@@ -208,7 +204,7 @@
         version: 5.7.3
       vitest:
         specifier: 'catalog:'
-        version: 3.0.5(@types/debug@4.1.12)(@types/node@20.17.14)(jiti@2.4.2)(lightningcss@1.29.1)(tsx@4.19.2)(yaml@2.7.0)
+        version: 3.0.5(@types/debug@4.1.12)(@types/node@20.17.14)(jiti@2.4.2)(lightningcss@1.29.1)(tsx@4.19.2)
 
   apps/ensrainbow:
     dependencies:
@@ -272,10 +268,10 @@
     dependencies:
       '@astrojs/starlight':
         specifier: ^0.31.1
-        version: 0.31.1(astro@5.2.3(@types/node@20.17.14)(jiti@2.4.2)(lightningcss@1.29.1)(rollup@4.31.0)(tsx@4.19.2)(typescript@5.7.3)(yaml@2.7.0))
+        version: 0.31.1(astro@5.2.3(@types/node@20.17.14)(jiti@2.4.2)(lightningcss@1.29.1)(rollup@4.31.0)(tsx@4.19.2)(typescript@5.7.3))
       astro:
         specifier: ^5.2.3
-        version: 5.2.3(@types/node@20.17.14)(jiti@2.4.2)(lightningcss@1.29.1)(rollup@4.31.0)(tsx@4.19.2)(typescript@5.7.3)(yaml@2.7.0)
+        version: 5.2.3(@types/node@20.17.14)(jiti@2.4.2)(lightningcss@1.29.1)(rollup@4.31.0)(tsx@4.19.2)(typescript@5.7.3)
       sharp:
         specifier: ^0.33.5
         version: 0.33.5
@@ -284,10 +280,10 @@
     dependencies:
       '@astrojs/starlight':
         specifier: ^0.31.1
-        version: 0.31.1(astro@5.2.3(@types/node@20.17.14)(jiti@2.4.2)(lightningcss@1.29.1)(rollup@4.31.0)(tsx@4.19.2)(typescript@5.7.3)(yaml@2.7.0))
+        version: 0.31.1(astro@5.2.3(@types/node@20.17.14)(jiti@2.4.2)(lightningcss@1.29.1)(rollup@4.31.0)(tsx@4.19.2)(typescript@5.7.3))
       astro:
         specifier: ^5.2.3
-        version: 5.2.3(@types/node@20.17.14)(jiti@2.4.2)(lightningcss@1.29.1)(rollup@4.31.0)(tsx@4.19.2)(typescript@5.7.3)(yaml@2.7.0)
+        version: 5.2.3(@types/node@20.17.14)(jiti@2.4.2)(lightningcss@1.29.1)(rollup@4.31.0)(tsx@4.19.2)(typescript@5.7.3)
       sharp:
         specifier: ^0.33.5
         version: 0.33.5
@@ -330,7 +326,7 @@
         version: 2.22.13(typescript@5.7.3)(zod@3.24.1)
       vitest:
         specifier: 'catalog:'
-        version: 3.0.5(@types/debug@4.1.12)(@types/node@20.17.14)(jiti@2.4.2)(lightningcss@1.29.1)(tsx@4.19.2)(yaml@2.7.0)
+        version: 3.0.5(@types/debug@4.1.12)(@types/node@20.17.14)(jiti@2.4.2)(lightningcss@1.29.1)(tsx@4.19.2)
 
   packages/ensrainbow-sdk:
     dependencies:
@@ -352,17 +348,13 @@
         version: 5.7.3
       vitest:
         specifier: 'catalog:'
-        version: 3.0.5(@types/debug@4.1.12)(@types/node@20.17.14)(jiti@2.4.2)(lightningcss@1.29.1)(tsx@4.19.2)(yaml@2.7.0)
+        version: 3.0.5(@types/debug@4.1.12)(@types/node@20.17.14)(jiti@2.4.2)(lightningcss@1.29.1)(tsx@4.19.2)
 
   packages/ponder-schema:
     dependencies:
       ponder:
         specifier: 'catalog:'
-<<<<<<< HEAD
-        version: 0.9.2(@opentelemetry/api@1.7.0)(@types/node@20.17.14)(@types/react@18.3.18)(hono@4.6.17)(lightningcss@1.29.1)(typescript@5.7.3)(viem@2.22.13(typescript@5.7.3)(zod@3.24.1))(zod@3.24.1)
-=======
-        version: 0.9.10(@opentelemetry/api@1.7.0)(@types/node@20.17.14)(hono@4.6.17)(typescript@5.7.3)(viem@2.22.13(typescript@5.7.3)(zod@3.24.1))(zod@3.24.1)
->>>>>>> c119d06d
+        version: 0.9.10(@opentelemetry/api@1.7.0)(@types/node@20.17.14)(@types/react@18.3.18)(hono@4.6.17)(lightningcss@1.29.1)(typescript@5.7.3)(viem@2.22.13(typescript@5.7.3)(zod@3.24.1))(zod@3.24.1)
       viem:
         specifier: 'catalog:'
         version: 2.22.13(typescript@5.7.3)(zod@3.24.1)
@@ -2575,7 +2567,6 @@
 
   bun@1.2.2:
     resolution: {integrity: sha512-RUc8uVVTw8WoASUzXaEQJR1s7mnwoHm3P871qBUIqSaoOpuwcU+bSVX151/xoqDwnyv38SjOX7yQ3oO0IeT73g==}
-    cpu: [arm64, x64, aarch64]
     os: [darwin, linux, win32]
     hasBin: true
 
@@ -3022,8 +3013,8 @@
   eastasianwidth@0.2.0:
     resolution: {integrity: sha512-I88TYZWc9XiYHRQ4/3c5rjjfgkjhLyW2luGIheGERbNQ6OY7yTybanSpDXZa8y7VUP9YmDcYa+eyq4ca7iLqWA==}
 
-  electron-to-chromium@1.5.97:
-    resolution: {integrity: sha512-HKLtaH02augM7ZOdYRuO19rWDeY+QSJ1VxnXFa/XDFLf07HvM90pALIJFgrO+UVaajI3+aJMMpojoUTLZyQ7JQ==}
+  electron-to-chromium@1.5.98:
+    resolution: {integrity: sha512-bI/LbtRBxU2GzK7KK5xxFd2y9Lf9XguHooPYbcXWy6wUoT8NMnffsvRhPmSeUHLSDKAEtKuTaEtK4Ms15zkIEA==}
 
   emoji-regex-xs@1.0.0:
     resolution: {integrity: sha512-LRlerrMYoIDrT6jgpeZ2YYl/L8EulRTt5hQcYjy5AInh7HWXKimpqx68aknBFpGL2+/IcogTcaydJEgaTmOpDg==}
@@ -3382,8 +3373,8 @@
     resolution: {integrity: sha512-oahGvuMGQlPw/ivIYBjVSrWAfWLBeku5tpPE2fOPLi+WHffIWbuh2tCjhyQhTBPMf5E9jDEH4FOmTYgYwbKwtQ==}
     engines: {node: '>=18'}
 
-  globals@15.14.0:
-    resolution: {integrity: sha512-OkToC372DtlQeje9/zHIo5CT8lRP/FUgEOKBEhU4e0abL7J7CD24fD9ohiLN5hagG/kWCYj4K5oaxxtj2Z0Dig==}
+  globals@15.15.0:
+    resolution: {integrity: sha512-7ACyT3wmyp3I61S4fG682L0VA2RGD9otkqGJIwNUMF1SWUombIIk+af1unuDYgMm082aHYwD+mzJvv9Iu8dsgg==}
     engines: {node: '>=18'}
 
   globrex@0.1.2:
@@ -4474,8 +4465,8 @@
   postcss-value-parser@4.2.0:
     resolution: {integrity: sha512-1NNCs6uurfkVbeXG4S8JFT9t19m45ICnif8zWLd5oPSZ50QnwMfK+H3jv408d4jw/7Bttv5axS5IiHoLaVNHeQ==}
 
-  postcss@8.5.2:
-    resolution: {integrity: sha512-MjOadfU3Ys9KYoX0AdkBlFEF1Vx37uCCeN4ZHnmwm9FfpbsGWMZeBLMmmpY+6Ocqod7mkdZ0DT31OlbsFrLlkA==}
+  postcss@8.5.1:
+    resolution: {integrity: sha512-6oz2beyjc5VMn/KV1pPw8fliQkhBXrVn1Z3TVyqZxU8kZpzEKhBdmCFqI6ZbmGtamQvQGuU1sgPTk8ZrXDD7jQ==}
     engines: {node: ^10 || ^12 || >=14}
 
   postgres-array@2.0.0:
@@ -5547,11 +5538,6 @@
   yallist@3.1.1:
     resolution: {integrity: sha512-a4UGQaWPH59mOXUYnAG2ewncQS4i4F43Tv3JoAM+s2VDAmS9NsK8GpDMLrCHPksFT7h3K6TOoUNn2pb7RoXx4g==}
 
-  yaml@2.7.0:
-    resolution: {integrity: sha512-+hSoy/QHluxmC9kCIJyL/uyFmLmc+e5CFR5Wa+bpIhIj85LVb9ZH2nVnqrHoSvKogwODv0ClqZkmiSSaIH5LTA==}
-    engines: {node: '>= 14'}
-    hasBin: true
-
   yargs-parser@21.1.1:
     resolution: {integrity: sha512-tVpsJW7DdjecAiFpbIB1e3qxIQsE6NoPc5/eTdrbbIC4h0LVsWhnoa3g+m2HclBIujHzsxZ4VJVA+GUuc2/LBw==}
     engines: {node: '>=12'}
@@ -5641,12 +5627,12 @@
     transitivePeerDependencies:
       - supports-color
 
-  '@astrojs/mdx@4.0.8(astro@5.2.3(@types/node@20.17.14)(jiti@2.4.2)(lightningcss@1.29.1)(rollup@4.31.0)(tsx@4.19.2)(typescript@5.7.3)(yaml@2.7.0))':
+  '@astrojs/mdx@4.0.8(astro@5.2.3(@types/node@20.17.14)(jiti@2.4.2)(lightningcss@1.29.1)(rollup@4.31.0)(tsx@4.19.2)(typescript@5.7.3))':
     dependencies:
       '@astrojs/markdown-remark': 6.1.0
       '@mdx-js/mdx': 3.1.0(acorn@8.14.0)
       acorn: 8.14.0
-      astro: 5.2.3(@types/node@20.17.14)(jiti@2.4.2)(lightningcss@1.29.1)(rollup@4.31.0)(tsx@4.19.2)(typescript@5.7.3)(yaml@2.7.0)
+      astro: 5.2.3(@types/node@20.17.14)(jiti@2.4.2)(lightningcss@1.29.1)(rollup@4.31.0)(tsx@4.19.2)(typescript@5.7.3)
       es-module-lexer: 1.6.0
       estree-util-visit: 2.0.0
       hast-util-to-html: 9.0.4
@@ -5670,16 +5656,16 @@
       stream-replace-string: 2.0.0
       zod: 3.24.1
 
-  '@astrojs/starlight@0.31.1(astro@5.2.3(@types/node@20.17.14)(jiti@2.4.2)(lightningcss@1.29.1)(rollup@4.31.0)(tsx@4.19.2)(typescript@5.7.3)(yaml@2.7.0))':
-    dependencies:
-      '@astrojs/mdx': 4.0.8(astro@5.2.3(@types/node@20.17.14)(jiti@2.4.2)(lightningcss@1.29.1)(rollup@4.31.0)(tsx@4.19.2)(typescript@5.7.3)(yaml@2.7.0))
+  '@astrojs/starlight@0.31.1(astro@5.2.3(@types/node@20.17.14)(jiti@2.4.2)(lightningcss@1.29.1)(rollup@4.31.0)(tsx@4.19.2)(typescript@5.7.3))':
+    dependencies:
+      '@astrojs/mdx': 4.0.8(astro@5.2.3(@types/node@20.17.14)(jiti@2.4.2)(lightningcss@1.29.1)(rollup@4.31.0)(tsx@4.19.2)(typescript@5.7.3))
       '@astrojs/sitemap': 3.2.1
       '@pagefind/default-ui': 1.3.0
       '@types/hast': 3.0.4
       '@types/js-yaml': 4.0.9
       '@types/mdast': 4.0.4
-      astro: 5.2.3(@types/node@20.17.14)(jiti@2.4.2)(lightningcss@1.29.1)(rollup@4.31.0)(tsx@4.19.2)(typescript@5.7.3)(yaml@2.7.0)
-      astro-expressive-code: 0.40.1(astro@5.2.3(@types/node@20.17.14)(jiti@2.4.2)(lightningcss@1.29.1)(rollup@4.31.0)(tsx@4.19.2)(typescript@5.7.3)(yaml@2.7.0))
+      astro: 5.2.3(@types/node@20.17.14)(jiti@2.4.2)(lightningcss@1.29.1)(rollup@4.31.0)(tsx@4.19.2)(typescript@5.7.3)
+      astro-expressive-code: 0.40.1(astro@5.2.3(@types/node@20.17.14)(jiti@2.4.2)(lightningcss@1.29.1)(rollup@4.31.0)(tsx@4.19.2)(typescript@5.7.3))
       bcp-47: 2.1.0
       hast-util-from-html: 2.0.3
       hast-util-select: 6.0.3
@@ -6259,8 +6245,8 @@
       hast-util-to-html: 9.0.4
       hast-util-to-text: 4.0.2
       hastscript: 9.0.0
-      postcss: 8.5.2
-      postcss-nested: 6.2.0(postcss@8.5.2)
+      postcss: 8.5.1
+      postcss-nested: 6.2.0(postcss@8.5.1)
       unist-util-visit: 5.0.0
       unist-util-visit-parents: 6.0.1
 
@@ -7154,13 +7140,13 @@
       '@tailwindcss/oxide-win32-arm64-msvc': 4.0.6
       '@tailwindcss/oxide-win32-x64-msvc': 4.0.6
 
-  '@tailwindcss/vite@4.0.6(vite@6.1.0(@types/node@20.17.14)(jiti@2.4.2)(lightningcss@1.29.1)(tsx@4.19.2)(yaml@2.7.0))':
+  '@tailwindcss/vite@4.0.6(vite@6.1.0(@types/node@20.17.14)(jiti@2.4.2)(lightningcss@1.29.1)(tsx@4.19.2))':
     dependencies:
       '@tailwindcss/node': 4.0.6
       '@tailwindcss/oxide': 4.0.6
       lightningcss: 1.29.1
       tailwindcss: 4.0.6
-      vite: 6.1.0(@types/node@20.17.14)(jiti@2.4.2)(lightningcss@1.29.1)(tsx@4.19.2)(yaml@2.7.0)
+      vite: 6.1.0(@types/node@20.17.14)(jiti@2.4.2)(lightningcss@1.29.1)(tsx@4.19.2)
 
   '@tanstack/react-virtual@3.13.0(react-dom@18.3.1(react@18.3.1))(react@18.3.1)':
     dependencies:
@@ -7176,24 +7162,24 @@
 
   '@types/babel__core@7.20.5':
     dependencies:
-      '@babel/parser': 7.26.8
-      '@babel/types': 7.26.8
+      '@babel/parser': 7.26.7
+      '@babel/types': 7.26.7
       '@types/babel__generator': 7.6.8
       '@types/babel__template': 7.4.4
       '@types/babel__traverse': 7.20.6
 
   '@types/babel__generator@7.6.8':
     dependencies:
-      '@babel/types': 7.26.8
+      '@babel/types': 7.26.7
 
   '@types/babel__template@7.4.4':
     dependencies:
-      '@babel/parser': 7.26.8
-      '@babel/types': 7.26.8
+      '@babel/parser': 7.26.7
+      '@babel/types': 7.26.7
 
   '@types/babel__traverse@7.20.6':
     dependencies:
-      '@babel/types': 7.26.8
+      '@babel/types': 7.26.7
 
   '@types/codemirror@0.0.90':
     dependencies:
@@ -7371,14 +7357,14 @@
 
   '@ungap/structured-clone@1.3.0': {}
 
-  '@vitejs/plugin-react@4.3.4(vite@6.1.0(@types/node@20.17.14)(jiti@2.4.2)(lightningcss@1.29.1)(tsx@4.19.2)(yaml@2.7.0))':
+  '@vitejs/plugin-react@4.3.4(vite@6.1.0(@types/node@20.17.14)(jiti@2.4.2)(lightningcss@1.29.1)(tsx@4.19.2))':
     dependencies:
       '@babel/core': 7.26.8
       '@babel/plugin-transform-react-jsx-self': 7.25.9(@babel/core@7.26.8)
       '@babel/plugin-transform-react-jsx-source': 7.25.9(@babel/core@7.26.8)
       '@types/babel__core': 7.20.5
       react-refresh: 0.14.2
-      vite: 6.1.0(@types/node@20.17.14)(jiti@2.4.2)(lightningcss@1.29.1)(tsx@4.19.2)(yaml@2.7.0)
+      vite: 6.1.0(@types/node@20.17.14)(jiti@2.4.2)(lightningcss@1.29.1)(tsx@4.19.2)
     transitivePeerDependencies:
       - supports-color
 
@@ -7414,13 +7400,13 @@
       chai: 5.1.2
       tinyrainbow: 2.0.0
 
-  '@vitest/mocker@3.0.5(vite@5.4.14(@types/node@20.17.14)(lightningcss@1.29.1))':
+  '@vitest/mocker@3.0.5(vite@6.1.0(@types/node@20.17.14)(jiti@2.4.2)(lightningcss@1.29.1)(tsx@4.19.2))':
     dependencies:
       '@vitest/spy': 3.0.5
       estree-walker: 3.0.3
       magic-string: 0.30.17
     optionalDependencies:
-      vite: 5.4.14(@types/node@20.17.14)(lightningcss@1.29.1)
+      vite: 6.1.0(@types/node@20.17.14)(jiti@2.4.2)(lightningcss@1.29.1)(tsx@4.19.2)
 
   '@vitest/pretty-format@3.0.5':
     dependencies:
@@ -7594,12 +7580,12 @@
 
   astring@1.9.0: {}
 
-  astro-expressive-code@0.40.1(astro@5.2.3(@types/node@20.17.14)(jiti@2.4.2)(lightningcss@1.29.1)(rollup@4.31.0)(tsx@4.19.2)(typescript@5.7.3)(yaml@2.7.0)):
-    dependencies:
-      astro: 5.2.3(@types/node@20.17.14)(jiti@2.4.2)(lightningcss@1.29.1)(rollup@4.31.0)(tsx@4.19.2)(typescript@5.7.3)(yaml@2.7.0)
+  astro-expressive-code@0.40.1(astro@5.2.3(@types/node@20.17.14)(jiti@2.4.2)(lightningcss@1.29.1)(rollup@4.31.0)(tsx@4.19.2)(typescript@5.7.3)):
+    dependencies:
+      astro: 5.2.3(@types/node@20.17.14)(jiti@2.4.2)(lightningcss@1.29.1)(rollup@4.31.0)(tsx@4.19.2)(typescript@5.7.3)
       rehype-expressive-code: 0.40.1
 
-  astro@5.2.3(@types/node@20.17.14)(jiti@2.4.2)(lightningcss@1.29.1)(rollup@4.31.0)(tsx@4.19.2)(typescript@5.7.3)(yaml@2.7.0):
+  astro@5.2.3(@types/node@20.17.14)(jiti@2.4.2)(lightningcss@1.29.1)(rollup@4.31.0)(tsx@4.19.2)(typescript@5.7.3):
     dependencies:
       '@astrojs/compiler': 2.10.3
       '@astrojs/internal-helpers': 0.5.0
@@ -7651,8 +7637,8 @@
       unist-util-visit: 5.0.0
       unstorage: 1.14.4
       vfile: 6.0.3
-      vite: 6.1.0(@types/node@20.17.14)(jiti@2.4.2)(lightningcss@1.29.1)(tsx@4.19.2)(yaml@2.7.0)
-      vitefu: 1.0.5(vite@6.1.0(@types/node@20.17.14)(jiti@2.4.2)(lightningcss@1.29.1)(tsx@4.19.2)(yaml@2.7.0))
+      vite: 6.1.0(@types/node@20.17.14)(jiti@2.4.2)(lightningcss@1.29.1)(tsx@4.19.2)
+      vitefu: 1.0.5(vite@6.1.0(@types/node@20.17.14)(jiti@2.4.2)(lightningcss@1.29.1)(tsx@4.19.2))
       which-pm: 3.0.1
       xxhash-wasm: 1.1.0
       yargs-parser: 21.1.1
@@ -7707,14 +7693,14 @@
 
   auto-bind@5.0.1: {}
 
-  autoprefixer@10.4.20(postcss@8.5.2):
+  autoprefixer@10.4.20(postcss@8.5.1):
     dependencies:
       browserslist: 4.24.4
       caniuse-lite: 1.0.30001699
       fraction.js: 4.3.7
       normalize-range: 0.1.2
       picocolors: 1.1.1
-      postcss: 8.5.2
+      postcss: 8.5.1
       postcss-value-parser: 4.2.0
 
   axobject-query@4.1.0: {}
@@ -7768,7 +7754,7 @@
   browserslist@4.24.4:
     dependencies:
       caniuse-lite: 1.0.30001699
-      electron-to-chromium: 1.5.97
+      electron-to-chromium: 1.5.98
       node-releases: 2.0.19
       update-browserslist-db: 1.1.2(browserslist@4.24.4)
 
@@ -8115,7 +8101,7 @@
 
   eastasianwidth@0.2.0: {}
 
-  electron-to-chromium@1.5.97: {}
+  electron-to-chromium@1.5.98: {}
 
   emoji-regex-xs@1.0.0: {}
 
@@ -8583,7 +8569,7 @@
 
   globals@14.0.0: {}
 
-  globals@15.14.0: {}
+  globals@15.15.0: {}
 
   globrex@0.1.2: {}
 
@@ -10012,11 +9998,7 @@
       mlly: 1.7.4
       pathe: 2.0.2
 
-<<<<<<< HEAD
-  ponder@0.9.2(@opentelemetry/api@1.7.0)(@types/node@20.17.14)(@types/react@18.3.18)(hono@4.6.17)(lightningcss@1.29.1)(typescript@5.7.3)(viem@2.22.13(typescript@5.7.3)(zod@3.24.1))(zod@3.24.1):
-=======
-  ponder@0.9.10(@opentelemetry/api@1.7.0)(@types/node@20.17.14)(hono@4.6.17)(typescript@5.7.3)(viem@2.22.13(typescript@5.7.3)(zod@3.24.1))(zod@3.24.1):
->>>>>>> c119d06d
+  ponder@0.9.10(@opentelemetry/api@1.7.0)(@types/node@20.17.14)(@types/react@18.3.18)(hono@4.6.17)(lightningcss@1.29.1)(typescript@5.7.3)(viem@2.22.13(typescript@5.7.3)(zod@3.24.1))(zod@3.24.1):
     dependencies:
       '@babel/code-frame': 7.26.2
       '@commander-js/extra-typings': 12.1.0(commander@12.1.0)
@@ -10103,9 +10085,9 @@
       style-value-types: 5.0.0
       tslib: 2.8.1
 
-  postcss-nested@6.2.0(postcss@8.5.2):
-    dependencies:
-      postcss: 8.5.2
+  postcss-nested@6.2.0(postcss@8.5.1):
+    dependencies:
+      postcss: 8.5.1
       postcss-selector-parser: 6.1.2
 
   postcss-selector-parser@6.1.2:
@@ -10115,7 +10097,7 @@
 
   postcss-value-parser@4.2.0: {}
 
-  postcss@8.5.2:
+  postcss@8.5.1:
     dependencies:
       nanoid: 3.3.8
       picocolors: 1.1.1
@@ -11038,13 +11020,13 @@
       - supports-color
       - terser
 
-  vite-node@3.0.5(@types/node@20.17.14)(jiti@2.4.2)(lightningcss@1.29.1)(tsx@4.19.2)(yaml@2.7.0):
+  vite-node@3.0.5(@types/node@20.17.14)(jiti@2.4.2)(lightningcss@1.29.1)(tsx@4.19.2):
     dependencies:
       cac: 6.7.14
       debug: 4.4.0
       es-module-lexer: 1.6.0
       pathe: 2.0.2
-      vite: 6.1.0(@types/node@20.17.14)(jiti@2.4.2)(lightningcss@1.29.1)(tsx@4.19.2)(yaml@2.7.0)
+      vite: 6.1.0(@types/node@20.17.14)(jiti@2.4.2)(lightningcss@1.29.1)(tsx@4.19.2)
     transitivePeerDependencies:
       - '@types/node'
       - jiti
@@ -11073,17 +11055,17 @@
   vite@5.4.14(@types/node@20.17.14)(lightningcss@1.29.1):
     dependencies:
       esbuild: 0.21.5
-      postcss: 8.5.2
+      postcss: 8.5.1
       rollup: 4.31.0
     optionalDependencies:
       '@types/node': 20.17.14
       fsevents: 2.3.3
       lightningcss: 1.29.1
 
-  vite@6.1.0(@types/node@20.17.14)(jiti@2.4.2)(lightningcss@1.29.1)(tsx@4.19.2)(yaml@2.7.0):
+  vite@6.1.0(@types/node@20.17.14)(jiti@2.4.2)(lightningcss@1.29.1)(tsx@4.19.2):
     dependencies:
       esbuild: 0.24.2
-      postcss: 8.5.2
+      postcss: 8.5.1
       rollup: 4.31.0
     optionalDependencies:
       '@types/node': 20.17.14
@@ -11091,11 +11073,10 @@
       jiti: 2.4.2
       lightningcss: 1.29.1
       tsx: 4.19.2
-      yaml: 2.7.0
-
-  vitefu@1.0.5(vite@6.1.0(@types/node@20.17.14)(jiti@2.4.2)(lightningcss@1.29.1)(tsx@4.19.2)(yaml@2.7.0)):
+
+  vitefu@1.0.5(vite@6.1.0(@types/node@20.17.14)(jiti@2.4.2)(lightningcss@1.29.1)(tsx@4.19.2)):
     optionalDependencies:
-      vite: 6.1.0(@types/node@20.17.14)(jiti@2.4.2)(lightningcss@1.29.1)(tsx@4.19.2)(yaml@2.7.0)
+      vite: 6.1.0(@types/node@20.17.14)(jiti@2.4.2)(lightningcss@1.29.1)(tsx@4.19.2)
 
   vitest@1.6.0(@types/node@20.17.14)(lightningcss@1.29.1):
     dependencies:
@@ -11131,10 +11112,10 @@
       - supports-color
       - terser
 
-  vitest@3.0.5(@types/debug@4.1.12)(@types/node@20.17.14)(jiti@2.4.2)(lightningcss@1.29.1)(tsx@4.19.2)(yaml@2.7.0):
+  vitest@3.0.5(@types/debug@4.1.12)(@types/node@20.17.14)(jiti@2.4.2)(lightningcss@1.29.1)(tsx@4.19.2):
     dependencies:
       '@vitest/expect': 3.0.5
-      '@vitest/mocker': 3.0.5(vite@5.4.14(@types/node@20.17.14)(lightningcss@1.29.1))
+      '@vitest/mocker': 3.0.5(vite@6.1.0(@types/node@20.17.14)(jiti@2.4.2)(lightningcss@1.29.1)(tsx@4.19.2))
       '@vitest/pretty-format': 3.0.5
       '@vitest/runner': 3.0.5
       '@vitest/snapshot': 3.0.5
@@ -11150,8 +11131,8 @@
       tinyexec: 0.3.2
       tinypool: 1.0.2
       tinyrainbow: 2.0.0
-      vite: 5.4.14(@types/node@20.17.14)(lightningcss@1.29.1)
-      vite-node: 3.0.5(@types/node@20.17.14)(jiti@2.4.2)(lightningcss@1.29.1)(tsx@4.19.2)(yaml@2.7.0)
+      vite: 6.1.0(@types/node@20.17.14)(jiti@2.4.2)(lightningcss@1.29.1)(tsx@4.19.2)
+      vite-node: 3.0.5(@types/node@20.17.14)(jiti@2.4.2)(lightningcss@1.29.1)(tsx@4.19.2)
       why-is-node-running: 2.3.0
     optionalDependencies:
       '@types/debug': 4.1.12
@@ -11240,9 +11221,6 @@
 
   yallist@3.1.1: {}
 
-  yaml@2.7.0:
-    optional: true
-
   yargs-parser@21.1.1: {}
 
   yargs@17.7.2:
