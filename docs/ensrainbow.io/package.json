{
  "name": "@docs/ensrainbow",
  "type": "module",
<<<<<<< HEAD
  "version": "1.3.0",
  "packageManager": "pnpm@10.25.0",
=======
  "version": "1.3.1",
  "packageManager": "pnpm@10.20.0",
>>>>>>> ec96ff91
  "private": true,
  "scripts": {
    "dev": "astro dev",
    "start": "astro dev",
    "build": "astro build",
    "preview": "astro preview",
    "astro": "astro",
    "lint": "biome check --write .",
    "lint:ci": "biome ci"
  },
  "dependencies": {
    "@astrojs/react": "catalog:",
    "@astrojs/tailwind": "catalog:",
    "@heroicons/react": "^2.2.0",
    "@namehash/ens-webfont": "^0.7.0",
    "@namehash/namekit-react": "catalog:",
    "astro": "catalog:",
    "astro-font": "catalog:",
    "astro-seo": "catalog:",
    "classcat": "5.0.5",
    "react": "^18",
    "react-dom": "^18",
    "react-wrap-balancer": "^1.1.1",
    "tailwindcss": "3.4.17"
  },
  "devDependencies": {
    "@types/react": "^18",
    "@types/react-dom": "^18"
  }
}<|MERGE_RESOLUTION|>--- conflicted
+++ resolved
@@ -1,13 +1,8 @@
 {
   "name": "@docs/ensrainbow",
   "type": "module",
-<<<<<<< HEAD
-  "version": "1.3.0",
+  "version": "1.3.1",
   "packageManager": "pnpm@10.25.0",
-=======
-  "version": "1.3.1",
-  "packageManager": "pnpm@10.20.0",
->>>>>>> ec96ff91
   "private": true,
   "scripts": {
     "dev": "astro dev",
