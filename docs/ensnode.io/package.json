--- conflicted
+++ resolved
@@ -23,15 +23,11 @@
     "react-dom": "^18.3.1",
     "sharp": "^0.33.5",
     "starlight-sidebar-topics": "^0.4.1",
-<<<<<<< HEAD
     "starlight-theme-ensnode": "workspace:*"
-=======
-    "starlight-theme-rapide": "^0.4.0",
     "tailwindcss": "3.4.13",
     "classcat": "5.0.5",
     "astro-font": "catalog:",
     "astro-seo": "catalog:",
     "@namehash/namekit-react": "catalog:"
->>>>>>> f3e9191d
   }
 }