--- conflicted
+++ resolved
@@ -2,13 +2,8 @@
   "name": "@docs/ensnode",
   "private": true,
   "type": "module",
-<<<<<<< HEAD
-  "version": "0.36.0",
-  "packageManager": "pnpm@10.23.0",
-=======
   "version": "1.2.0",
-  "packageManager": "pnpm@10.20.0",
->>>>>>> 81c027b0
+  "packageManager": "pnpm@10.25.0",
   "scripts": {
     "dev": "astro dev",
     "start": "astro dev",
