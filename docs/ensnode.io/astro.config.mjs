--- conflicted
+++ resolved
@@ -22,16 +22,14 @@
       noExternal: ["@namehash/namekit-react"],
     },
   },
-<<<<<<< HEAD
   markdown: {
     rehypePlugins: [headingIds, autoLinkHeadings],
-=======
+  },
   redirects: {
     "/ensnode": "/docs",
     "/ensnode/deploying/railway": "/docs/deploying/railway",
     "/ensnode/concepts/what-is-ensnode": "/docs/concepts/what-is-ensnode",
     "/ensnode/running/ens-test-env": "/docs/running/ens-test-env",
     "/ensnode/concepts/what-is-the-ens-subgraph": "/docs/concepts/what-is-the-ens-subgraph",
->>>>>>> a976fa7e
   },
 });