--- conflicted
+++ resolved
@@ -51,17 +51,11 @@
 
 ## Plugins
 
-<<<<<<< HEAD
-ENSIndexer implements the core subgraph indexing logic within **shared handler functions** that mirror their subgraph counterpart. These shared handlers functions are in `apps/ensindexer/src/handlers/*.ts`. The `eth` plugin then implements subgraph-compatible logic 1:1, primarily relying on the shared handlers, and its implementation can be found in `apps/ensindexer/src/plugins/eth`.
+ENSIndexer implements the core subgraph indexing logic within **shared handler functions** that mirror their subgraph counterpart. These shared handlers functions are in `apps/ensindexer/src/handlers/*.ts`. The `subgraph` plugin then implements subgraph-compatible logic 1:1, primarily relying on the shared handlers, and its implementation can be found in `apps/ensindexer/src/plugins/subgraph`.
 
 Each plugin requires two files:
-- `handlers.ts` gathers all ponder indexing handlers which can be the shared handlers (plus any necessary plugin-specific logic). See `apps/ensindexer/src/plugins/basenames/handlers.ts` and `apps/ensindexer/src/plugins/lineanames/handlers.ts` for examples.
-- `plugin.ts` defines an isolated ponder indexing configuration to index its respective subregistry. See `apps/ensindexer/src/plugins/basenames/plugin.ts` and `apps/ensindexer/src/plugins/lineanames/plugin.ts` for examples.
-=======
-ENSIndexer implements the core subgraph indexing logic within **shared event handler functions** that mirror their subgraph counterpart. These shared event handlers functions are in `apps/ensindexer/src/handlers/*.ts`. The `subgraph` plugin then implements subgraph-compatible logic 1:1, primarily relying on the shared handlers, and its implementation can be found in `apps/ensindexer/src/plugins/subgraph/plugin.ts`.
-
-Each plugin is the ponder indexing configuration that uses plugin-specific event handlers (which may include the shared event handler functions) to index a related set of datasources. See `apps/ensindexer/src/plugins/base/plugin.ts` and `apps/ensindexer/src/plugins/linea/plugin.ts` for examples.
->>>>>>> dcf2b288
+- `handlers.ts` gathers all ponder indexing handlers for the plugin. See `apps/ensindexer/src/plugins/basenames/handlers.ts` and `apps/ensindexer/src/plugins/lineanames/handlers.ts` for examples.
+- `plugin.ts` defines the ponder indexing configuration to index a related set of datasources. See `apps/ensindexer/src/plugins/basenames/plugin.ts` and `apps/ensindexer/src/plugins/lineanames/plugin.ts` for examples.
 
 ### Plugin-Scoping
 
