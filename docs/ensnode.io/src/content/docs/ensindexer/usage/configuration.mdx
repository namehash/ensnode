--- conflicted
+++ resolved
@@ -9,7 +9,6 @@
 import { Code } from '@astrojs/starlight/components';
 import envExample from '@workspace/apps/ensindexer/.env.local.example?raw';
 
-<<<<<<< HEAD
 ENSIndexer's behavior can be configured through environment variables shown below.
 
 ### RPC providers
@@ -25,13 +24,11 @@
 
 **DO NOT TRY TO USE PUBLIC RPC ENDPOINTS. THEY WILL NOT WORK!!!**
 :::
-=======
 :::caution[Performance Tip: ENSRainbow Server]
 Warning: Configuring ENSIndexer to use the public ENSRainbow server (`https://api.ensrainbow.io`) will significantly slow down indexing.
 For optimal indexing performance, always colocate ENSIndexer and ENSRainbow. For example, if you are running ENSIndexer locally, you should also run a local instance of ENSRainbow and set `ENSRAINBOW_URL` to your local ENSRainbow server.
 :::
 ENSIndexer's behavior can be configured through environment variables.
->>>>>>> 86f9f0a8
 
 <Code code={envExample} lang="bash" title=".env.local.example" />
 
