--- conflicted
+++ resolved
@@ -12,12 +12,10 @@
       Hero: "./src/components/overrides/Hero.astro",
       TableOfContents: "./src/components/overrides/TableOfContents.astro",
     },
-<<<<<<< HEAD
-    customCss: ["./src/styles/globals.css", "./src/styles/markdown.css"],
-=======
     customCss: [
       "./src/styles/globals.css",
       "./src/styles/pagination.css",
+      "./src/styles/markdown.css",
       "@fontsource/inter/100.css",
       "@fontsource/inter/200.css",
       "@fontsource/inter/300.css",
@@ -28,7 +26,6 @@
       "@fontsource/inter/800.css",
       "@fontsource/inter/900.css",
     ],
->>>>>>> a976fa7e
     plugins: [
       starlightLlmsTxt(),
       starlightSidebarTopics([
