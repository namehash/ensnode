--- conflicted
+++ resolved
@@ -4,17 +4,11 @@
   "private": true,
   "packageManager": "pnpm@9.12.0",
   "scripts": {
-<<<<<<< HEAD
-    "lint": "biome check --write .",
-    "lint:ci": "biome ci",
+    "lint": "pnpm -r lint",
+    "lint:ci": "pnpm -r lint:ci",
     "changeset": "changeset",
     "release": "changeset publish",
     "packages:build": "pnpm -r --filter=\"@ensnode/*\" --filter=\"!@ensnode/shared-configs\" build"
-=======
-    "lint": "pnpm -r lint",
-    "lint:ci": "pnpm -r lint:ci",
-    "changeset": "changeset"
->>>>>>> edfcc8e0
   },
   "devDependencies": {
     "@biomejs/biome": "^1.9.4",
