{
  "name": "ensnode-monorepo",
  "version": "0.0.1",
  "private": true,
  "packageManager": "pnpm@10.9.0",
  "scripts": {
    "lint": "pnpm -r lint",
    "lint:ci": "pnpm -r lint:ci",
    "test": "pnpm -r --parallel test run",
    "typecheck": "pnpm -r --parallel typecheck",
    "changeset": "changeset",
    "changeset-publish": "changeset publish",
    "packages:prepublish": "pnpm -r --filter='@ensnode/*' prepublish",
    "docker:build:ensnode": "pnpm run docker:build:ensindexer && pnpm run docker:build:ensrainbow && pnpm run docker:build:ensadmin",
    "docker:build:ensindexer": "docker build -f apps/ensindexer/Dockerfile -t ghcr.io/namehash/ensnode/ensindexer:latest .",
    "docker:build:ensadmin": "docker build -f apps/ensadmin/Dockerfile -t ghcr.io/namehash/ensnode/ensadmin:latest .",
    "docker:build:ensrainbow": "docker build -f apps/ensrainbow/Dockerfile -t ghcr.io/namehash/ensnode/ensrainbow:latest .",
    "docker:build:ensrainbow.data": "docker build -f apps/ensrainbow/Dockerfile.data -t ensrainbow-data:latest ."
  },
  "devDependencies": {
    "@biomejs/biome": "^1.9.4",
    "@changesets/changelog-github": "^0.5.1",
    "@changesets/cli": "^2.28.1",
    "tsup": "catalog:",
    "typescript": "catalog:"
  },
  "engines": {
    "node": ">=22.14.0"
  },
  "pnpm": {
    "overrides": {
      "@astrojs/prism>prismjs": "1.30.0",
      "@babel/runtime": "7.26.10",
      "@babel/helpers": "7.26.10",
      "@graphiql/react>@headlessui/react": "2.2.0",
<<<<<<< HEAD
      "astro>vite": "6.2.6",
      "@astrojs/react>vite": "6.2.6",
=======
      "astro>vite": "6.2.7",
      "@astrojs/react>vite": "6.2.7",
>>>>>>> 05284030
      "vitest>vite": "6.2.7",
      "astro>esbuild": "0.25.0",
      "tsup>esbuild": "0.25.0",
      "tsx>esbuild": "0.25.0",
      "vite>esbuild": "0.25.0",
      "vite": "^6.2.7"
    },
    "ignoredBuiltDependencies": [
      "bun"
    ]
  }
}<|MERGE_RESOLUTION|>--- conflicted
+++ resolved
@@ -33,13 +33,8 @@
       "@babel/runtime": "7.26.10",
       "@babel/helpers": "7.26.10",
       "@graphiql/react>@headlessui/react": "2.2.0",
-<<<<<<< HEAD
-      "astro>vite": "6.2.6",
-      "@astrojs/react>vite": "6.2.6",
-=======
       "astro>vite": "6.2.7",
       "@astrojs/react>vite": "6.2.7",
->>>>>>> 05284030
       "vitest>vite": "6.2.7",
       "astro>esbuild": "0.25.0",
       "tsup>esbuild": "0.25.0",
