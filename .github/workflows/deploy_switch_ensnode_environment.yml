name: "Deploy: Switch ENSNode Environment"

on:
  workflow_dispatch:
    inputs:
      target:
        description: "New main environment (green or blue)"
        required: true
        type: choice
        options:
          - green
          - blue

jobs:
  switch-environment:
    # NOTE: this needs to run on GH runner because of some obscure skopeo permissions thing
    runs-on: ubuntu-latest
    name: Switch Environment to ${{ inputs.target }}
    env:
      TARGET_ENVIRONMENT: ${{ inputs.target }}
      REDIS_URL: ${{ secrets.TRAEFIK_REDIS_URL }}
      VERCEL_TOKEN: ${{ secrets.VERCEL_TOKEN }}
      RAILWAY_TOKEN: ${{ secrets.RAILWAY_TOKEN }}

    steps:
      - name: Checkout repository
        uses: actions/checkout@v4
        with:
          fetch-depth: 1

      - name: Calculate env variables
        run: |
          case "$TARGET_ENVIRONMENT" in
            "green")
              echo "SLACK_TITLE=:large_green_circle: GREEN Environment Activated" >> "$GITHUB_ENV"
              echo "RAILWAY_ENVIRONMENT_ID=${{ secrets.GREEN_RAILWAY_ENVIRONMENT_ID }}" >> $GITHUB_ENV
              ;;
            "blue")
              echo "SLACK_TITLE=:large_blue_circle: BLUE Environment Activated" >> "$GITHUB_ENV"
              echo "RAILWAY_ENVIRONMENT_ID=${{ secrets.BLUE_RAILWAY_ENVIRONMENT_ID }}" >> $GITHUB_ENV
              ;;
            *)
              echo "SLACK_TITLE=:large_red_circle: Unrecognized Environment Activated" >> "$GITHUB_ENV"
          esac

      - name: Switch Traefik Routing
        run: |
          sudo apt update
          sudo apt install -y redis-tools

          # ALPHA
          redis-cli -u $REDIS_URL SET traefik/http/routers/alpha-api-router/service "${TARGET_ENVIRONMENT}-alpha-api"
          redis-cli -u $REDIS_URL SET traefik/http/routers/alpha-indexer-router/service "${TARGET_ENVIRONMENT}-alpha-indexer"

          redis-cli -u $REDIS_URL SET traefik/http/routers/lb-header-alpha-api-router/service "${TARGET_ENVIRONMENT}-alpha-api"
          redis-cli -u $REDIS_URL SET traefik/http/routers/lb-header-alpha-indexer-router/service "${TARGET_ENVIRONMENT}-alpha-indexer"

          # MAINNET
          redis-cli -u $REDIS_URL SET traefik/http/routers/mainnet-api-router/service "${TARGET_ENVIRONMENT}-mainnet-api"
          redis-cli -u $REDIS_URL SET traefik/http/routers/mainnet-indexer-router/service "${TARGET_ENVIRONMENT}-mainnet-indexer"

          redis-cli -u $REDIS_URL SET traefik/http/routers/lb-header-mainnet-api-router/service "${TARGET_ENVIRONMENT}-alpha-api"
          redis-cli -u $REDIS_URL SET traefik/http/routers/lb-header-mainnet-indexer-router/service "${TARGET_ENVIRONMENT}-alpha-indexer"

          # ALPHA-SEPOLIA
          redis-cli -u $REDIS_URL SET traefik/http/routers/alpha-sepolia-api-router/service "${TARGET_ENVIRONMENT}-alpha-sepolia-api"
          redis-cli -u $REDIS_URL SET traefik/http/routers/alpha-sepolia-indexer-router/service "${TARGET_ENVIRONMENT}-alpha-sepolia-indexer"

          redis-cli -u $REDIS_URL SET traefik/http/routers/lb-header-alpha-sepolia-api-router/service "${TARGET_ENVIRONMENT}-alpha-sepolia-api"
          redis-cli -u $REDIS_URL SET traefik/http/routers/lb-header-alpha-sepolia-indexer-router/service "${TARGET_ENVIRONMENT}-alpha-sepolia-indexer"

          # SEPOLIA
          redis-cli -u $REDIS_URL SET traefik/http/routers/sepolia-api-router/service "${TARGET_ENVIRONMENT}-sepolia-api"
          redis-cli -u $REDIS_URL SET traefik/http/routers/sepolia-indexer-router/service "${TARGET_ENVIRONMENT}-sepolia-indexer"

<<<<<<< HEAD
=======
          redis-cli -u $REDIS_URL SET traefik/http/routers/lb-header-sepolia-api-router/service "${TARGET_ENVIRONMENT}-sepolia-api"
          redis-cli -u $REDIS_URL SET traefik/http/routers/lb-header-sepolia-indexer-router/service "${TARGET_ENVIRONMENT}-sepolia-indexer"

          # HOLESKY
          redis-cli -u $REDIS_URL SET traefik/http/routers/holesky-api-router/service "${TARGET_ENVIRONMENT}-holesky-api"
          redis-cli -u $REDIS_URL SET traefik/http/routers/holesky-indexer-router/service "${TARGET_ENVIRONMENT}-holesky-indexer"

          redis-cli -u $REDIS_URL SET traefik/http/routers/lb-header-holesky-api-router/service "${TARGET_ENVIRONMENT}-holesky-api"
          redis-cli -u $REDIS_URL SET traefik/http/routers/lb-header-holesky-indexer-router/service "${TARGET_ENVIRONMENT}-holesky-indexer"

>>>>>>> 81c027b0
          # ENSRAINBOW
          redis-cli -u $REDIS_URL SET traefik/http/routers/ensrainbow-api-router/service "${TARGET_ENVIRONMENT}-ensrainbow-api"

      - name: Promote ENSAdmin Vercel Deployment
        run: |
          chmod +x ./.github/scripts/promote_ensadmin.sh
          ./.github/scripts/promote_ensadmin.sh

      - name: Send Slack Notification
        uses: ./.github/actions/send_slack_notification
        with:
          slack_webhook: ${{ secrets.SLACK_WEBHOOK_URL }}
          slack_title: ${{ env.SLACK_TITLE }}
          slack_message: "✅ Switch ENSNode environment completed"<|MERGE_RESOLUTION|>--- conflicted
+++ resolved
@@ -70,22 +70,9 @@
           redis-cli -u $REDIS_URL SET traefik/http/routers/lb-header-alpha-sepolia-indexer-router/service "${TARGET_ENVIRONMENT}-alpha-sepolia-indexer"
 
           # SEPOLIA
-          redis-cli -u $REDIS_URL SET traefik/http/routers/sepolia-api-router/service "${TARGET_ENVIRONMENT}-sepolia-api"
-          redis-cli -u $REDIS_URL SET traefik/http/routers/sepolia-indexer-router/service "${TARGET_ENVIRONMENT}-sepolia-indexer"
-
-<<<<<<< HEAD
-=======
           redis-cli -u $REDIS_URL SET traefik/http/routers/lb-header-sepolia-api-router/service "${TARGET_ENVIRONMENT}-sepolia-api"
           redis-cli -u $REDIS_URL SET traefik/http/routers/lb-header-sepolia-indexer-router/service "${TARGET_ENVIRONMENT}-sepolia-indexer"
 
-          # HOLESKY
-          redis-cli -u $REDIS_URL SET traefik/http/routers/holesky-api-router/service "${TARGET_ENVIRONMENT}-holesky-api"
-          redis-cli -u $REDIS_URL SET traefik/http/routers/holesky-indexer-router/service "${TARGET_ENVIRONMENT}-holesky-indexer"
-
-          redis-cli -u $REDIS_URL SET traefik/http/routers/lb-header-holesky-api-router/service "${TARGET_ENVIRONMENT}-holesky-api"
-          redis-cli -u $REDIS_URL SET traefik/http/routers/lb-header-holesky-indexer-router/service "${TARGET_ENVIRONMENT}-holesky-indexer"
-
->>>>>>> 81c027b0
           # ENSRAINBOW
           redis-cli -u $REDIS_URL SET traefik/http/routers/ensrainbow-api-router/service "${TARGET_ENVIRONMENT}-ensrainbow-api"
 
