--- conflicted
+++ resolved
@@ -109,17 +109,7 @@
           NAMESPACE: mainnet
           DATABASE_URL: postgresql://postgres:password@localhost:5432/postgres
           DATABASE_SCHEMA: public
-<<<<<<< HEAD
           PLUGINS: subgraph,basenames,lineanames,threedns,protocol-acceleration,subregistry,tokenscope
-          RPC_URL_1: ${{ secrets.MAINNET_RPC_URL || 'https://eth.drpc.org' }}
-          RPC_URL_10: ${{ secrets.OPTIMISM_RPC_URL || 'https://optimism.drpc.org' }}
-          RPC_URL_8453: ${{ secrets.BASE_RPC_URL || 'https://base.drpc.org' }}
-          RPC_URL_59144: ${{ secrets.LINEA_RPC_URL || 'https://linea.drpc.org' }}
-          RPC_URL_42161: ${{ secrets.ARBITRUM_RPC_URL || 'https://arbitrum.drpc.org' }}
-          RPC_URL_534352: ${{ secrets.SCROLL_RPC_URL || 'https://scroll.drpc.org' }}
-=======
-          PLUGINS: subgraph,basenames,lineanames,threedns,protocol-acceleration,referrals,tokenscope
->>>>>>> 909a172b
           ENSRAINBOW_URL: https://api.ensrainbow.io
           ENSINDEXER_URL: http://localhost:42069
           ALCHEMY_API_KEY: ${{ secrets.ALCHEMY_API_KEY }}
