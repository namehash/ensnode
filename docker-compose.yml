services:

  ensnode:
    build:
      dockerfile: ./apps/ensnode/Dockerfile
    image: namehash/ensnode
    ports:
      - "42069:42069"
    env_file:
      - ./apps/ensnode/.env.local
<<<<<<< HEAD
    environment:
      # Override DATABASE_URL from .env.local to refer to docker compose postgres instance
      DATABASE_URL: postgresql://postgres:password@postgres:5432/ponder
      ENSRAINBOW_URL: http://ensrainbow:3000
    depends_on:
      - postgres
=======
      environment:
        # Override DATABASE_URL from .env.local to refer to docker compose postgres instance
        DATABASE_URL: postgresql://postgres:password@postgres:5432/ponder
        ENSRAINBOW_URL: https://ensrainbow:3000
      depends_on:
        - ensrainbow
        - postgres
>>>>>>> 0236a61f

  postgres:
    image: postgres:17
    container_name: postgres-db
    environment:
      POSTGRES_USER: postgres
      POSTGRES_PASSWORD: password
      POSTGRES_DB: ponder
    ports:
      - "5432:5432"
    volumes:
      - postgres_data:/var/lib/postgresql/data

  ensrainbow:
    build:
      dockerfile: ./apps/ensrainbow/Dockerfile
    image: namehash/ensrainbow
    ports:
      - "3001:3000"
    environment:
      - NODE_ENV=production
    restart: unless-stopped

  ensadmin:
    build:
      dockerfile: ./apps/ensadmin/Dockerfile
    image: namehash/ensadmin
    ports:
      - "4173:4173"
    env_file:
      - ./apps/ensadmin/.env.local
    environment:
      # override ENSNODE_URL from .env.local to refer to docker compose ensnode instance
      - VITE_ENSNODE_URL=http://localhost:42069
    depends_on:
      - ensnode

volumes:
  postgres_data:
    driver: local<|MERGE_RESOLUTION|>--- conflicted
+++ resolved
@@ -8,22 +8,13 @@
       - "42069:42069"
     env_file:
       - ./apps/ensnode/.env.local
-<<<<<<< HEAD
     environment:
       # Override DATABASE_URL from .env.local to refer to docker compose postgres instance
       DATABASE_URL: postgresql://postgres:password@postgres:5432/ponder
-      ENSRAINBOW_URL: http://ensrainbow:3000
+      ENSRAINBOW_URL: https://ensrainbow:3000
     depends_on:
+      - ensrainbow
       - postgres
-=======
-      environment:
-        # Override DATABASE_URL from .env.local to refer to docker compose postgres instance
-        DATABASE_URL: postgresql://postgres:password@postgres:5432/ponder
-        ENSRAINBOW_URL: https://ensrainbow:3000
-      depends_on:
-        - ensrainbow
-        - postgres
->>>>>>> 0236a61f
 
   postgres:
     image: postgres:17
