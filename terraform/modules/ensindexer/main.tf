--- conflicted
+++ resolved
@@ -100,11 +100,7 @@
       value = var.heal_reverse_addresses
     },
     {
-<<<<<<< HEAD
-      name  = "INDEX_ADDITION_RESOLVER_RECORDS"
-=======
       name  = "INDEX_ADDITIONAL_RESOLVER_RECORDS"
->>>>>>> 9aeaccd1
       value = var.index_additional_resolver_records
     },
     {
@@ -189,11 +185,7 @@
       value = var.heal_reverse_addresses
     },
     {
-<<<<<<< HEAD
-      name  = "INDEX_ADDITION_RESOLVER_RECORDS"
-=======
       name  = "INDEX_ADDITIONAL_RESOLVER_RECORDS"
->>>>>>> 9aeaccd1
       value = var.index_additional_resolver_records
     },
     {
