--- conflicted
+++ resolved
@@ -22,18 +22,11 @@
   }
 
   env_vars = {
-<<<<<<< HEAD
-    "LOG_LEVEL"         = { value = "error" },
+    "LOG_LEVEL"         = { value = "error" }
     "DOWNLOAD_TEMP_DIR" = { value = "${local.mount_path}/tmp" },
-    "DB_SCHEMA_VERSION" = { value = var.db_schema_version },
-    "LABEL_SET_ID"      = { value = var.label_set_id },
-    "LABEL_SET_VERSION" = { value = var.label_set_version }
-=======
-    "LOG_LEVEL"         = { value = "error" }
     "LABEL_SET_ID"      = { value = var.ensrainbow_label_set_id }
     "LABEL_SET_VERSION" = { value = var.ensrainbow_label_set_version }
     "DB_SCHEMA_VERSION" = { value = var.db_schema_version }
->>>>>>> 430ccf46
   }
 
 }